--- conflicted
+++ resolved
@@ -129,9 +129,6 @@
 for mod_name in MOCK_MODULES:
     sys.modules[mod_name] = Mock()
 
-<<<<<<< HEAD
-# Define a fake version attribute for the following libs.
-=======
 def mock_decorator_with_params(*oargs, **okwargs):
     '''
     Optionally mock a decorator that takes parameters
@@ -149,8 +146,7 @@
             return Mock()
     return inner
 
-# Define a fake version attribute for libcloud so docs build as supposed
->>>>>>> 878d34a8
+# Define a fake version attribute for the following libs.
 sys.modules['libcloud'].__version__ = '0.0.0'
 sys.modules['pymongo'].version = '0.0.0'
 sys.modules['ntsecuritycon'].STANDARD_RIGHTS_REQUIRED = 0
