--- conflicted
+++ resolved
@@ -489,11 +489,7 @@
         '''
         Execute salt
         '''
-<<<<<<< HEAD
-        arg_str = '-c {0} {1}'.format(self.config_dir, arg_str)
-=======
-        arg_str = '-c {0} -t {1} {2}'.format(self.get_config_dir(), timeout, arg_str)
->>>>>>> d5265da9
+        arg_str = '-c {0} -t {1} {2}'.format(self.config_dir, timeout, arg_str)
         ret = self.run_script('salt',
                               arg_str,
                               with_retcode=with_retcode,
