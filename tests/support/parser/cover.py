--- conflicted
+++ resolved
@@ -177,13 +177,8 @@
             # Update environ so that any subprocess started on tests are also
             # included in the report
             coverage_options['data_suffix'] = True
-<<<<<<< HEAD
-            os.environ['COVERAGE_PROCESS_START'] = '1'
+            os.environ['COVERAGE_PROCESS_START'] = ''
             os.environ['COVERAGE_OPTIONS'] = salt.utils.json.dumps(coverage_options)
-=======
-            os.environ['COVERAGE_PROCESS_START'] = ''
-            os.environ['COVERAGE_OPTIONS'] = json.dumps(coverage_options)
->>>>>>> e5732368
 
         # Setup coverage
         self.code_coverage = coverage.coverage(**coverage_options)
