--- conflicted
+++ resolved
@@ -9,9 +9,6 @@
 # Import 3rd-party libs
 from salt.ext import six
 import salt.utils.platform
-
-
-TIMEOUT = 600
 
 
 class StdTest(ModuleCase):
@@ -89,7 +86,6 @@
         '''
         terrible_yaml_string = 'foo: ""\n# \''
         ret = self.client.cmd_full_return(
-<<<<<<< HEAD
                 'minion',
                 'test.arg_type',
                 ['a', 1],
@@ -97,17 +93,6 @@
                 kwarg={'outer': {'a': terrible_yaml_string},
                        'inner': 'value'}
                 )
-=======
-            'minion',
-            'test.arg_type',
-            ['a', 1],
-            kwarg={
-                'outer': {'a': terrible_yaml_string},
-                'inner': 'value'
-            },
-            timeout=TIMEOUT,
-        )
->>>>>>> 6ebc6639
         data = ret['minion']['ret']
         self.assertIn(six.text_type.__name__, data['args'][0])
         self.assertIn('int', data['args'][1])
@@ -116,11 +101,7 @@
 
     def test_full_return_kwarg(self):
         ret = self.client.cmd(
-<<<<<<< HEAD
             'minion', 'test.ping', full_return=True, timeout=self.TIMEOUT,
-=======
-            'minion', 'test.ping', full_return=True, timeout=TIMEOUT,
->>>>>>> 6ebc6639
         )
         for mid, data in ret.items():
             self.assertIn('retcode', data)
@@ -134,13 +115,6 @@
             ],
             kwarg={
                 'quux': 'Quux',
-<<<<<<< HEAD
-=======
-            },
-            timeout=TIMEOUT,
-        )
->>>>>>> 6ebc6639
-
             },
             timeout=self.TIMEOUT,
         )
