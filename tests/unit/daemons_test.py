--- conflicted
+++ resolved
@@ -90,35 +90,6 @@
 
         :return:
         '''
-<<<<<<< HEAD
-        def _create_master():
-            '''
-            Create master instance
-            :return:
-            '''
-            master = daemons.Master()
-            master.config = {'user': 'dummy', 'hash_type': alg}
-            for attr in ['master', 'start_log_info', 'prepare']:
-                setattr(master, attr, MagicMock())
-
-            return master
-
-        _logger = LoggerMock()
-        with patch('salt.cli.daemons.check_user', MagicMock(return_value=True)):
-            with patch('salt.cli.daemons.log', _logger):
-                for alg in ['md5', 'sha1']:
-                    _create_master().start()
-                    self.assertTrue(_logger.messages)
-                    self.assertTrue(_logger.has_message('Do not use {alg}'.format(alg=alg),
-                                                        log_type='warning'))
-
-                _logger.reset()
-
-                for alg in ['sha224', 'sha256', 'sha384', 'sha512']:
-                    _create_master().start()
-                    self.assertTrue(_logger.messages)
-                    self.assertFalse(_logger.has_message('Do not use '))
-=======
         def exec_test(child_pipe):
             def _create_master():
                 '''
@@ -138,20 +109,19 @@
                 with patch('salt.cli.daemons.log', _logger):
                     for alg in ['md5', 'sha1']:
                         _create_master().start()
-                        ret = ret and _logger.last_type == 'warning' \
-                                and _logger.last_message \
-                                and _logger.last_message.find('Do not use {alg}'.format(alg=alg)) > -1
+                        ret = ret and _logger.messages \
+                                and _logger.has_message('Do not use {alg}'.format(alg=alg),
+                                                        log_type='warning')
 
                     _logger.reset()
 
                     for alg in ['sha224', 'sha256', 'sha384', 'sha512']:
                         _create_master().start()
-                        ret = ret and _logger.last_type is None \
-                                and not _logger.last_message
+                        ret = ret and _logger.messages \
+                              and not _logger.has_message('Do not use ')
                     child_pipe.send(ret)
                     child_pipe.close()
         self._multiproc_exec_test(exec_test)
->>>>>>> 6724fe48
 
     def test_minion_daemon_hash_type_verified(self):
         '''
@@ -159,37 +129,7 @@
 
         :return:
         '''
-<<<<<<< HEAD
-
-        def _create_minion():
-            '''
-            Create minion instance
-            :return:
-            '''
-            obj = daemons.Minion()
-            obj.config = {'user': 'dummy', 'hash_type': alg}
-            for attr in ['start_log_info', 'prepare', 'shutdown']:
-                setattr(obj, attr, MagicMock())
-            setattr(obj, 'minion', MagicMock(restart=False))
-
-            return obj
-
-        _logger = LoggerMock()
-        with patch('salt.cli.daemons.check_user', MagicMock(return_value=True)):
-            with patch('salt.cli.daemons.log', _logger):
-                for alg in ['md5', 'sha1']:
-                    _create_minion().start()
-                    self.assertTrue(_logger.messages)
-                    self.assertTrue(_logger.has_message('Do not use {alg}'.format(alg=alg),
-                                                        log_type='warning'))
-
-                _logger.reset()
-
-                for alg in ['sha224', 'sha256', 'sha384', 'sha512']:
-                    _create_minion().start()
-                    self.assertTrue(_logger.messages)
-                    self.assertFalse(_logger.has_message('Do not use '))
-=======
+
         def exec_test(child_pipe):
             def _create_minion():
                 '''
@@ -210,21 +150,20 @@
                 with patch('salt.cli.daemons.log', _logger):
                     for alg in ['md5', 'sha1']:
                         _create_minion().start()
-                        ret = ret and _logger.last_type == 'warning' \
-                                and _logger.last_message \
-                                and _logger.last_message.find('Do not use {alg}'.format(alg=alg)) > -1
+                        ret = ret and _logger.messages \
+                                and _logger.has_message('Do not use {alg}'.format(alg=alg),
+                                                        log_type='warning')
                     _logger.reset()
 
                     for alg in ['sha224', 'sha256', 'sha384', 'sha512']:
                         _create_minion().start()
-                        ret = ret and _logger.last_type is None \
-                                and not _logger.last_message
+                        ret = ret and _logger.messages \
+                                and not _logger.has_message('Do not use ')
 
                 child_pipe.send(ret)
                 child_pipe.close()
 
         self._multiproc_exec_test(exec_test)
->>>>>>> 6724fe48
 
     def test_proxy_minion_daemon_hash_type_verified(self):
         '''
@@ -232,37 +171,7 @@
 
         :return:
         '''
-<<<<<<< HEAD
-
-        def _create_proxy_minion():
-            '''
-            Create proxy minion instance
-            :return:
-            '''
-            obj = daemons.ProxyMinion()
-            obj.config = {'user': 'dummy', 'hash_type': alg}
-            for attr in ['minion', 'start_log_info', 'prepare', 'shutdown', 'tune_in']:
-                setattr(obj, attr, MagicMock())
-
-            obj.minion.restart = False
-            return obj
-
-        _logger = LoggerMock()
-        with patch('salt.cli.daemons.check_user', MagicMock(return_value=True)):
-            with patch('salt.cli.daemons.log', _logger):
-                for alg in ['md5', 'sha1']:
-                    _create_proxy_minion().start()
-                    self.assertTrue(_logger.messages)
-                    self.assertTrue(_logger.has_message('Do not use {alg}'.format(alg=alg),
-                                                        log_type='warning'))
-
-                _logger.reset()
-
-                for alg in ['sha224', 'sha256', 'sha384', 'sha512']:
-                    _create_proxy_minion().start()
-                    self.assertTrue(_logger.messages)
-                    self.assertFalse(_logger.has_message('Do not use '))
-=======
+
         def exec_test(child_pipe):
             def _create_proxy_minion():
                 '''
@@ -271,9 +180,10 @@
                 '''
                 obj = daemons.ProxyMinion()
                 obj.config = {'user': 'dummy', 'hash_type': alg}
-                for attr in ['minion', 'start_log_info', 'prepare', 'shutdown']:
-                    setattr(obj, attr, MagicMock())
-
+                for attr in ['minion', 'start_log_info', 'prepare', 'shutdown', 'tune_in']:
+                    setattr(obj, attr, MagicMock())
+
+                obj.minion.restart = False
                 return obj
 
             ret = True
@@ -282,21 +192,20 @@
                 with patch('salt.cli.daemons.log', _logger):
                     for alg in ['md5', 'sha1']:
                         _create_proxy_minion().start()
-                        ret = ret and _logger.last_type == 'warning' \
-                                and _logger.last_message \
-                                and _logger.last_message.find('Do not use {alg}'.format(alg=alg)) > -1
+                        ret = ret and _logger.messages \
+                                and _logger.has_message('Do not use {alg}'.format(alg=alg),
+                                                        log_type='warning')
 
                     _logger.reset()
 
                     for alg in ['sha224', 'sha256', 'sha384', 'sha512']:
                         _create_proxy_minion().start()
-                        ret = ret and _logger.last_type is None \
-                                and not _logger.last_message
+                        ret = ret and _logger.messages \
+                                and not _logger.has_message('Do not use ')
             child_pipe.send(ret)
             child_pipe.close()
 
         self._multiproc_exec_test(exec_test)
->>>>>>> 6724fe48
 
     def test_syndic_daemon_hash_type_verified(self):
         '''
@@ -304,37 +213,7 @@
 
         :return:
         '''
-<<<<<<< HEAD
-
-        def _create_syndic():
-            '''
-            Create syndic instance
-            :return:
-            '''
-            obj = daemons.Syndic()
-            obj.config = {'user': 'dummy', 'hash_type': alg}
-            for attr in ['syndic', 'start_log_info', 'prepare', 'shutdown']:
-                setattr(obj, attr, MagicMock())
-
-            return obj
-
-        _logger = LoggerMock()
-        with patch('salt.cli.daemons.check_user', MagicMock(return_value=True)):
-            with patch('salt.cli.daemons.log', _logger):
-                for alg in ['md5', 'sha1']:
-                    _create_syndic().start()
-                    self.assertTrue(_logger.messages)
-                    self.assertTrue(_logger.has_message('Do not use {alg}'.format(alg=alg),
-                                                        log_type='warning'))
-
-                _logger.reset()
-
-                for alg in ['sha224', 'sha256', 'sha384', 'sha512']:
-                    _create_syndic().start()
-                    self.assertTrue(_logger.messages)
-                    self.assertFalse(_logger.has_message('Do not use '))
-
-=======
+
         def exec_test(child_pipe):
             def _create_syndic():
                 '''
@@ -354,20 +233,21 @@
                 with patch('salt.cli.daemons.log', _logger):
                     for alg in ['md5', 'sha1']:
                         _create_syndic().start()
-                        ret = ret and _logger.last_type == 'warning' \
-                                and _logger.last_message \
-                                and _logger.last_message.find('Do not use {alg}'.format(alg=alg)) > -1
+                        ret = ret and _logger.messages \
+                                and _logger.has_message('Do not use {alg}'.format(alg=alg),
+                                                        log_type='warning')
 
                     _logger.reset()
 
                     for alg in ['sha224', 'sha256', 'sha384', 'sha512']:
                         _create_syndic().start()
-                        ret = ret and _logger.last_type is None \
-                                and _logger.last_message
+                        ret = ret and _logger.messages \
+                                and not _logger.has_message('Do not use ')
 
             child_pipe.send(ret)
             child_pipe.close()
->>>>>>> 6724fe48
+
+        self._multiproc_exec_test(exec_test)
 
 if __name__ == '__main__':
     from integration import run_tests
