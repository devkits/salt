# -*- coding: utf-8 -*-
'''
    :codeauthor: Erik Johnson <erik@saltstack.com>
'''

# Import Python libs
from __future__ import absolute_import, print_function, unicode_literals
import logging
import os
<<<<<<< HEAD
import socket
=======
import textwrap
>>>>>>> 9aa9a83b

# Import Salt Testing Libs
try:
    import pytest
except ImportError as import_error:
    pytest = None

from tests.support.mixins import LoaderModuleMockMixin
from tests.support.unit import TestCase, skipIf
from tests.support.mock import (
    MagicMock,
    patch,
    mock_open,
    NO_MOCK,
    NO_MOCK_REASON
)

# Import Salt Libs
import salt.utils.dns
import salt.utils.files
import salt.utils.network
import salt.utils.platform
import salt.utils.path
import salt.grains.core as core

# Import 3rd-party libs
from salt.ext import six
if six.PY3:
    import ipaddress
else:
    import salt.ext.ipaddress as ipaddress

log = logging.getLogger(__name__)

# Globals
IPv4Address = ipaddress.IPv4Address
IPv6Address = ipaddress.IPv6Address
IP4_LOCAL = '127.0.0.1'
IP4_ADD1 = '10.0.0.1'
IP4_ADD2 = '10.0.0.2'
IP6_LOCAL = '::1'
IP6_ADD1 = '2001:4860:4860::8844'
IP6_ADD2 = '2001:4860:4860::8888'
IP6_ADD_SCOPE = 'fe80::6238:e0ff:fe06:3f6b%enp2s0'
OS_RELEASE_DIR = os.path.join(os.path.dirname(__file__), "os-releases")
SOLARIS_DIR = os.path.join(os.path.dirname(__file__), 'solaris')


@skipIf(NO_MOCK, NO_MOCK_REASON)
@skipIf(not pytest, False)
class CoreGrainsTestCase(TestCase, LoaderModuleMockMixin):
    '''
    Test cases for core grains
    '''
    def setup_loader_modules(self):
        return {core: {}}

    @patch("os.path.isfile")
    def test_parse_etc_os_release(self, path_isfile_mock):
        path_isfile_mock.side_effect = lambda x: x == "/usr/lib/os-release"
        with salt.utils.files.fopen(os.path.join(OS_RELEASE_DIR, "ubuntu-17.10")) as os_release_file:
            os_release_content = os_release_file.read()
        with patch("salt.utils.files.fopen", mock_open(read_data=os_release_content)):
            os_release = core._parse_os_release(["/etc/os-release", "/usr/lib/os-release"])
        self.assertEqual(os_release, {
            "NAME": "Ubuntu",
            "VERSION": "17.10 (Artful Aardvark)",
            "ID": "ubuntu",
            "ID_LIKE": "debian",
            "PRETTY_NAME": "Ubuntu 17.10",
            "VERSION_ID": "17.10",
            "HOME_URL": "https://www.ubuntu.com/",
            "SUPPORT_URL": "https://help.ubuntu.com/",
            "BUG_REPORT_URL": "https://bugs.launchpad.net/ubuntu/",
            "PRIVACY_POLICY_URL": "https://www.ubuntu.com/legal/terms-and-policies/privacy-policy",
            "VERSION_CODENAME": "artful",
            "UBUNTU_CODENAME": "artful",
        })

    @patch("os.path.isfile")
    def test_missing_os_release(self, path_isfile_mock):
        path_isfile_mock.return_value = False
        os_release = core._parse_os_release(["/etc/os-release", "/usr/lib/os-release"])
        self.assertEqual(os_release, {})

    @skipIf(not salt.utils.platform.is_linux(), 'System is not Linux')
    def test_gnu_slash_linux_in_os_name(self):
        '''
        Test to return a list of all enabled services
        '''
        _path_exists_map = {
            '/proc/1/cmdline': False
        }
        _path_isfile_map = {}
        _cmd_run_map = {
            'dpkg --print-architecture': 'amd64'
        }

        path_exists_mock = MagicMock(side_effect=lambda x: _path_exists_map[x])
        path_isfile_mock = MagicMock(
            side_effect=lambda x: _path_isfile_map.get(x, False)
        )
        cmd_run_mock = MagicMock(
            side_effect=lambda x: _cmd_run_map[x]
        )
        empty_mock = MagicMock(return_value={})

        orig_import = __import__
        if six.PY2:
            built_in = '__builtin__'
        else:
            built_in = 'builtins'

        def _import_mock(name, *args):
            if name == 'lsb_release':
                raise ImportError('No module named lsb_release')
            return orig_import(name, *args)

        # Skip the first if statement
        with patch.object(salt.utils.platform, 'is_proxy',
                          MagicMock(return_value=False)):
            # Skip the selinux/systemd stuff (not pertinent)
            with patch.object(core, '_linux_bin_exists',
                              MagicMock(return_value=False)):
                # Skip the init grain compilation (not pertinent)
                with patch.object(os.path, 'exists', path_exists_mock):
                    # Ensure that lsb_release fails to import
                    with patch('{0}.__import__'.format(built_in),
                               side_effect=_import_mock):
                        # Skip all the /etc/*-release stuff (not pertinent)
                        with patch.object(os.path, 'isfile', path_isfile_mock):
                            # Mock linux_distribution to give us the OS name
                            # that we want.
                            distro_mock = MagicMock(
                                return_value=('Debian GNU/Linux', '8.3', '')
                            )
                            with patch.object(
                                    core,
                                    'linux_distribution',
                                    distro_mock):
                                # Make a bunch of functions return empty dicts,
                                # we don't care about these grains for the
                                # purposes of this test.
                                with patch.object(
                                        core,
                                        '_linux_cpudata',
                                        empty_mock):
                                    with patch.object(
                                            core,
                                            '_linux_gpu_data',
                                            empty_mock):
                                        with patch.object(
                                                core,
                                                '_memdata',
                                                empty_mock):
                                            with patch.object(
                                                    core,
                                                    '_hw_data',
                                                    empty_mock):
                                                with patch.object(
                                                        core,
                                                        '_virtual',
                                                        empty_mock):
                                                    with patch.object(
                                                            core,
                                                            '_ps',
                                                            empty_mock):
                                                        # Mock the osarch
                                                        with patch.dict(
                                                                core.__salt__,
                                                                {'cmd.run': cmd_run_mock}):
                                                            os_grains = core.os_data()

        self.assertEqual(os_grains.get('os_family'), 'Debian')

    @skipIf(not salt.utils.platform.is_linux(), 'System is not Linux')
    def test_suse_os_from_cpe_data(self):
        '''
        Test if 'os' grain is parsed from CPE_NAME of /etc/os-release
        '''
        _path_exists_map = {
            '/proc/1/cmdline': False
        }
        _os_release_map = {
            'NAME': 'SLES',
            'VERSION': '12-SP1',
            'VERSION_ID': '12.1',
            'PRETTY_NAME': 'SUSE Linux Enterprise Server 12 SP1',
            'ID': 'sles',
            'ANSI_COLOR': '0;32',
            'CPE_NAME': 'cpe:/o:suse:sles:12:sp1'
        }

        path_exists_mock = MagicMock(side_effect=lambda x: _path_exists_map[x])
        empty_mock = MagicMock(return_value={})
        osarch_mock = MagicMock(return_value="amd64")
        os_release_mock = MagicMock(return_value=_os_release_map)

        orig_import = __import__
        if six.PY2:
            built_in = '__builtin__'
        else:
            built_in = 'builtins'

        def _import_mock(name, *args):
            if name == 'lsb_release':
                raise ImportError('No module named lsb_release')
            return orig_import(name, *args)

        # Skip the first if statement
        with patch.object(salt.utils.platform, 'is_proxy',
                          MagicMock(return_value=False)):
            # Skip the selinux/systemd stuff (not pertinent)
            with patch.object(core, '_linux_bin_exists',
                              MagicMock(return_value=False)):
                # Skip the init grain compilation (not pertinent)
                with patch.object(os.path, 'exists', path_exists_mock):
                    # Ensure that lsb_release fails to import
                    with patch('{0}.__import__'.format(built_in),
                               side_effect=_import_mock):
                        # Skip all the /etc/*-release stuff (not pertinent)
                        with patch.object(os.path, 'isfile', MagicMock(return_value=False)):
                            with patch.object(core, '_parse_os_release', os_release_mock):
                                # Mock linux_distribution to give us the OS
                                # name that we want.
                                distro_mock = MagicMock(
                                    return_value=('SUSE Linux Enterprise Server ', '12', 'x86_64')
                                )
                                with patch.object(core, 'linux_distribution', distro_mock):
                                    with patch.object(core, '_linux_gpu_data', empty_mock):
                                        with patch.object(core, '_hw_data', empty_mock):
                                            with patch.object(core, '_linux_cpudata', empty_mock):
                                                with patch.object(core, '_virtual', empty_mock):
                                                    # Mock the osarch
                                                    with patch.dict(core.__salt__, {'cmd.run': osarch_mock}):
                                                        os_grains = core.os_data()

        self.assertEqual(os_grains.get('os_family'), 'Suse')
        self.assertEqual(os_grains.get('os'), 'SUSE')

    def _run_os_grains_tests(self, os_release_filename, os_release_map, expectation):
        path_isfile_mock = MagicMock(side_effect=lambda x: x in os_release_map.get('files', []))
        empty_mock = MagicMock(return_value={})
        osarch_mock = MagicMock(return_value="amd64")
        if os_release_filename:
            os_release_data = core._parse_os_release(
                [os.path.join(OS_RELEASE_DIR, os_release_filename)])
        else:
            os_release_data = os_release_map.get('os_release_file', {})
        os_release_mock = MagicMock(return_value=os_release_data)

        orig_import = __import__
        if six.PY2:
            built_in = '__builtin__'
        else:
            built_in = 'builtins'

        def _import_mock(name, *args):
            if name == 'lsb_release':
                raise ImportError('No module named lsb_release')
            return orig_import(name, *args)

        # Skip the first if statement
        # Skip the selinux/systemd stuff (not pertinent)
        # Skip the init grain compilation (not pertinent)
        # Ensure that lsb_release fails to import
        # Skip all the /etc/*-release stuff (not pertinent)
        #  - Mock linux_distribution to give us the OS name that we want.
        # Mock the osarch
        distro_mock = MagicMock(return_value=os_release_map['linux_distribution'])
        with patch.object(salt.utils.platform, 'is_proxy', MagicMock(return_value=False)), \
                patch.object(core, '_linux_bin_exists', MagicMock(return_value=False)), \
                patch.object(os.path, 'exists', path_isfile_mock), \
                patch('{0}.__import__'.format(built_in), side_effect=_import_mock), \
                patch.object(os.path, 'isfile', path_isfile_mock), \
                patch.object(core, '_parse_os_release', os_release_mock), \
                patch('salt.utils.files.fopen', mock_open(read_data=os_release_map.get('suse_release_file', ''))), \
                patch.object(core, 'linux_distribution', distro_mock), \
                patch.object(core, '_linux_gpu_data', empty_mock), \
                patch.object(core, '_linux_cpudata', empty_mock), \
                patch.object(core, '_virtual', empty_mock), \
                patch.dict(core.__salt__, {'cmd.run': osarch_mock}):
            os_grains = core.os_data()

        grains = {k: v for k, v in os_grains.items()
                  if k in set(["os", "os_family", "osfullname", "oscodename", "osfinger",
                               "osrelease", "osrelease_info", "osmajorrelease"])}
        self.assertEqual(grains, expectation)

    def _run_suse_os_grains_tests(self, os_release_map, expectation):
        os_release_map['linux_distribution'] = ('SUSE test', 'version', 'arch')
        expectation['os'] = 'SUSE'
        expectation['os_family'] = 'Suse'
        self._run_os_grains_tests(None, os_release_map, expectation)

    @skipIf(not salt.utils.platform.is_linux(), 'System is not Linux')
    def test_suse_os_grains_sles11sp3(self):
        '''
        Test if OS grains are parsed correctly in SLES 11 SP3
        '''
        _os_release_map = {
            'suse_release_file': textwrap.dedent('''
                SUSE Linux Enterprise Server 11 (x86_64)
                VERSION = 11
                PATCHLEVEL = 3
                '''),
            'files': ["/etc/SuSE-release"],
        }
        expectation = {
            'oscodename': 'SUSE Linux Enterprise Server 11 SP3',
            'osfullname': "SLES",
            'osrelease': '11.3',
            'osrelease_info': (11, 3),
            'osmajorrelease': 11,
            'osfinger': 'SLES-11',
        }
        self._run_suse_os_grains_tests(_os_release_map, expectation)

    @skipIf(not salt.utils.platform.is_linux(), 'System is not Linux')
    def test_suse_os_grains_sles11sp4(self):
        '''
        Test if OS grains are parsed correctly in SLES 11 SP4
        '''
        _os_release_map = {
            'os_release_file': {
                'NAME': 'SLES',
                'VERSION': '11.4',
                'VERSION_ID': '11.4',
                'PRETTY_NAME': 'SUSE Linux Enterprise Server 11 SP4',
                'ID': 'sles',
                'ANSI_COLOR': '0;32',
                'CPE_NAME': 'cpe:/o:suse:sles:11:4'
            },
        }
        expectation = {
            'oscodename': 'SUSE Linux Enterprise Server 11 SP4',
            'osfullname': "SLES",
            'osrelease': '11.4',
            'osrelease_info': (11, 4),
            'osmajorrelease': 11,
            'osfinger': 'SLES-11',
        }
        self._run_suse_os_grains_tests(_os_release_map, expectation)

    @skipIf(not salt.utils.platform.is_linux(), 'System is not Linux')
    def test_suse_os_grains_sles12(self):
        '''
        Test if OS grains are parsed correctly in SLES 12
        '''
        _os_release_map = {
            'os_release_file': {
                'NAME': 'SLES',
                'VERSION': '12',
                'VERSION_ID': '12',
                'PRETTY_NAME': 'SUSE Linux Enterprise Server 12',
                'ID': 'sles',
                'ANSI_COLOR': '0;32',
                'CPE_NAME': 'cpe:/o:suse:sles:12'
            },
        }
        expectation = {
            'oscodename': 'SUSE Linux Enterprise Server 12',
            'osfullname': "SLES",
            'osrelease': '12',
            'osrelease_info': (12,),
            'osmajorrelease': 12,
            'osfinger': 'SLES-12',
        }
        self._run_suse_os_grains_tests(_os_release_map, expectation)

    @skipIf(not salt.utils.platform.is_linux(), 'System is not Linux')
    def test_suse_os_grains_sles12sp1(self):
        '''
        Test if OS grains are parsed correctly in SLES 12 SP1
        '''
        _os_release_map = {
            'os_release_file': {
                'NAME': 'SLES',
                'VERSION': '12-SP1',
                'VERSION_ID': '12.1',
                'PRETTY_NAME': 'SUSE Linux Enterprise Server 12 SP1',
                'ID': 'sles',
                'ANSI_COLOR': '0;32',
                'CPE_NAME': 'cpe:/o:suse:sles:12:sp1'
            },
        }
        expectation = {
            'oscodename': 'SUSE Linux Enterprise Server 12 SP1',
            'osfullname': "SLES",
            'osrelease': '12.1',
            'osrelease_info': (12, 1),
            'osmajorrelease': 12,
            'osfinger': 'SLES-12',
        }
        self._run_suse_os_grains_tests(_os_release_map, expectation)

    @skipIf(not salt.utils.platform.is_linux(), 'System is not Linux')
    def test_suse_os_grains_opensuse_leap_42_1(self):
        '''
        Test if OS grains are parsed correctly in openSUSE Leap 42.1
        '''
        _os_release_map = {
            'os_release_file': {
                'NAME': 'openSUSE Leap',
                'VERSION': '42.1',
                'VERSION_ID': '42.1',
                'PRETTY_NAME': 'openSUSE Leap 42.1 (x86_64)',
                'ID': 'opensuse',
                'ANSI_COLOR': '0;32',
                'CPE_NAME': 'cpe:/o:opensuse:opensuse:42.1'
            },
        }
        expectation = {
            'oscodename': 'openSUSE Leap 42.1 (x86_64)',
            'osfullname': "Leap",
            'osrelease': '42.1',
            'osrelease_info': (42, 1),
            'osmajorrelease': 42,
            'osfinger': 'Leap-42',
        }
        self._run_suse_os_grains_tests(_os_release_map, expectation)

    @skipIf(not salt.utils.platform.is_linux(), 'System is not Linux')
    def test_suse_os_grains_tumbleweed(self):
        '''
        Test if OS grains are parsed correctly in openSUSE Tumbleweed
        '''
        _os_release_map = {
            'os_release_file': {
                'NAME': 'openSUSE',
                'VERSION': 'Tumbleweed',
                'VERSION_ID': '20160504',
                'PRETTY_NAME': 'openSUSE Tumbleweed (20160504) (x86_64)',
                'ID': 'opensuse',
                'ANSI_COLOR': '0;32',
                'CPE_NAME': 'cpe:/o:opensuse:opensuse:20160504'
            },
        }
        expectation = {
            'oscodename': 'openSUSE Tumbleweed (20160504) (x86_64)',
            'osfullname': "Tumbleweed",
            'osrelease': '20160504',
            'osrelease_info': (20160504,),
            'osmajorrelease': 20160504,
            'osfinger': 'Tumbleweed-20160504',
        }
        self._run_suse_os_grains_tests(_os_release_map, expectation)

    @skipIf(not salt.utils.platform.is_linux(), 'System is not Linux')
    def test_debian_7_os_grains(self):
        '''
        Test if OS grains are parsed correctly in Debian 7 "wheezy"
        '''
        _os_release_map = {
            'linux_distribution': ('debian', '7.11', ''),
        }
        expectation = {
            'os': 'Debian',
            'os_family': 'Debian',
            'oscodename': 'wheezy',
            'osfullname': 'Debian GNU/Linux',
            'osrelease': '7',
            'osrelease_info': (7,),
            'osmajorrelease': 7,
            'osfinger': 'Debian-7',
        }
        self._run_os_grains_tests("debian-7", _os_release_map, expectation)

    @skipIf(not salt.utils.platform.is_linux(), 'System is not Linux')
    def test_debian_8_os_grains(self):
        '''
        Test if OS grains are parsed correctly in Debian 8 "jessie"
        '''
        _os_release_map = {
            'linux_distribution': ('debian', '8.10', ''),
        }
        expectation = {
            'os': 'Debian',
            'os_family': 'Debian',
            'oscodename': 'jessie',
            'osfullname': 'Debian GNU/Linux',
            'osrelease': '8',
            'osrelease_info': (8,),
            'osmajorrelease': 8,
            'osfinger': 'Debian-8',
        }
        self._run_os_grains_tests("debian-8", _os_release_map, expectation)

    @skipIf(not salt.utils.platform.is_linux(), 'System is not Linux')
    def test_debian_9_os_grains(self):
        '''
        Test if OS grains are parsed correctly in Debian 9 "stretch"
        '''
        _os_release_map = {
            'linux_distribution': ('debian', '9.3', ''),
        }
        expectation = {
            'os': 'Debian',
            'os_family': 'Debian',
            'oscodename': 'stretch',
            'osfullname': 'Debian GNU/Linux',
            'osrelease': '9',
            'osrelease_info': (9,),
            'osmajorrelease': 9,
            'osfinger': 'Debian-9',
        }
        self._run_os_grains_tests("debian-9", _os_release_map, expectation)

    @skipIf(not salt.utils.platform.is_linux(), 'System is not Linux')
    def test_ubuntu_xenial_os_grains(self):
        '''
        Test if OS grains are parsed correctly in Ubuntu 16.04 "Xenial Xerus"
        '''
        _os_release_map = {
            'linux_distribution': ('Ubuntu', '16.04', 'xenial'),
        }
        expectation = {
            'os': 'Ubuntu',
            'os_family': 'Debian',
            'oscodename': 'xenial',
            'osfullname': 'Ubuntu',
            'osrelease': '16.04',
            'osrelease_info': (16, 4),
            'osmajorrelease': 16,
            'osfinger': 'Ubuntu-16.04',
        }
        self._run_os_grains_tests("ubuntu-16.04", _os_release_map, expectation)

    @skipIf(not salt.utils.platform.is_linux(), 'System is not Linux')
    def test_ubuntu_artful_os_grains(self):
        '''
        Test if OS grains are parsed correctly in Ubuntu 17.10 "Artful Aardvark"
        '''
        _os_release_map = {
            'linux_distribution': ('Ubuntu', '17.10', 'artful'),
        }
        expectation = {
            'os': 'Ubuntu',
            'os_family': 'Debian',
            'oscodename': 'artful',
            'osfullname': 'Ubuntu',
            'osrelease': '17.10',
            'osrelease_info': (17, 10),
            'osmajorrelease': 17,
            'osfinger': 'Ubuntu-17.10',
        }
        self._run_os_grains_tests("ubuntu-17.10", _os_release_map, expectation)

    @skipIf(not salt.utils.platform.is_linux(), 'System is not Linux')
    def test_linux_memdata(self):
        '''
        Test memdata on Linux systems
        '''
        _path_exists_map = {
            '/proc/1/cmdline': False,
            '/proc/meminfo': True
        }
        _path_isfile_map = {
            '/proc/meminfo': True
        }
        _cmd_run_map = {
            'dpkg --print-architecture': 'amd64',
            'rpm --eval %{_host_cpu}': 'x86_64'
        }

        path_exists_mock = MagicMock(side_effect=lambda x: _path_exists_map[x])
        path_isfile_mock = MagicMock(
            side_effect=lambda x: _path_isfile_map.get(x, False)
        )
        cmd_run_mock = MagicMock(
            side_effect=lambda x: _cmd_run_map[x]
        )
        empty_mock = MagicMock(return_value={})

        _proc_meminfo = textwrap.dedent('''\
            MemTotal:       16277028 kB
            SwapTotal:       4789244 kB''')

        orig_import = __import__
        if six.PY2:
            built_in = '__builtin__'
        else:
            built_in = 'builtins'

        def _import_mock(name, *args):
            if name == 'lsb_release':
                raise ImportError('No module named lsb_release')
            return orig_import(name, *args)

        # Mock a bunch of stuff so we can isolate the mem stuff:
        # - Skip the first if statement
        # - Skip the init grain compilation (not pertinent)
        # - Ensure that lsb_release fails to import
        # - Skip all the /etc/*-release stuff (not pertinent)
        # - Make a bunch of functions return empty dicts, we don't care
        #   about these grains for the purposes of this test.
        # - Mock the osarch
        # - And most importantly, mock the contents of /proc/meminfo
        with patch.object(salt.utils.platform, 'is_proxy', MagicMock(return_value=False)), \
                patch.object(core, '_linux_bin_exists', MagicMock(return_value=False)), \
                patch.object(os.path, 'exists', path_exists_mock), \
                patch('{0}.__import__'.format(built_in), side_effect=_import_mock), \
                patch.object(os.path, 'isfile', path_isfile_mock), \
                patch.object(core, '_linux_cpudata', empty_mock), \
                patch.object(core, '_linux_gpu_data', empty_mock), \
                patch.object(core, '_hw_data', empty_mock), \
                patch.object(core, '_virtual', empty_mock), \
                patch.object(core, '_ps', empty_mock), \
                patch.dict(core.__salt__, {'cmd.run': cmd_run_mock}), \
                patch('salt.utils.files.fopen', mock_open(read_data=_proc_meminfo)):
            os_grains = core.os_data()

        self.assertEqual(os_grains.get('mem_total'), 15895)
        self.assertEqual(os_grains.get('swap_total'), 4676)

    @skipIf(salt.utils.platform.is_windows(), 'System is Windows')
    def test_bsd_memdata(self):
        '''
        Test to memdata on *BSD systems
        '''
        _path_exists_map = {}
        _path_isfile_map = {}
        _cmd_run_map = {
            'freebsd-version -u': '10.3-RELEASE',
            '/sbin/sysctl -n hw.physmem': '2121781248',
            '/sbin/sysctl -n vm.swap_total': '419430400'
        }

        path_exists_mock = MagicMock(side_effect=lambda x: _path_exists_map[x])
        path_isfile_mock = MagicMock(
            side_effect=lambda x: _path_isfile_map.get(x, False)
        )
        cmd_run_mock = MagicMock(
            side_effect=lambda x: _cmd_run_map[x]
        )
        empty_mock = MagicMock(return_value={})

        mock_freebsd_uname = ('FreeBSD',
                              'freebsd10.3-hostname-8148',
                              '10.3-RELEASE',
                              'FreeBSD 10.3-RELEASE #0 r297264: Fri Mar 25 02:10:02 UTC 2016     root@releng1.nyi.freebsd.org:/usr/obj/usr/src/sys/GENERIC',
                              'amd64',
                              'amd64')

        with patch('platform.uname',
                   MagicMock(return_value=mock_freebsd_uname)):
            with patch.object(salt.utils.platform, 'is_linux',
                              MagicMock(return_value=False)):
                with patch.object(salt.utils.platform, 'is_freebsd',
                                  MagicMock(return_value=True)):
                    # Skip the first if statement
                    with patch.object(salt.utils.platform, 'is_proxy',
                                      MagicMock(return_value=False)):
                        # Skip the init grain compilation (not pertinent)
                        with patch.object(os.path, 'exists', path_exists_mock):
                            with patch('salt.utils.path.which') as mock:
                                mock.return_value = '/sbin/sysctl'
                                # Make a bunch of functions return empty dicts,
                                # we don't care about these grains for the
                                # purposes of this test.
                                with patch.object(
                                        core,
                                        '_bsd_cpudata',
                                        empty_mock):
                                    with patch.object(
                                            core,
                                            '_hw_data',
                                            empty_mock):
                                        with patch.object(
                                                core,
                                                '_virtual',
                                                empty_mock):
                                            with patch.object(
                                                    core,
                                                    '_ps',
                                                    empty_mock):
                                                # Mock the osarch
                                                with patch.dict(
                                                        core.__salt__,
                                                        {'cmd.run': cmd_run_mock}):
                                                    os_grains = core.os_data()

        self.assertEqual(os_grains.get('mem_total'), 2023)
        self.assertEqual(os_grains.get('swap_total'), 400)

    @skipIf(salt.utils.platform.is_windows(), 'System is Windows')
    def test_docker_virtual(self):
        '''
        Test if OS grains are parsed correctly in Ubuntu Xenial Xerus
        '''
        with patch.object(os.path, 'isdir', MagicMock(return_value=False)):
            with patch.object(os.path,
                              'isfile',
                              MagicMock(side_effect=lambda x: True if x == '/proc/1/cgroup' else False)):
                for cgroup_substr in (':/system.slice/docker', ':/docker/',
                                       ':/docker-ce/'):
                    cgroup_data = \
                        '10:memory{0}a_long_sha256sum'.format(cgroup_substr)
                    log.debug(
                        'Testing Docker cgroup substring \'%s\'', cgroup_substr)
                    with patch('salt.utils.files.fopen', mock_open(read_data=cgroup_data)):
                        with patch.dict(core.__salt__, {'cmd.run_all': MagicMock()}):
                            self.assertEqual(
                                core._virtual({'kernel': 'Linux'}).get('virtual_subtype'),
                                'Docker'
                            )

    def _check_ipaddress(self, value, ip_v):
        '''
        check if ip address in a list is valid
        '''
        for val in value:
            assert isinstance(val, six.string_types)
            ip_method = 'is_ipv{0}'.format(ip_v)
            self.assertTrue(getattr(salt.utils.network, ip_method)(val))

    def _check_empty(self, key, value, empty):
        '''
        if empty is False and value does not exist assert error
        if empty is True and value exists assert error
        '''
        if not empty and not value:
            raise Exception("{0} is empty, expecting a value".format(key))
        elif empty and value:
            raise Exception("{0} is suppose to be empty. value: {1} \
                            exists".format(key, value))

    @skipIf(not salt.utils.platform.is_linux(), 'System is not Linux')
    def test_fqdn_return(self):
        '''
        test ip4 and ip6 return values
        '''
        net_ip4_mock = [IP4_LOCAL, IP4_ADD1, IP4_ADD2]
        net_ip6_mock = [IP6_LOCAL, IP6_ADD1, IP6_ADD2]

        self._run_fqdn_tests(net_ip4_mock, net_ip6_mock,
                             ip4_empty=False, ip6_empty=False)

    @skipIf(not salt.utils.platform.is_linux(), 'System is not Linux')
    def test_fqdn6_empty(self):
        '''
        test when ip6 is empty
        '''
        net_ip4_mock = [IP4_LOCAL, IP4_ADD1, IP4_ADD2]
        net_ip6_mock = []

        self._run_fqdn_tests(net_ip4_mock, net_ip6_mock,
                             ip4_empty=False)

    @skipIf(not salt.utils.platform.is_linux(), 'System is not Linux')
    def test_fqdn4_empty(self):
        '''
        test when ip4 is empty
        '''
        net_ip4_mock = []
        net_ip6_mock = [IP6_LOCAL, IP6_ADD1, IP6_ADD2]

        self._run_fqdn_tests(net_ip4_mock, net_ip6_mock,
                             ip6_empty=False)

    @skipIf(not salt.utils.platform.is_linux(), 'System is not Linux')
    def test_fqdn_all_empty(self):
        '''
        test when both ip4 and ip6 are empty
        '''
        net_ip4_mock = []
        net_ip6_mock = []

        self._run_fqdn_tests(net_ip4_mock, net_ip6_mock)

    def _run_fqdn_tests(self, net_ip4_mock, net_ip6_mock,
                        ip6_empty=True, ip4_empty=True):

        def _check_type(key, value, ip4_empty, ip6_empty):
            '''
            check type and other checks
            '''
            assert isinstance(value, list)

            if '4' in key:
                self._check_empty(key, value, ip4_empty)
                self._check_ipaddress(value, ip_v='4')
            elif '6' in key:
                self._check_empty(key, value, ip6_empty)
                self._check_ipaddress(value, ip_v='6')

        ip4_mock = [(2, 1, 6, '', (IP4_ADD1, 0)),
                    (2, 3, 0, '', (IP4_ADD2, 0))]
        ip6_mock = [(10, 1, 6, '', (IP6_ADD1, 0, 0, 0)),
                    (10, 3, 0, '', (IP6_ADD2, 0, 0, 0))]

        with patch.dict(core.__opts__, {'ipv6': False}):
            with patch.object(salt.utils.network, 'ip_addrs',
                             MagicMock(return_value=net_ip4_mock)):
                with patch.object(salt.utils.network, 'ip_addrs6',
                                 MagicMock(return_value=net_ip6_mock)):
                    with patch.object(core.socket, 'getaddrinfo', side_effect=[ip4_mock, ip6_mock]):
                        get_fqdn = core.ip_fqdn()
                        ret_keys = ['fqdn_ip4', 'fqdn_ip6', 'ipv4', 'ipv6']
                        for key in ret_keys:
                            value = get_fqdn[key]
                            _check_type(key, value, ip4_empty, ip6_empty)

    @skipIf(not salt.utils.platform.is_linux(), 'System is not Linux')
    @patch.object(salt.utils.platform, 'is_windows', MagicMock(return_value=False))
    @patch('salt.grains.core.__opts__', {'ipv6': False})
    def test_dns_return(self):
        '''
        test the return for a dns grain. test for issue:
        https://github.com/saltstack/salt/issues/41230
        '''
        resolv_mock = {'domain': '', 'sortlist': [], 'nameservers':
                   [ipaddress.IPv4Address(IP4_ADD1),
                    ipaddress.IPv6Address(IP6_ADD1),
                    IP6_ADD_SCOPE], 'ip4_nameservers':
                   [ipaddress.IPv4Address(IP4_ADD1)],
                   'search': ['test.saltstack.com'], 'ip6_nameservers':
                   [ipaddress.IPv6Address(IP6_ADD1),
                    IP6_ADD_SCOPE], 'options': []}
        ret = {'dns': {'domain': '', 'sortlist': [], 'nameservers':
                       [IP4_ADD1, IP6_ADD1,
                        IP6_ADD_SCOPE], 'ip4_nameservers':
                       [IP4_ADD1], 'search': ['test.saltstack.com'],
                       'ip6_nameservers': [IP6_ADD1, IP6_ADD_SCOPE],
                       'options': []}}
        with patch.object(salt.utils.dns, 'parse_resolv', MagicMock(return_value=resolv_mock)):
            assert core.dns() == ret

    @skipIf(not salt.utils.platform.is_linux(), 'System is not Linux')
    @patch.object(salt.utils, 'is_windows', MagicMock(return_value=False))
    @patch('salt.utils.network.ip_addrs', MagicMock(return_value=['1.2.3.4', '5.6.7.8']))
    @patch('salt.utils.network.ip_addrs6',
           MagicMock(return_value=['fe80::a8b2:93ff:fe00:0', 'fe80::a8b2:93ff:dead:beef']))
    @patch('salt.utils.network.socket.getfqdn', MagicMock(side_effect=lambda v: v))  # Just pass-through
    def test_fqdns_return(self):
        '''
        test the return for a dns grain. test for issue:
        https://github.com/saltstack/salt/issues/41230
        '''
        reverse_resolv_mock = [('foo.bar.baz', [], ['1.2.3.4']),
                               ('rinzler.evil-corp.com', [], ['5.6.7.8']),
                               ('foo.bar.baz', [], ['fe80::a8b2:93ff:fe00:0']),
                               ('bluesniff.foo.bar', [], ['fe80::a8b2:93ff:dead:beef'])]
        ret = {'fqdns': ['bluesniff.foo.bar', 'foo.bar.baz', 'rinzler.evil-corp.com']}
        with patch.object(socket, 'gethostbyaddr', side_effect=reverse_resolv_mock):
            fqdns = core.fqdns()
            self.assertIn('fqdns', fqdns)
            self.assertEqual(len(fqdns['fqdns']), len(ret['fqdns']))
            self.assertEqual(set(fqdns['fqdns']), set(ret['fqdns']))

    def test_core_virtual(self):
        '''
        test virtual grain with cmd virt-what
        '''
        virt = 'kvm'
        with patch.object(salt.utils.platform, 'is_windows',
                          MagicMock(return_value=False)):
            with patch.object(salt.utils.path, 'which',
                              MagicMock(return_value=True)):
                with patch.dict(core.__salt__, {'cmd.run_all':
                                                MagicMock(return_value={'pid': 78,
                                                                        'retcode': 0,
                                                                        'stderr': '',
                                                                        'stdout': virt})}):
                    osdata = {'kernel': 'test', }
                    ret = core._virtual(osdata)
                    self.assertEqual(ret['virtual'], virt)

    def test_solaris_sparc_s7zone(self):
        '''
        verify productname grain for s7 zone
        '''
        expectation = {
                'productname': 'SPARC S7-2',
                'product': 'SPARC S7-2',
        }
        with salt.utils.files.fopen(os.path.join(SOLARIS_DIR, 'prtconf.s7-zone')) as sparc_return_data:
            this_sparc_return_data = '\n'.join(sparc_return_data.readlines())
            this_sparc_return_data += '\n'
        self._check_solaris_sparc_productname_grains(this_sparc_return_data, expectation)

    def test_solaris_sparc_s7(self):
        '''
        verify productname grain for s7
        '''
        expectation = {
                'productname': 'SPARC S7-2',
                'product': 'SPARC S7-2',
        }
        with salt.utils.files.fopen(os.path.join(SOLARIS_DIR, 'prtdiag.s7')) as sparc_return_data:
            this_sparc_return_data = '\n'.join(sparc_return_data.readlines())
            this_sparc_return_data += '\n'
        self._check_solaris_sparc_productname_grains(this_sparc_return_data, expectation)

    def test_solaris_sparc_t5220(self):
        '''
        verify productname grain for t5220
        '''
        expectation = {
                'productname': 'SPARC Enterprise T5220',
                'product': 'SPARC Enterprise T5220',
        }
        with salt.utils.files.fopen(os.path.join(SOLARIS_DIR, 'prtdiag.t5220')) as sparc_return_data:
            this_sparc_return_data = '\n'.join(sparc_return_data.readlines())
            this_sparc_return_data += '\n'
        self._check_solaris_sparc_productname_grains(this_sparc_return_data, expectation)

    def test_solaris_sparc_t5220zone(self):
        '''
        verify productname grain for t5220 zone
        '''
        expectation = {
                'productname': 'SPARC Enterprise T5220',
                'product': 'SPARC Enterprise T5220',
        }
        with salt.utils.files.fopen(os.path.join(SOLARIS_DIR, 'prtconf.t5220-zone')) as sparc_return_data:
            this_sparc_return_data = '\n'.join(sparc_return_data.readlines())
            this_sparc_return_data += '\n'
        self._check_solaris_sparc_productname_grains(this_sparc_return_data, expectation)

    def _check_solaris_sparc_productname_grains(self, prtdata, expectation):
        '''
        verify product grains on solaris sparc
        '''
        import platform
        path_isfile_mock = MagicMock(side_effect=lambda x: x in ['/etc/release'])
        with patch.object(platform, 'uname',
                  MagicMock(return_value=('SunOS', 'testsystem', '5.11', '11.3', 'sunv4', 'sparc'))):
            with patch.object(salt.utils.platform, 'is_proxy',
                      MagicMock(return_value=False)):
                with patch.object(salt.utils.platform, 'is_linux',
                          MagicMock(return_value=False)):
                    with patch.object(salt.utils.platform, 'is_windows',
                              MagicMock(return_value=False)):
                        with patch.object(salt.utils.platform, 'is_smartos',
                                  MagicMock(return_value=False)):
                            with patch.object(salt.utils.path, 'which_bin',
                                      MagicMock(return_value=None)):
                                with patch.object(os.path, 'isfile', path_isfile_mock):
                                    with salt.utils.files.fopen(os.path.join(OS_RELEASE_DIR, "solaris-11.3")) as os_release_file:
                                        os_release_content = os_release_file.readlines()
                                        with patch("salt.utils.files.fopen", mock_open()) as os_release_file:
                                            os_release_file.return_value.__iter__.return_value = os_release_content
                                            with patch.object(core, '_sunos_cpudata',
                                                      MagicMock(return_value={'cpuarch': 'sparcv9',
                                                                              'num_cpus': '1',
                                                                              'cpu_model': 'MOCK_CPU_MODEL',
                                                                              'cpu_flags': []})):
                                                with patch.object(core, '_memdata',
                                                          MagicMock(return_value={'mem_total': 16384})):
                                                    with patch.object(core, '_virtual',
                                                              MagicMock(return_value={})):
                                                        with patch.object(core, '_ps',
                                                                  MagicMock(return_value={})):
                                                            with patch.object(salt.utils.path, 'which',
                                                                      MagicMock(return_value=True)):
                                                                sparc_return_mock = MagicMock(return_value=prtdata)
                                                                with patch.dict(core.__salt__, {'cmd.run': sparc_return_mock}):
                                                                    os_grains = core.os_data()
        grains = {k: v for k, v in os_grains.items()
                  if k in set(['product', 'productname'])}
        self.assertEqual(grains, expectation)<|MERGE_RESOLUTION|>--- conflicted
+++ resolved
@@ -7,11 +7,8 @@
 from __future__ import absolute_import, print_function, unicode_literals
 import logging
 import os
-<<<<<<< HEAD
 import socket
-=======
 import textwrap
->>>>>>> 9aa9a83b
 
 # Import Salt Testing Libs
 try:
