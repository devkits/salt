--- conflicted
+++ resolved
@@ -1079,91 +1079,6 @@
                         ret.update({'comment': comt, 'result': True})
                         self.assertDictEqual(filestate.uncomment(name, regex), ret)
 
-<<<<<<< HEAD
-    # 'append' function tests: 1
-
-    def test_append(self):
-        '''
-        Test to ensure that some text appears at the end of a file.
-        '''
-        name = '/etc/motd'
-        source = ['salt://motd/hr-messages.tmpl']
-        sources = ['salt://motd/devops-messages.tmpl']
-        text = ['Trust no one unless you have eaten much salt with him.']
-
-        ret = {'name': name,
-               'result': False,
-               'comment': '',
-               'pchanges': {},
-               'changes': {}}
-
-        comt = ('Must provide name to file.append')
-        ret.update({'comment': comt, 'name': ''})
-        self.assertDictEqual(filestate.append(''), ret)
-
-        comt = ('source and sources are mutually exclusive')
-        ret.update({'comment': comt, 'name': name})
-        self.assertDictEqual(filestate.append(name, source=source,
-                                              sources=sources), ret)
-
-        mock_t = MagicMock(return_value=True)
-        mock_f = MagicMock(return_value=False)
-        mock_err = MagicMock(side_effect=[TypeError, True, True])
-        with patch.dict(filestate.__salt__,
-                        {'file.directory_exists': mock_f,
-                         'file.makedirs': mock_t,
-                         'file.stats': mock_f,
-                         'cp.get_template': mock_f,
-                         'file.contains_regex_multiline': mock_err,
-                         'file.search': mock_err}):
-            with patch.object(os.path, 'isdir', mock_t):
-                comt = ('The following files will be changed:\n/etc:'
-                        ' directory - new\n')
-                ret.update({'comment': comt, 'name': name, 'pchanges': {'/etc': {'directory': 'new'}}})
-                self.assertDictEqual(filestate.append(name, makedirs=True), ret)
-
-            with patch.object(os.path, 'isabs', mock_f):
-                comt = ('Specified file {0} is not an absolute path'
-                        .format(name))
-                ret.update({'comment': comt, 'pchanges': {}})
-                self.assertDictEqual(filestate.append(name), ret)
-
-            with patch.object(os.path, 'isabs', mock_t):
-                with patch.object(os.path, 'exists', mock_t):
-                    comt = ("Failed to load template file {0}".format(source))
-                    ret.pop('pchanges')
-                    ret.update({'comment': comt, 'name': source, 'data': [], })
-                    self.assertDictEqual(filestate.append(name, source=source),
-                                         ret)
-
-                    ret.pop('data', None)
-                    ret.update({'name': name})
-                    with patch.object(salt.utils, 'fopen',
-                                      MagicMock(mock_open(read_data=''))):
-                        comt = ('No text found to append. Nothing appended')
-                        ret.update({'comment': comt, 'pchanges': {}})
-                        self.assertDictEqual(filestate.append(name, text=text),
-                                             ret)
-
-                        with patch.object(salt.utils, 'istextfile', mock_f):
-                            with patch.dict(filestate.__opts__, {'test': True}):
-                                change = {'diff': 'Replace binary file'}
-                                ret.update({'comment': '', 'result': None,
-                                            'changes': change})
-                                self.assertDictEqual(filestate.append
-                                                     (name, text=text), ret)
-
-                            with patch.dict(filestate.__opts__,
-                                            {'test': False}):
-                                comt = ('File {0} is in correct state'
-                                        .format(name))
-                                ret.update({'comment': comt, 'result': True,
-                                            'changes': {}})
-                                self.assertDictEqual(filestate.append
-                                                     (name, text=text), ret)
-
-=======
->>>>>>> e2f576e8
     # 'prepend' function tests: 1
 
     def test_prepend(self):
