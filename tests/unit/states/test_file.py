# -*- coding: utf-8 -*-

# Import python libs
from __future__ import absolute_import, print_function, unicode_literals
from datetime import datetime
import os
import pprint
import shutil

try:
    from dateutil.relativedelta import relativedelta
    HAS_DATEUTIL = True
except ImportError:
    HAS_DATEUTIL = False

NO_DATEUTIL_REASON = 'python-dateutil is not installed'

# Import Salt Testing libs
from tests.support.mixins import LoaderModuleMockMixin
from tests.support.unit import skipIf, TestCase
from tests.support.mock import (
    NO_MOCK,
    NO_MOCK_REASON,
    Mock,
    MagicMock,
    call,
    mock_open,
    patch)

# Import salt libs
import salt.utils.files
import salt.utils.json
import salt.utils.platform
import salt.utils.yaml
import salt.states.file as filestate
import salt.serializers.yaml as yamlserializer
import salt.serializers.json as jsonserializer
import salt.serializers.python as pythonserializer
from salt.exceptions import CommandExecutionError
import salt.utils.win_functions


@skipIf(NO_MOCK, NO_MOCK_REASON)
class TestFileState(TestCase, LoaderModuleMockMixin):

    def setup_loader_modules(self):
        return {
            filestate: {
                '__env__': 'base',
                '__salt__': {'file.manage_file': False},
                '__serializers__': {
                    'yaml.serialize': yamlserializer.serialize,
                    'python.serialize': pythonserializer.serialize,
                    'json.serialize': jsonserializer.serialize
                },
                '__opts__': {'test': False, 'cachedir': ''},
                '__instance_id__': '',
                '__low__': {},
                '__utils__': {},
            }
        }

    def tearDown(self):
        remove_dir = '/tmp/etc'
        if salt.utils.platform.is_windows():
            remove_dir = 'c:\\tmp\\etc'
        try:
            salt.utils.files.rm_rf(remove_dir)
        except OSError:
            pass

    def test_serialize(self):
        def returner(contents, *args, **kwargs):
            returner.returned = contents
        returner.returned = None

        with patch.dict(filestate.__salt__, {'file.manage_file': returner}):

            dataset = {
                "foo": True,
                "bar": 42,
                "baz": [1, 2, 3],
                "qux": 2.0
            }

            filestate.serialize('/tmp', dataset)
            self.assertEqual(salt.utils.yaml.safe_load(returner.returned), dataset)

            filestate.serialize('/tmp', dataset, formatter="yaml")
            self.assertEqual(salt.utils.yaml.safe_load(returner.returned), dataset)

            filestate.serialize('/tmp', dataset, formatter="json")
            self.assertEqual(salt.utils.json.loads(returner.returned), dataset)

            filestate.serialize('/tmp', dataset, formatter="python")
            self.assertEqual(returner.returned, pprint.pformat(dataset) + '\n')

            mock_serializer = Mock(return_value='')
            with patch.dict(filestate.__serializers__,
                            {'json.serialize': mock_serializer}):
                filestate.serialize(
                    '/tmp',
                    dataset,
                    formatter='json',
                    serializer_opts=[{'indent': 8}])
                mock_serializer.assert_called_with(
                    dataset,
                    indent=8,
                    separators=(',', ': '),
                    sort_keys=True)

    def test_contents_and_contents_pillar(self):
        def returner(contents, *args, **kwargs):
            returner.returned = contents
        returner.returned = None

        manage_mode_mock = MagicMock()
        with patch.dict(filestate.__salt__, {'file.manage_file': returner,
                                             'config.manage_mode': manage_mode_mock}):

            ret = filestate.managed('/tmp/foo', contents='hi', contents_pillar='foo:bar')
            self.assertEqual(False, ret['result'])

    def test_contents_pillar_doesnt_add_more_newlines(self):
        # make sure the newline
        pillar_value = 'i am the pillar value{0}'.format(os.linesep)

        self.run_contents_pillar(pillar_value, expected=pillar_value)

    def run_contents_pillar(self, pillar_value, expected):
        returner = MagicMock(return_value=None)
        path = '/tmp/foo'
        pillar_path = 'foo:bar'

        # the values don't matter here
        pillar_mock = MagicMock(return_value=pillar_value)
        with patch.dict(filestate.__salt__, {'file.manage_file': returner,
                                             'config.manage_mode': MagicMock(),
                                             'file.source_list': MagicMock(return_value=[None, None]),
                                             'file.get_managed': MagicMock(return_value=[None, None, None]),
                                             'pillar.get': pillar_mock}):

            ret = filestate.managed(path, contents_pillar=pillar_path)

            # make sure no errors are returned
            self.assertEqual(None, ret)

            # Make sure the contents value matches the expected value.
            # returner.call_args[0] will be an args tuple containing all the args
            # passed to the mocked returner for file.manage_file. Any changes to
            # the arguments for file.manage_file may make this assertion fail.
            # If the test is failing, check the position of the "contents" param
            # in the manage_file() function in salt/modules/file.py, the fix is
            # likely as simple as updating the 2nd index below.
            self.assertEqual(expected, returner.call_args[0][-5])

    def test_symlink(self):
        '''
        Test to create a symlink.
        '''
        name = '/tmp/testfile.txt'
        target = salt.utils.files.mkstemp()
        test_dir = '/tmp'
        user = 'salt'

        if salt.utils.platform.is_windows():
            group = 'salt'
        else:
            group = 'saltstack'

        def return_val(kwargs):
            val = {
                'name': name,
                'result': False,
                'comment': '',
                'changes': {},
            }
            val.update(kwargs)
            return val

        mock_t = MagicMock(return_value=True)
        mock_f = MagicMock(return_value=False)
        mock_empty = MagicMock(return_value='')
        mock_uid = MagicMock(return_value='U1001')
        mock_gid = MagicMock(return_value='g1001')
        mock_target = MagicMock(return_value=target)
        mock_user = MagicMock(return_value=user)
        mock_grp = MagicMock(return_value=group)
        mock_os_error = MagicMock(side_effect=OSError)

        with patch.dict(filestate.__salt__, {'config.manage_mode': mock_t}):
            comt = ('Must provide name to file.symlink')
            ret = return_val({'comment': comt, 'name': ''})
            self.assertDictEqual(filestate.symlink('', target), ret)

        with patch.dict(filestate.__salt__, {'config.manage_mode': mock_t,
                                             'file.user_to_uid': mock_empty,
                                             'file.group_to_gid': mock_empty,
                                             'user.info': mock_empty,
                                             'user.current': mock_user}):
            if salt.utils.platform.is_windows():
                comt = ('User {0} does not exist'.format(user))
                ret = return_val({'comment': comt, 'name': name})
            else:
                comt = ('User {0} does not exist. Group {1} does not exist.'.format(user, group))
                ret = return_val({'comment': comt, 'name': name})
            self.assertDictEqual(filestate.symlink(name, target, user=user,
                                                   group=group), ret)

        with patch.dict(filestate.__salt__, {'config.manage_mode': mock_t,
                                             'file.user_to_uid': mock_uid,
                                             'file.group_to_gid': mock_gid,
                                             'file.is_link': mock_f,
                                             'user.info': mock_empty,
                                             'user.current': mock_user}):
            with patch.dict(filestate.__opts__, {'test': True}):
                with patch.object(os.path, 'exists', mock_f):
                    if salt.utils.platform.is_windows():
                        comt = ('User {0} does not exist'.format(user))
                        ret = return_val(
                            {
                                'comment': comt,
                                'result': False,
                                'name': name,
                                'changes': {}
                            }
                        )
                    else:
                        comt = ('Symlink {0} to {1}'
                                ' is set for creation').format(name, target)
                        ret = return_val({'comment': comt,
<<<<<<< HEAD
                                          'result': None,
                                          'pchanges': {'new': name}})
=======
                                    'result': None,
                                    'changes': {'new': name}})
>>>>>>> b1259012
                    self.assertDictEqual(filestate.symlink(name, target,
                                                           user=user,
                                                           group=group), ret)

        with patch.dict(filestate.__salt__, {'config.manage_mode': mock_t,
                                             'file.user_to_uid': mock_uid,
                                             'file.group_to_gid': mock_gid,
                                             'file.is_link': mock_f,
                                             'user.info': mock_empty,
                                             'user.current': mock_user}):
            with patch.dict(filestate.__opts__, {'test': False}):
                with patch.object(os.path, 'isdir', mock_f):
                    with patch.object(os.path, 'exists', mock_f):
                        if salt.utils.platform.is_windows():
                            comt = 'User {0} does not exist'.format(user)
                            ret = return_val(
                                {
                                    'comment': comt,
                                    'result': False,
                                    'name': name,
                                    'changes': {},
                                }
                            )
                        else:
                            comt = ('Directory {0} for symlink is not present').format(test_dir)
                            ret = return_val({'comment': comt,
                                        'result': False,
                                        'changes': {}})
                        self.assertDictEqual(filestate.symlink(name, target,
                                                               user=user,
                                                               group=group), ret)

        with patch.dict(filestate.__salt__, {'config.manage_mode': mock_t,
                                             'file.user_to_uid': mock_uid,
                                             'file.group_to_gid': mock_gid,
                                             'file.is_link': mock_t,
                                             'file.readlink': mock_target,
                                             'user.info': mock_empty,
                                             'user.current': mock_user}):
            with patch.dict(filestate.__opts__, {'test': False}):
                with patch.object(os.path, 'isdir', mock_t):
                    with patch.object(salt.states.file, '_check_symlink_ownership', mock_t):
                        with patch('salt.utils.win_functions.get_sid_from_name', return_value='test-sid'):
                            if salt.utils.platform.is_windows():
                                comt = ('Symlink {0} is present and owned by '
                                        '{1}'.format(name, user))
                            else:
                                comt = ('Symlink {0} is present and owned by '
                                        '{1}:{2}'.format(name, user, group))
                            ret = return_val({'comment': comt,
                                        'result': True,
                                        'changes': {}})
                            self.assertDictEqual(filestate.symlink(name, target,
                                                                   user=user,
                                                                   group=group), ret)
        with patch.dict(filestate.__salt__, {'config.manage_mode': mock_t,
                                             'file.user_to_uid': mock_uid,
                                             'file.group_to_gid': mock_gid,
                                             'file.is_link': mock_f,
                                             'file.readlink': mock_target,
                                             'user.info': mock_empty,
                                             'user.current': mock_user}):
            with patch.dict(filestate.__opts__, {'test': False}):
                with patch.object(os.path, 'isdir', mock_t):
                    with patch.object(os.path, 'exists', mock_f):
                        with patch.object(os.path, 'lexists', mock_t):
                            comt = (
                                'Symlink & backup dest exists and Force not '
                                'set. {0} -> {1} - backup: {2}'.format(
                                    name,
                                    target,
                                    os.path.join(test_dir, 'SALT')
                                )
                            )
                            ret.update({'comment': comt,
                                        'result': False,
                                        'changes': {}})
                            self.assertDictEqual(
                                filestate.symlink(
                                    name, target, user=user,
                                    group=group, backupname='SALT'
                                ),
                                ret
                            )

        with patch.dict(filestate.__salt__, {'config.manage_mode': mock_t,
                                             'file.user_to_uid': mock_uid,
                                             'file.group_to_gid': mock_gid,
                                             'file.is_link': mock_f,
                                             'file.readlink': mock_target,
                                             'user.info': mock_empty,
                                             'user.current': mock_user}):
            with patch.dict(filestate.__opts__, {'test': False}):
                with patch.object(os.path, 'isfile', mock_t):
                    comt = ('Backupname must be an absolute path '
                            'or a file name: {0}').format('tmp/SALT')
                    ret.update({'comment': comt,
                                'result': False,
                                'changes': {}})
                    self.assertDictEqual(
                        filestate.symlink(
                            name, target, user=user,
                            group=group, backupname='tmp/SALT'
                        ),
                        ret
                    )

        with patch.dict(filestate.__salt__, {'config.manage_mode': mock_t,
                                             'file.user_to_uid': mock_uid,
                                             'file.group_to_gid': mock_gid,
                                             'file.is_link': mock_f,
                                             'file.readlink': mock_target,
                                             'user.info': mock_empty,
                                             'user.current': mock_user}):
            with patch.dict(filestate.__opts__, {'test': False}):
                with patch.object(os.path, 'isdir', mock_t):
                    with patch.object(os.path, 'exists', mock_f):
                        with patch.object(os.path, 'isfile', mock_t):
                            with patch('salt.utils.win_functions.get_sid_from_name', return_value='test-sid'):
                                comt = ('File exists where the symlink {0} should be'
                                        .format(name))
                                ret = return_val({'comment': comt,
                                            'changes': {},
                                            'result': False})
                                self.assertDictEqual(filestate.symlink
                                                     (name, target, user=user,
                                                      group=group), ret)

        with patch.dict(filestate.__salt__, {'config.manage_mode': mock_t,
                                             'file.user_to_uid': mock_uid,
                                             'file.group_to_gid': mock_gid,
                                             'file.is_link': mock_f,
                                             'file.readlink': mock_target,
                                             'file.symlink': mock_t,
                                             'user.info': mock_t,
                                             'file.lchown': mock_f}):
            with patch.dict(filestate.__opts__, {'test': False}):
                with patch.object(os.path, 'isdir', MagicMock(side_effect=[True, False])):
                    with patch.object(os.path, 'isfile', mock_t):
                        with patch.object(os.path, 'exists', mock_f):
                            with patch('salt.utils.win_functions.get_sid_from_name', return_value='test-sid'):
                                comt = ('File exists where the symlink {0} should be'.format(name))
                                ret = return_val({'comment': comt, 'result': False, 'changes': {}})
                                self.assertDictEqual(filestate.symlink
                                                     (name, target, user=user,
                                                      group=group), ret)

        with patch.dict(filestate.__salt__, {'config.manage_mode': mock_t,
                                             'file.user_to_uid': mock_uid,
                                             'file.group_to_gid': mock_gid,
                                             'file.is_link': mock_f,
                                             'file.readlink': mock_target,
                                             'file.symlink': mock_t,
                                             'user.info': mock_t,
                                             'file.lchown': mock_f}):
            with patch.dict(filestate.__opts__, {'test': False}):
                with patch.object(os.path, 'isdir', MagicMock(side_effect=[True, False])):
                    with patch.object(os.path, 'isdir', mock_t):
                        with patch.object(os.path, 'exists', mock_f):
                            with patch('salt.utils.win_functions.get_sid_from_name', return_value='test-sid'):
                                comt = ('Directory exists where the symlink {0} should be'.format(name))
                                ret = return_val({'comment': comt, 'result': False, 'changes': {}})
                                self.assertDictEqual(filestate.symlink
                                                     (name, target, user=user,
                                                      group=group), ret)

        with patch.dict(filestate.__salt__, {'config.manage_mode': mock_t,
                                             'file.user_to_uid': mock_uid,
                                             'file.group_to_gid': mock_gid,
                                             'file.is_link': mock_f,
                                             'file.readlink': mock_target,
                                             'file.symlink': mock_os_error,
                                             'user.info': mock_t,
                                             'file.lchown': mock_f}):
            with patch.dict(filestate.__opts__, {'test': False}):
                with patch.object(os.path, 'isdir', MagicMock(side_effect=[True, False])):
                    with patch.object(os.path, 'isfile', mock_f):
                        with patch('salt.utils.win_functions.get_sid_from_name', return_value='test-sid'):
                            comt = ('Unable to create new symlink {0} -> '
                                    '{1}: '.format(name, target))
                            ret = return_val({'comment': comt, 'result': False, 'changes': {}})
                            self.assertDictEqual(filestate.symlink
                                                 (name, target, user=user,
                                                  group=group), ret)

        with patch.dict(filestate.__salt__, {'config.manage_mode': mock_t,
                                             'file.user_to_uid': mock_uid,
                                             'file.group_to_gid': mock_gid,
                                             'file.is_link': mock_f,
                                             'file.readlink': mock_target,
                                             'file.symlink': mock_t,
                                             'user.info': mock_t,
                                             'file.lchown': mock_f,
                                             'file.get_user': mock_user,
                                             'file.get_group': mock_grp}):
            with patch.dict(filestate.__opts__, {'test': False}):
                with patch.object(os.path, 'isdir', MagicMock(side_effect=[True, False])):
                    with patch.object(os.path, 'isfile', mock_f):
                        with patch('salt.states.file._check_symlink_ownership', return_value=True):
                            with patch('salt.utils.win_functions.get_sid_from_name', return_value='test-sid'):
                                comt = 'Created new symlink {0} -> {1}'.format(name, target)
                                ret = return_val({'comment': comt,
                                                  'result': True,
                                                  'changes': {'new': name}})
                                self.assertDictEqual(filestate.symlink
                                                     (name, target, user=user,
                                                      group=group), ret)

        with patch.dict(filestate.__salt__, {'config.manage_mode': mock_t,
                                             'file.user_to_uid': mock_uid,
                                             'file.group_to_gid': mock_gid,
                                             'file.is_link': mock_f,
                                             'file.readlink': mock_target,
                                             'file.symlink': mock_t,
                                             'user.info': mock_t,
                                             'file.lchown': mock_f,
                                             'file.get_user': mock_empty,
                                             'file.get_group': mock_empty}):
            with patch.dict(filestate.__opts__, {'test': False}):
                with patch.object(os.path, 'isdir', MagicMock(side_effect=[True, False])):
                    with patch.object(os.path, 'isfile', mock_f):
                        with patch('salt.utils.win_functions.get_sid_from_name', return_value='test-sid'):
                            with patch('salt.states.file._set_symlink_ownership', return_value=False):
                                with patch('salt.states.file._check_symlink_ownership', return_value=False):
                                    comt = ('Created new symlink {0} -> {1}, '
                                            'but was unable to set ownership to '
                                            '{2}:{3}'.format(name, target, user, group))
                                    ret = return_val({'comment': comt,
                                                'result': False,
                                                'changes': {'new': name}})
                                    self.assertDictEqual(filestate.symlink
                                                         (name, target, user=user,
                                                          group=group), ret)

    # 'absent' function tests: 1
    def test_absent(self):
        '''
        Test to make sure that the named file or directory is absent.
        '''
        name = '/fake/file.conf'

        ret = {'name': name,
               'result': False,
               'comment': '',
               'changes': {}}

        mock_t = MagicMock(return_value=True)
        mock_f = MagicMock(return_value=False)
        mock_file = MagicMock(side_effect=[True, CommandExecutionError])
        mock_tree = MagicMock(side_effect=[True, OSError])

        comt = ('Must provide name to file.absent')
        ret.update({'comment': comt, 'name': ''})

        with patch.object(os.path, 'islink', MagicMock(return_value=False)):
            self.assertDictEqual(filestate.absent(''), ret)

            with patch.object(os.path, 'isabs', mock_f):
                comt = ('Specified file {0} is not an absolute path'
                        .format(name))
                ret.update({'comment': comt, 'name': name})
                self.assertDictEqual(filestate.absent(name), ret)

            with patch.object(os.path, 'isabs', mock_t):
                comt = ('Refusing to make "/" absent')
                ret.update({'comment': comt, 'name': '/'})
                self.assertDictEqual(filestate.absent('/'), ret)

            with patch.object(os.path, 'isfile', mock_t):
                with patch.dict(filestate.__opts__, {'test': True}):
                    comt = ('File {0} is set for removal'.format(name))
                    ret.update({'comment': comt,
                                'name': name,
                                'result': None,
                                'changes': {'removed': '/fake/file.conf'}})
                    self.assertDictEqual(filestate.absent(name), ret)

                with patch.dict(filestate.__opts__, {'test': False}):
                    with patch.dict(filestate.__salt__,
                                    {'file.remove': mock_file}):
                        comt = ('Removed file {0}'.format(name))
                        ret.update({'comment': comt, 'result': True,
                                    'changes': {'removed': name}})
                        self.assertDictEqual(filestate.absent(name), ret)

                        comt = ('Removed file {0}'.format(name))
                        ret.update({'comment': '',
                                    'result': False,
                                    'changes': {}})
                        self.assertDictEqual(filestate.absent(name), ret)

            with patch.object(os.path, 'isfile', mock_f):
                with patch.object(os.path, 'isdir', mock_t):
                    with patch.dict(filestate.__opts__, {'test': True}):
                        comt = \
                            'Directory {0} is set for removal'.format(name)
                        ret.update({'comment': comt,
                                    'changes': {'removed': name},
                                    'result': None})
                        self.assertDictEqual(filestate.absent(name), ret)

                    with patch.dict(filestate.__opts__, {'test': False}):
                        with patch.dict(filestate.__salt__,
                                        {'file.remove': mock_tree}):
                            comt = ('Removed directory {0}'.format(name))
                            ret.update({'comment': comt, 'result': True,
                                        'changes': {'removed': name}})
                            self.assertDictEqual(filestate.absent(name), ret)

                            comt = \
                                'Failed to remove directory {0}'.format(name)
                            ret.update({'comment': comt, 'result': False,
                                        'changes': {}})
                            self.assertDictEqual(filestate.absent(name), ret)

                with patch.object(os.path, 'isdir', mock_f):
                    with patch.dict(filestate.__opts__, {'test': True}):
                        comt = ('File {0} is not present'.format(name))
                        ret.update({'comment': comt, 'result': True})
                        self.assertDictEqual(filestate.absent(name), ret)

    # 'exists' function tests: 1

    def test_exists(self):
        '''
        Test to verify that the named file or directory is present or exists.
        '''
        name = '/etc/grub.conf'

        ret = {'name': name,
               'result': False,
               'comment': '',
               'changes': {}}

        mock_t = MagicMock(return_value=True)
        mock_f = MagicMock(return_value=False)

        comt = ('Must provide name to file.exists')
        ret.update({'comment': comt, 'name': ''})
        self.assertDictEqual(filestate.exists(''), ret)

        with patch.object(os.path, 'exists', mock_f):
            comt = ('Specified path {0} does not exist'.format(name))
            ret.update({'comment': comt, 'name': name})
            self.assertDictEqual(filestate.exists(name), ret)

        with patch.object(os.path, 'exists', mock_t):
            comt = ('Path {0} exists'.format(name))
            ret.update({'comment': comt, 'result': True})
            self.assertDictEqual(filestate.exists(name), ret)

    # 'missing' function tests: 1

    def test_missing(self):
        '''
        Test to verify that the named file or directory is missing.
        '''
        name = '/etc/grub.conf'

        ret = {'name': name,
               'result': False,
               'comment': '',
               'changes': {}}

        mock_t = MagicMock(return_value=True)
        mock_f = MagicMock(return_value=False)

        comt = ('Must provide name to file.missing')
        ret.update({'comment': comt, 'name': '', 'changes': {}})
        self.assertDictEqual(filestate.missing(''), ret)

        with patch.object(os.path, 'exists', mock_t):
            comt = ('Specified path {0} exists'.format(name))
            ret.update({'comment': comt, 'name': name})
            self.assertDictEqual(filestate.missing(name), ret)

        with patch.object(os.path, 'exists', mock_f):
            comt = ('Path {0} is missing'.format(name))
            ret.update({'comment': comt, 'result': True})
            self.assertDictEqual(filestate.missing(name), ret)

    # 'managed' function tests: 1

    def test_managed(self):
        '''
        Test to manage a given file, this function allows for a file to be
        downloaded from the salt master and potentially run through a templating
        system.
        '''
        with patch('salt.states.file._load_accumulators',
                   MagicMock(return_value=([], []))):
            name = '/etc/grub.conf'
            user = 'salt'
            group = 'saltstack'

            ret = {'name': name,
                   'result': False,
                   'comment': '',
                   'changes': {}}

            mock_t = MagicMock(return_value=True)
            mock_f = MagicMock(return_value=False)
            mock_cmd_fail = MagicMock(return_value={'retcode': 1})
            mock_uid = MagicMock(side_effect=['', 'U12', 'U12', 'U12', 'U12', 'U12',
                                              'U12', 'U12', 'U12', 'U12', 'U12',
                                              'U12', 'U12', 'U12', 'U12', 'U12'])
            mock_gid = MagicMock(side_effect=['', 'G12', 'G12', 'G12', 'G12', 'G12',
                                              'G12', 'G12', 'G12', 'G12', 'G12',
                                              'G12', 'G12', 'G12', 'G12', 'G12'])
            mock_if = MagicMock(side_effect=[True, False, False, False, False,
                                             False, False, False])
            if salt.utils.platform.is_windows():
                mock_ret = MagicMock(return_value=ret)
            else:
                mock_ret = MagicMock(return_value=(ret, None))
            mock_dict = MagicMock(return_value={})
            mock_cp = MagicMock(side_effect=[Exception, True])
            mock_ex = MagicMock(side_effect=[Exception, {'changes': {name: name}},
                                             True, Exception])
            mock_mng = MagicMock(side_effect=[Exception, ('', '', ''), ('', '', ''),
                                              ('', '', True), ('', '', True),
                                              ('', '', ''), ('', '', '')])
            mock_file = MagicMock(side_effect=[CommandExecutionError, ('', ''),
                                               ('', ''), ('', ''), ('', ''),
                                               ('', ''), ('', ''), ('', ''),
                                               ('', '')])
            with patch.dict(filestate.__salt__,
                            {'config.manage_mode': mock_t,
                             'file.user_to_uid': mock_uid,
                             'file.group_to_gid': mock_gid,
                             'file.file_exists': mock_if,
                             'file.check_perms': mock_ret,
                             'file.check_managed_changes': mock_dict,
                             'file.get_managed': mock_mng,
                             'file.source_list': mock_file,
                             'file.copy': mock_cp,
                             'file.manage_file': mock_ex,
                             'cmd.run_all': mock_cmd_fail}):
                comt = ('Destination file name is required')
                ret.update({'comment': comt, 'name': '', 'changes': {}})
                self.assertDictEqual(filestate.managed(''), ret)

                with patch.object(os.path, 'isfile', mock_f):
                    comt = ('File {0} is not present and is not set for '
                            'creation'.format(name))
                    ret.update({'comment': comt, 'name': name, 'result': True})
                    self.assertDictEqual(filestate.managed(name, create=False),
                                         ret)

                # Group argument is ignored on Windows systems. Group is set to
                # user
                if salt.utils.platform.is_windows():
                    comt = ('User salt is not available Group salt'
                            ' is not available')
                else:
                    comt = ('User salt is not available Group saltstack'
                            ' is not available')
                ret.update({'comment': comt, 'result': False})
                self.assertDictEqual(filestate.managed(name, user=user,
                                                       group=group), ret)

                with patch.object(os.path, 'isabs', mock_f):
                    comt = ('Specified file {0} is not an absolute path'
                            .format(name))
                    ret.update({'comment': comt, 'result': False})
                    self.assertDictEqual(filestate.managed(name, user=user,
                                                           group=group), ret)

                with patch.object(os.path, 'isabs', mock_t):
                    with patch.object(os.path, 'isdir', mock_t):
                        comt = ('Specified target {0} is a directory'.format(name))
                        ret.update({'comment': comt})
                        self.assertDictEqual(filestate.managed(name, user=user,
                                                               group=group), ret)

                    with patch.object(os.path, 'isdir', mock_f):
                        comt = ('Context must be formed as a dict')
                        ret.update({'comment': comt})
                        self.assertDictEqual(filestate.managed(name, user=user,
                                                               group=group,
                                                               context=True), ret)

                        comt = ('Defaults must be formed as a dict')
                        ret.update({'comment': comt})
                        self.assertDictEqual(filestate.managed(name, user=user,
                                                               group=group,
                                                               defaults=True), ret)

                        comt = ('Only one of \'contents\', \'contents_pillar\', '
                                'and \'contents_grains\' is permitted')
                        ret.update({'comment': comt})
                        self.assertDictEqual(filestate.managed
                                             (name, user=user, group=group,
                                              contents='A', contents_grains='B',
                                              contents_pillar='C'), ret)

                        with patch.object(os.path, 'exists', mock_t):
                            with patch.dict(filestate.__opts__, {'test': True}):
                                comt = ('File {0} not updated'.format(name))
                                ret.update({'comment': comt})
                                self.assertDictEqual(filestate.managed
                                                     (name, user=user, group=group,
                                                      replace=False), ret)

                                comt = ('The file {0} is in the correct state'
                                        .format(name))
                                ret.update({'comment': comt, 'result': True})
                                self.assertDictEqual(filestate.managed
                                                     (name, user=user, contents='A',
                                                      group=group), ret)

                        with patch.object(os.path, 'exists', mock_f):
                            with patch.dict(filestate.__opts__,
                                            {'test': False}):
                                comt = ('Unable to manage file: ')
                                ret.update({'comment': comt, 'result': False})
                                self.assertDictEqual(filestate.managed
                                                     (name, user=user, group=group,
                                                      contents='A'), ret)

                                comt = ('Unable to manage file: ')
                                ret.update({'comment': comt, 'result': False})
                                self.assertDictEqual(filestate.managed
                                                     (name, user=user, group=group,
                                                      contents='A'), ret)

                                with patch.object(salt.utils.files, 'mkstemp',
                                                  return_value=name):
                                    comt = ('Unable to copy file {0} to {1}: '
                                            .format(name, name))
                                    ret.update({'comment': comt, 'result': False})
                                    self.assertDictEqual(filestate.managed
                                                         (name, user=user,
                                                          group=group,
                                                          check_cmd='A'), ret)

                                comt = ('Unable to check_cmd file: ')
                                ret.update({'comment': comt, 'result': False})
                                self.assertDictEqual(filestate.managed
                                                     (name, user=user, group=group,
                                                      check_cmd='A'), ret)

                                comt = ('check_cmd execution failed')
                                ret.update({'comment': comt, 'result': False, 'skip_watch': True})
                                self.assertDictEqual(filestate.managed
                                                     (name, user=user, group=group,
                                                      check_cmd='A'), ret)

                                comt = ('check_cmd execution failed')
                                ret.update({'comment': True, 'changes': {}})
                                ret.pop('skip_watch', None)
                                self.assertDictEqual(filestate.managed
                                                     (name, user=user, group=group),
                                                     ret)

                                self.assertTrue(filestate.managed
                                                (name, user=user, group=group))

                                comt = ('Unable to manage file: ')
                                ret.update({'comment': comt})
                                self.assertDictEqual(filestate.managed
                                                     (name, user=user, group=group),
                                                     ret)

    # 'directory' function tests: 1

    def test_directory(self):
        '''
        Test to ensure that a named directory is present and has the right perms
        '''
        name = '/etc/testdir'
        user = 'salt'
        group = 'saltstack'
        if salt.utils.platform.is_windows():
            name = name.replace('/', '\\')

        ret = {'name': name,
               'result': False,
               'comment': '',
               'changes': {}}

        comt = ('Must provide name to file.directory')
        ret.update({'comment': comt, 'name': ''})
        self.assertDictEqual(filestate.directory(''), ret)

        comt = ('Cannot specify both max_depth and clean')
        ret.update({'comment': comt, 'name': name})
        self.assertDictEqual(
                filestate.directory(name, clean=True, max_depth=2),
                ret)

        mock_t = MagicMock(return_value=True)
        mock_f = MagicMock(return_value=False)
        if salt.utils.platform.is_windows():
            mock_perms = MagicMock(return_value=ret)
        else:
            mock_perms = MagicMock(return_value=(ret, ''))
        mock_uid = MagicMock(side_effect=['', 'U12', 'U12', 'U12', 'U12', 'U12',
                                          'U12', 'U12', 'U12', 'U12', 'U12'])
        mock_gid = MagicMock(side_effect=['', 'G12', 'G12', 'G12', 'G12', 'G12',
                                          'G12', 'G12', 'G12', 'G12', 'G12'])
        mock_check = MagicMock(return_value=(
            None,
            'The directory "{0}" will be changed'.format(name),
            {name: {'directory': 'new'}}))
        mock_error = CommandExecutionError
        with patch.dict(filestate.__salt__, {'config.manage_mode': mock_t,
                                             'file.user_to_uid': mock_uid,
                                             'file.group_to_gid': mock_gid,
                                             'file.stats': mock_f,
                                             'file.check_perms': mock_perms,
                                             'file.mkdir': mock_t}), \
             patch('salt.utils.win_dacl.get_sid', mock_error), \
             patch('os.path.isdir', mock_t), \
             patch('salt.states.file._check_directory_win', mock_check):
            if salt.utils.platform.is_windows():
                comt = ('User salt is not available Group salt'
                        ' is not available')
            else:
                comt = ('User salt is not available Group saltstack'
                        ' is not available')
            ret.update({'comment': comt, 'name': name})
            self.assertDictEqual(
                filestate.directory(name, user=user, group=group), ret)

            with patch.object(os.path, 'isabs', mock_f):
                comt = ('Specified file {0} is not an absolute path'
                        .format(name))
                ret.update({'comment': comt})
                self.assertDictEqual(filestate.directory(name, user=user,
                                                         group=group), ret)

            with patch.object(os.path, 'isabs', mock_t):
                with patch.object(os.path, 'isfile',
                                  MagicMock(side_effect=[True, True, False,
                                                         True, True, True,
                                                         False])):
                    with patch.object(os.path, 'lexists', mock_t):
                        comt = ('File exists where the backup target'
                                ' A should go')
                        ret.update({'comment': comt})
                        self.assertDictEqual(filestate.directory
                                             (name, user=user,
                                              group=group,
                                              backupname='A'), ret)

                    with patch.object(os.path, 'isfile', mock_t):
                        comt = ('Specified location {0} exists and is a file'
                                .format(name))
                        ret.update({'comment': comt})
                        self.assertDictEqual(filestate.directory(name, user=user,
                                                                 group=group), ret)

                    with patch.object(os.path, 'islink', mock_t):
                        comt = ('Specified location {0} exists and is a symlink'
                                .format(name))
                        ret.update({'comment': comt})
                        self.assertDictEqual(filestate.directory(name,
                                                                 user=user,
                                                                 group=group),
                                             ret)

                with patch.object(os.path, 'isdir', mock_f):
                    with patch.dict(filestate.__opts__, {'test': True}):
                        if salt.utils.platform.is_windows():
                            comt = 'The directory "{0}" will be changed' \
                                   ''.format(name)
                        else:
                            comt = ('The following files will be changed:\n{0}:'
                                    ' directory - new\n'.format(name))
                        ret.update({
                            'comment': comt,
                            'result': None,
                            'changes': {name: {'directory': 'new'}}
                        })
                        self.assertDictEqual(filestate.directory(name,
                                                                 user=user,
                                                                 group=group),
                                             ret)

                    with patch.dict(filestate.__opts__, {'test': False}):
                        with patch.object(os.path, 'isdir', mock_f):
                            comt = ('No directory to create {0} in'
                                    .format(name))
                            ret.update({'comment': comt, 'result': False})
                            self.assertDictEqual(filestate.directory
                                                 (name, user=user, group=group),
                                                 ret)

                        with patch.object(os.path, 'isdir',
                                          MagicMock(side_effect=[True, False, True, True])):
                            comt = ('Failed to create directory {0}'
                                    .format(name))
                            ret.update({'comment': comt, 'result': False})
                            self.assertDictEqual(filestate.directory
                                                 (name, user=user, group=group),
                                                 ret)

                        recurse = ['ignore_files', 'ignore_dirs']
                        ret.update({'comment': 'Must not specify "recurse" '
                                               'options "ignore_files" and '
                                               '"ignore_dirs" at the same '
                                               'time.',
                                    'changes': {}})
                        with patch.object(os.path, 'isdir', mock_t):
                            self.assertDictEqual(filestate.directory
                                                 (name, user=user,
                                                  recurse=recurse, group=group),
                                                 ret)

                            self.assertDictEqual(filestate.directory
                                                 (name, user=user, group=group),
                                                 ret)

    # 'recurse' function tests: 1

    def test_recurse(self):
        '''
        Test to recurse through a subdirectory on the master
        and copy said subdirectory over to the specified path.
        '''
        name = '/opt/code/flask'
        source = 'salt://code/flask'
        user = 'salt'
        group = 'saltstack'
        if salt.utils.platform.is_windows():
            name = name.replace('/', '\\')

        ret = {'name': name,
               'result': False,
               'comment': '',
               'changes': {}}

        comt = ("'mode' is not allowed in 'file.recurse'."
                " Please use 'file_mode' and 'dir_mode'.")
        ret.update({'comment': comt})
        self.assertDictEqual(filestate.recurse(name, source, mode='W'), ret)

        mock_t = MagicMock(return_value=True)
        mock_f = MagicMock(return_value=False)
        mock_uid = MagicMock(return_value='')
        mock_gid = MagicMock(return_value='')
        mock_l = MagicMock(return_value=[])
        mock_emt = MagicMock(side_effect=[[], ['code/flask'], ['code/flask']])
        mock_lst = MagicMock(side_effect=[CommandExecutionError, (source, ''),
                                          (source, ''), (source, '')])
        with patch.dict(filestate.__salt__, {'config.manage_mode': mock_t,
                                             'file.user_to_uid': mock_uid,
                                             'file.group_to_gid': mock_gid,
                                             'file.source_list': mock_lst,
                                             'cp.list_master_dirs': mock_emt,
                                             'cp.list_master': mock_l}):

            # Group argument is ignored on Windows systems. Group is set to user
            if salt.utils.platform.is_windows():
                comt = ('User salt is not available Group salt'
                        ' is not available')
            else:
                comt = ('User salt is not available Group saltstack'
                        ' is not available')
            ret.update({'comment': comt})
            self.assertDictEqual(filestate.recurse(name, source, user=user,
                                                   group=group), ret)

            with patch.object(os.path, 'isabs', mock_f):
                comt = ('Specified file {0} is not an absolute path'
                        .format(name))
                ret.update({'comment': comt})
                self.assertDictEqual(filestate.recurse(name, source), ret)

            with patch.object(os.path, 'isabs', mock_t):
                comt = ("Invalid source '1' (must be a salt:// URI)")
                ret.update({'comment': comt})
                self.assertDictEqual(filestate.recurse(name, 1), ret)

                comt = ("Invalid source '//code/flask' (must be a salt:// URI)")
                ret.update({'comment': comt})
                self.assertDictEqual(filestate.recurse(name, '//code/flask'),
                                     ret)

                comt = ('Recurse failed: ')
                ret.update({'comment': comt})
                self.assertDictEqual(filestate.recurse(name, source), ret)

                comt = ("The directory 'code/flask' does not exist"
                        " on the salt fileserver in saltenv 'base'")
                ret.update({'comment': comt})
                self.assertDictEqual(filestate.recurse(name, source), ret)

                with patch.object(os.path, 'isdir', mock_f):
                    with patch.object(os.path, 'exists', mock_t):
                        comt = ('The path {0} exists and is not a directory'
                                .format(name))
                        ret.update({'comment': comt})
                        self.assertDictEqual(filestate.recurse(name, source),
                                             ret)

                with patch.object(os.path, 'isdir', mock_t):
                    comt = ('The directory {0} is in the correct state'
                            .format(name))
                    ret.update({'comment': comt, 'result': True})
                    self.assertDictEqual(filestate.recurse(name, source), ret)

    # 'replace' function tests: 1

    def test_replace(self):
        '''
        Test to maintain an edit in a file.
        '''
        name = '/etc/grub.conf'
        pattern = ('CentOS +')
        repl = 'salt'

        ret = {'name': name,
               'result': False,
               'comment': '',
               'changes': {}}

        comt = ('Must provide name to file.replace')
        ret.update({'comment': comt, 'name': '', 'changes': {}})
        self.assertDictEqual(filestate.replace('', pattern, repl), ret)

        mock_t = MagicMock(return_value=True)
        mock_f = MagicMock(return_value=False)
        with patch.object(os.path, 'isabs', mock_f):
            comt = ('Specified file {0} is not an absolute path'.format(name))
            ret.update({'comment': comt, 'name': name})
            self.assertDictEqual(filestate.replace(name, pattern, repl), ret)

        with patch.object(os.path, 'isabs', mock_t):
            with patch.object(os.path, 'exists', mock_t):
                with patch.dict(filestate.__salt__, {'file.replace': mock_f}):
                    with patch.dict(filestate.__opts__, {'test': False}):
                        comt = ('No changes needed to be made')
                        ret.update({'comment': comt, 'name': name,
                                    'result': True})
                        self.assertDictEqual(filestate.replace(name, pattern,
                                                               repl), ret)

    # 'blockreplace' function tests: 1

    def test_blockreplace(self):
        '''
        Test to maintain an edit in a file in a zone
        delimited by two line markers.
        '''
        with patch('salt.states.file._load_accumulators',
                   MagicMock(return_value=([], []))):
            name = '/etc/hosts'

            ret = {'name': name,
                   'result': False,
                   'comment': '',
                   'changes': {}}

            comt = ('Must provide name to file.blockreplace')
            ret.update({'comment': comt, 'name': ''})
            self.assertDictEqual(filestate.blockreplace(''), ret)

            mock_t = MagicMock(return_value=True)
            mock_f = MagicMock(return_value=False)
            with patch.object(os.path, 'isabs', mock_f):
                comt = ('Specified file {0} is not an absolute path'.format(name))
                ret.update({'comment': comt, 'name': name})
                self.assertDictEqual(filestate.blockreplace(name), ret)

            with patch.object(os.path, 'isabs', mock_t), \
                    patch.object(os.path, 'exists', mock_t):
                with patch.dict(filestate.__salt__, {'file.blockreplace': mock_t}):
                    with patch.dict(filestate.__opts__, {'test': True}):
                        comt = ('Changes would be made')
                        ret.update({'comment': comt, 'result': None,
                                    'changes': {'diff': True}})
                        self.assertDictEqual(filestate.blockreplace(name), ret)

    # 'comment' function tests: 1

    def test_comment(self):
        '''
        Test to comment out specified lines in a file.
        '''
        with patch.object(os.path, 'exists', MagicMock(return_value=True)):
            name = '/etc/aliases' if salt.utils.platform.is_darwin() else '/etc/fstab'
            regex = 'bind 127.0.0.1'

            ret = {'name': name,
                   'result': False,
                   'comment': '',
                   'changes': {}}

            comt = ('Must provide name to file.comment')
            ret.update({'comment': comt, 'name': ''})
            self.assertDictEqual(filestate.comment('', regex), ret)

            mock_t = MagicMock(return_value=True)
            mock_f = MagicMock(return_value=False)
            with patch.object(os.path, 'isabs', mock_f):
                comt = ('Specified file {0} is not an absolute path'.format(name))
                ret.update({'comment': comt, 'name': name})
                self.assertDictEqual(filestate.comment(name, regex), ret)

            with patch.object(os.path, 'isabs', mock_t):
                with patch.dict(filestate.__salt__,
                                {'file.search': MagicMock(side_effect=[True, True, True, False, False])}):
                    comt = ('Pattern already commented')
                    ret.update({'comment': comt, 'result': True})
                    self.assertDictEqual(filestate.comment(name, regex), ret)

                    comt = ('{0}: Pattern not found'.format(regex))
                    ret.update({'comment': comt, 'result': False})
                    self.assertDictEqual(filestate.comment(name, regex), ret)

                with patch.dict(filestate.__salt__,
                                {'file.search': MagicMock(side_effect=[False, True, False, True, True]),
                                 'file.comment': mock_t,
                                 'file.comment_line': mock_t}):
                    with patch.dict(filestate.__opts__, {'test': True}):
                        comt = ('File {0} is set to be updated'.format(name))
                        ret.update({'comment': comt, 'result': None, 'changes': {name: 'updated'}})
                        self.assertDictEqual(filestate.comment(name, regex), ret)

                    with patch.dict(filestate.__opts__, {'test': False}):
                        with patch.object(salt.utils.files, 'fopen',
                                          MagicMock(mock_open())):
                            comt = ('Commented lines successfully')
                            ret.update({'comment': comt, 'result': True,
                                        'changes': {}})
                            self.assertDictEqual(filestate.comment(name, regex),
                                                 ret)

    # 'uncomment' function tests: 1

    def test_uncomment(self):
        '''
        Test to uncomment specified commented lines in a file
        '''
        with patch.object(os.path, 'exists', MagicMock(return_value=True)):
            name = '/etc/aliases' if salt.utils.platform.is_darwin() else '/etc/fstab'
            regex = 'bind 127.0.0.1'

            ret = {'name': name,
                   'result': False,
                   'comment': '',
                   'changes': {}}

            comt = ('Must provide name to file.uncomment')
            ret.update({'comment': comt, 'name': ''})
            self.assertDictEqual(filestate.uncomment('', regex), ret)

            mock_t = MagicMock(return_value=True)
            mock_f = MagicMock(return_value=False)
            mock = MagicMock(side_effect=[True, False, False, False, True, False,
                                          True, True])
            with patch.object(os.path, 'isabs', mock_f):
                comt = ('Specified file {0} is not an absolute path'.format(name))
                ret.update({'comment': comt, 'name': name})
                self.assertDictEqual(filestate.uncomment(name, regex), ret)

            with patch.object(os.path, 'isabs', mock_t):
                with patch.dict(filestate.__salt__,
                                {'file.search': mock,
                                 'file.uncomment': mock_t,
                                 'file.comment_line': mock_t}):
                    comt = ('Pattern already uncommented')
                    ret.update({'comment': comt, 'result': True})
                    self.assertDictEqual(filestate.uncomment(name, regex), ret)

                    comt = ('{0}: Pattern not found'.format(regex))
                    ret.update({'comment': comt, 'result': False})
                    self.assertDictEqual(filestate.uncomment(name, regex), ret)

                    with patch.dict(filestate.__opts__, {'test': True}):
                        comt = ('File {0} is set to be updated'.format(name))
                        ret.update({'comment': comt, 'result': None,
                                    'changes': {name: 'updated'}})
                        self.assertDictEqual(filestate.uncomment(name, regex), ret)

                    with patch.dict(filestate.__opts__, {'test': False}):
                        with patch.object(salt.utils.files, 'fopen',
                                          MagicMock(mock_open())):
                            comt = ('Uncommented lines successfully')
                            ret.update({'comment': comt, 'result': True,
                                        'changes': {}})
                            self.assertDictEqual(filestate.uncomment(name, regex), ret)

    # 'prepend' function tests: 1

    def test_prepend(self):
        '''
        Test to ensure that some text appears at the beginning of a file.
        '''
        name = '/tmp/etc/motd'
        if salt.utils.platform.is_windows():
            name = 'c:\\tmp\\etc\\motd'
        assert not os.path.exists(os.path.split(name)[0])
        source = ['salt://motd/hr-messages.tmpl']
        sources = ['salt://motd/devops-messages.tmpl']
        text = ['Trust no one unless you have eaten much salt with him.']

        ret = {'name': name,
               'result': False,
               'comment': '',
               'changes': {}}

        comt = ('Must provide name to file.prepend')
        ret.update({'comment': comt, 'name': ''})
        self.assertDictEqual(filestate.prepend(''), ret)

        comt = ('source and sources are mutually exclusive')
        ret.update({'comment': comt, 'name': name})
        self.assertDictEqual(filestate.prepend(name, source=source,
                                               sources=sources), ret)

        mock_t = MagicMock(return_value=True)
        mock_f = MagicMock(return_value=False)
        with patch.dict(filestate.__salt__,
                        {'file.directory_exists': mock_f,
                         'file.makedirs': mock_t,
                         'file.stats': mock_f,
                         'cp.get_template': mock_f,
                         'file.search': mock_f,
                         'file.prepend': mock_t}):
            comt = ('The following files will be changed:\n/tmp/etc:'
                    ' directory - new\n')
            changes = {'/tmp/etc': {'directory': 'new'}}
            if salt.utils.platform.is_windows():
                comt = 'The directory "c:\\tmp\\etc" will be changed'
                changes = {'c:\\tmp\\etc': {'directory': 'new'}}
            ret.update({'comment': comt, 'name': name, 'changes': changes})
            self.assertDictEqual(filestate.prepend(name, makedirs=True),
                                 ret)

            with patch.object(os.path, 'isabs', mock_f):
                comt = ('Specified file {0} is not an absolute path'
                        .format(name))
                ret.update({'comment': comt, 'changes': {}})
                self.assertDictEqual(filestate.prepend(name), ret)

            with patch.object(os.path, 'isabs', mock_t):
                with patch.object(os.path, 'exists', mock_t):
                    comt = ("Failed to load template file {0}".format(source))
                    ret.update({'comment': comt, 'name': source, 'data': []})
                    self.assertDictEqual(filestate.prepend(name, source=source),
                                         ret)

                    ret.pop('data', None)
                    ret.update({'name': name})
                    with patch.object(salt.utils.files, 'fopen',
                                      MagicMock(mock_open(read_data=''))):
                        with patch.dict(filestate.__utils__, {'files.is_text': mock_f}):
                            with patch.dict(filestate.__opts__, {'test': True}):
                                change = {'diff': 'Replace binary file'}
                                comt = ('File {0} is set to be updated'
                                        .format(name))
                                ret.update({'comment': comt,
                                            'result': None,
                                            'changes': change})
                                self.assertDictEqual(filestate.prepend
                                                     (name, text=text), ret)

                            with patch.dict(filestate.__opts__,
                                            {'test': False}):
                                comt = ('Prepended 1 lines')
                                ret.update({'comment': comt, 'result': True,
                                            'changes': {}})
                                self.assertDictEqual(filestate.prepend
                                                     (name, text=text), ret)

    # 'touch' function tests: 1

    def test_touch(self):
        '''
        Test to replicate the 'nix "touch" command to create a new empty
        file or update the atime and mtime of an existing file.
        '''
        name = '/var/log/httpd/logrotate.empty'

        ret = {'name': name,
               'result': False,
               'comment': '',
               'changes': {}}

        comt = ('Must provide name to file.touch')
        ret.update({'comment': comt, 'name': ''})
        self.assertDictEqual(filestate.touch(''), ret)

        mock_t = MagicMock(return_value=True)
        mock_f = MagicMock(return_value=False)
        with patch.object(os.path, 'isabs', mock_f):
            comt = ('Specified file {0} is not an absolute path'.format(name))
            ret.update({'comment': comt, 'name': name})
            self.assertDictEqual(filestate.touch(name), ret)

        with patch.object(os.path, 'isabs', mock_t):
            with patch.object(os.path, 'exists', mock_f):
                with patch.dict(filestate.__opts__, {'test': True}):
                    comt = ('File {0} is set to be created'.format(name))
                    ret.update({'comment': comt,
                                'result': None,
                                'changes': {'new': name}})
                    self.assertDictEqual(filestate.touch(name), ret)

            with patch.dict(filestate.__opts__, {'test': False}):
                with patch.object(os.path, 'isdir', mock_f):
                    comt = ('Directory not present to touch file {0}'
                            .format(name))
                    ret.update({'comment': comt,
                                'result': False,
                                'changes': {}})
                    self.assertDictEqual(filestate.touch(name), ret)

                with patch.object(os.path, 'isdir', mock_t):
                    with patch.dict(filestate.__salt__, {'file.touch': mock_t}):
                        comt = ('Created empty file {0}'.format(name))
                        ret.update({'comment': comt, 'result': True,
                                    'changes': {'new': name}})
                        self.assertDictEqual(filestate.touch(name), ret)

    # 'copy' function tests: 1

    def test_copy(self):
        '''
        Test if the source file exists on the system, copy it to the named file.
        '''
        name = '/tmp/salt'
        source = '/tmp/salt/salt'
        user = 'salt'
        group = 'saltstack'

        ret = {'name': name,
               'result': False,
               'comment': '',
               'changes': {}}

        comt = ('Must provide name to file.copy')
        ret.update({'comment': comt, 'name': ''})
        self.assertDictEqual(filestate.copy_('', source), ret)

        mock_t = MagicMock(return_value=True)
        mock_f = MagicMock(return_value=False)
        mock_uid = MagicMock(side_effect=[''])
        mock_gid = MagicMock(side_effect=[''])
        mock_user = MagicMock(return_value=user)
        mock_grp = MagicMock(return_value=group)
        mock_io = MagicMock(side_effect=IOError)
        with patch.object(os.path, 'isabs', mock_f):
            comt = ('Specified file {0} is not an absolute path'.format(name))
            ret.update({'comment': comt, 'name': name})
            self.assertDictEqual(filestate.copy_(name, source), ret)

        with patch.object(os.path, 'isabs', mock_t):
            with patch.object(os.path, 'exists', mock_f):
                comt = ('Source file "{0}" is not present'.format(source))
                ret.update({'comment': comt, 'result': False})
                self.assertDictEqual(filestate.copy_(name, source), ret)

            with patch.object(os.path, 'exists', mock_t):
                with patch.dict(filestate.__salt__,
                                {'file.user_to_uid': mock_uid,
                                 'file.group_to_gid': mock_gid,
                                 'file.get_user': mock_user,
                                 'file.get_group': mock_grp,
                                 'file.get_mode': mock_grp,
                                 'file.check_perms': mock_t}):

                    # Group argument is ignored on Windows systems. Group is set
                    # to user
                    if salt.utils.platform.is_windows():
                        comt = ('User salt is not available Group salt'
                                ' is not available')
                    else:
                        comt = ('User salt is not available Group saltstack'
                                ' is not available')
                    ret.update({'comment': comt, 'result': False})
                    self.assertDictEqual(filestate.copy_(name, source, user=user,
                                                         group=group), ret)

                    comt1 = ('Failed to delete "{0}" in preparation for'
                             ' forced move'.format(name))
                    comt2 = ('The target file "{0}" exists and will not be '
                             'overwritten'.format(name))
                    comt3 = ('File "{0}" is set to be copied to "{1}"'
                             .format(source, name))
                    with patch.object(os.path, 'isdir', mock_f):
                        with patch.object(os.path, 'lexists', mock_t):
                            with patch.dict(filestate.__opts__,
                                            {'test': False}):
                                with patch.dict(filestate.__salt__,
                                                {'file.remove': mock_io}):
                                    ret.update({'comment': comt1,
                                                'result': False})
                                    self.assertDictEqual(filestate.copy_
                                                         (name, source,
                                                          preserve=True,
                                                          force=True), ret)

                                with patch.object(os.path, 'isfile', mock_t):
                                    ret.update({'comment': comt2,
                                                'result': True})
                                    self.assertDictEqual(filestate.copy_
                                                         (name, source,
                                                          preserve=True), ret)

                        with patch.object(os.path, 'lexists', mock_f):
                            with patch.dict(filestate.__opts__, {'test': True}):
                                ret.update({'comment': comt3, 'result': None})
                                self.assertDictEqual(filestate.copy_
                                                     (name, source,
                                                      preserve=True), ret)

                            with patch.dict(filestate.__opts__, {'test': False}):
                                comt = ('The target directory /tmp is'
                                        ' not present')
                                ret.update({'comment': comt, 'result': False})
                                self.assertDictEqual(filestate.copy_
                                                     (name, source,
                                                      preserve=True), ret)

    # 'rename' function tests: 1

    def test_rename(self):
        '''
        Test if the source file exists on the system,
        rename it to the named file.
        '''
        name = '/tmp/salt'
        source = '/tmp/salt/salt'

        ret = {'name': name,
               'result': False,
               'comment': '',
               'changes': {}}

        comt = ('Must provide name to file.rename')
        ret.update({'comment': comt, 'name': ''})
        self.assertDictEqual(filestate.rename('', source), ret)

        mock_t = MagicMock(return_value=True)
        mock_f = MagicMock(return_value=False)

        mock_lex = MagicMock(side_effect=[False, True, True])
        with patch.object(os.path, 'isabs', mock_f):
            comt = ('Specified file {0} is not an absolute path'.format(name))
            ret.update({'comment': comt, 'name': name})
            self.assertDictEqual(filestate.rename(name, source), ret)

        mock_lex = MagicMock(return_value=False)
        with patch.object(os.path, 'isabs', mock_t):
            with patch.object(os.path, 'lexists', mock_lex):
                comt = ('Source file "{0}" has already been moved out of '
                        'place'.format(source))
                ret.update({'comment': comt, 'result': True})
                self.assertDictEqual(filestate.rename(name, source), ret)

        mock_lex = MagicMock(side_effect=[True, True, True])
        with patch.object(os.path, 'isabs', mock_t):
            with patch.object(os.path, 'lexists', mock_lex):
                comt = ('The target file "{0}" exists and will not be '
                        'overwritten'.format(name))
                ret.update({'comment': comt, 'result': True})
                self.assertDictEqual(filestate.rename(name, source), ret)

        mock_lex = MagicMock(side_effect=[True, True, True])
        mock_rem = MagicMock(side_effect=IOError)
        with patch.object(os.path, 'isabs', mock_t):
            with patch.object(os.path, 'lexists', mock_lex):
                with patch.dict(filestate.__opts__, {'test': False}):
                    comt = ('Failed to delete "{0}" in preparation for '
                            'forced move'.format(name))
                    with patch.dict(filestate.__salt__,
                                    {'file.remove': mock_rem}):
                        ret.update({'name': name,
                                    'comment': comt,
                                    'result': False})
                        self.assertDictEqual(filestate.rename(name, source,
                                                              force=True), ret)

        mock_lex = MagicMock(side_effect=[True, False, False])
        with patch.object(os.path, 'isabs', mock_t):
            with patch.object(os.path, 'lexists', mock_lex):
                with patch.dict(filestate.__opts__, {'test': True}):
                    comt = ('File "{0}" is set to be moved to "{1}"'
                            .format(source, name))
                    ret.update({'name': name,
                                'comment': comt,
                                'result': None})
                    self.assertDictEqual(filestate.rename(name, source), ret)

        mock_lex = MagicMock(side_effect=[True, False, False])
        with patch.object(os.path, 'isabs', mock_t):
            with patch.object(os.path, 'lexists', mock_lex):
                with patch.object(os.path, 'isdir', mock_f):
                    with patch.dict(filestate.__opts__, {'test': False}):
                        comt = ('The target directory /tmp is not present')
                        ret.update({'name': name,
                                    'comment': comt,
                                    'result': False})
                        self.assertDictEqual(filestate.rename(name, source),
                                             ret)

        mock_lex = MagicMock(side_effect=[True, False, False])
        with patch.object(os.path, 'isabs', mock_t):
            with patch.object(os.path, 'lexists', mock_lex):
                with patch.object(os.path, 'isdir', mock_t):
                    with patch.object(os.path, 'islink', mock_f):
                        with patch.dict(filestate.__opts__, {'test': False}):
                            with patch.object(shutil, 'move',
                                              MagicMock(side_effect=IOError)):
                                comt = ('Failed to move "{0}" to "{1}"'
                                        .format(source, name))
                                ret.update({'name': name,
                                            'comment': comt,
                                            'result': False})
                                self.assertDictEqual(filestate.rename(name,
                                                                      source),
                                                     ret)

        mock_lex = MagicMock(side_effect=[True, False, False])
        with patch.object(os.path, 'isabs', mock_t):
            with patch.object(os.path, 'lexists', mock_lex):
                with patch.object(os.path, 'isdir', mock_t):
                    with patch.object(os.path, 'islink', mock_f):
                        with patch.dict(filestate.__opts__, {'test': False}):
                            with patch.object(shutil, 'move', MagicMock()):
                                comt = ('Moved "{0}" to "{1}"'.format(source,
                                                                      name))
                                ret.update({'name': name,
                                            'comment': comt,
                                            'result': True,
                                            'changes': {name: source}})
                                self.assertDictEqual(filestate.rename(name,
                                                                      source),
                                                     ret)

    # 'accumulated' function tests: 1

    def test_accumulated(self):
        '''
        Test to prepare accumulator which can be used in template in file.
        '''
        with patch('salt.states.file._load_accumulators',
                   MagicMock(return_value=({}, {}))), \
                           patch('salt.states.file._persist_accummulators',
                                 MagicMock(return_value=True)):
            name = 'animals_doing_things'
            filename = '/tmp/animal_file.txt'
            text = ' jumps over the lazy dog.'

            ret = {'name': name,
                   'result': False,
                   'comment': '',
                   'changes': {}}

            comt = ('Must provide name to file.accumulated')
            ret.update({'comment': comt, 'name': ''})
            self.assertDictEqual(filestate.accumulated('', filename, text), ret)

            comt = ('No text supplied for accumulator')
            ret.update({'comment': comt, 'name': name})
            self.assertDictEqual(filestate.accumulated(name, filename, None), ret)

            with patch.dict(filestate.__low__, {'require_in': 'file',
                                                'watch_in': 'salt',
                                                '__sls__': 'SLS', '__id__': 'ID'}):
                comt = ('Orphaned accumulator animals_doing_things in SLS:ID')
                ret.update({'comment': comt, 'name': name})
                self.assertDictEqual(filestate.accumulated(name, filename, text),
                                     ret)

            with patch.dict(filestate.__low__, {'require_in': [{'file': 'A'}],
                                                'watch_in': [{'B': 'C'}],
                                                '__sls__': 'SLS', '__id__': 'ID'}):
                comt = ('Accumulator {0} for file {1} '
                        'was charged by text'.format(name, filename))
                ret.update({'comment': comt, 'name': name, 'result': True})
                self.assertDictEqual(filestate.accumulated(name, filename, text),
                                     ret)

        # 'serialize' function tests: 1

        def test_serialize_into_managed_file(self):
            '''
            Test to serializes dataset and store it into managed file.
            '''
            name = '/etc/dummy/package.json'

            ret = {'name': name,
                   'result': False,
                   'comment': '',
                   'changes': {}}

            comt = ('Must provide name to file.serialize')
            ret.update({'comment': comt, 'name': ''})
            self.assertDictEqual(filestate.serialize(''), ret)

            mock_t = MagicMock(return_value=True)
            mock_f = MagicMock(return_value=False)
            with patch.object(os.path, 'isfile', mock_f):
                comt = ('File {0} is not present and is not set for '
                        'creation'.format(name))
                ret.update({'comment': comt, 'name': name, 'result': True})
                self.assertDictEqual(filestate.serialize(name, create=False), ret)

            comt = ("Only one of 'dataset' and 'dataset_pillar' is permitted")
            ret.update({'comment': comt, 'result': False})
            self.assertDictEqual(filestate.serialize(name, dataset=True,
                                                     dataset_pillar=True), ret)

            comt = ("Neither 'dataset' nor 'dataset_pillar' was defined")
            ret.update({'comment': comt, 'result': False})
            self.assertDictEqual(filestate.serialize(name), ret)

            with patch.object(os.path, 'isfile', mock_t):
                comt = ('Python format is not supported for merging')
                ret.update({'comment': comt, 'result': False})
                self.assertDictEqual(filestate.serialize(name, dataset=True,
                                                         merge_if_exists=True,
                                                         formatter='python'), ret)

            comt = ('A format is not supported')
            ret.update({'comment': comt, 'result': False})
            self.assertDictEqual(filestate.serialize(name, dataset=True,
                                                     formatter='A'), ret)
            mock_changes = MagicMock(return_value=True)
            mock_no_changes = MagicMock(return_value=False)

            # __opts__['test']=True with changes
            with patch.dict(filestate.__salt__,
                            {'file.check_managed_changes': mock_changes}):
                with patch.dict(filestate.__opts__, {'test': True}):
                    comt = ('Dataset will be serialized and stored into {0}'
                            .format(name))
                    ret.update({'comment': comt, 'result': None, 'changes': True})
                    self.assertDictEqual(
                        filestate.serialize(name, dataset=True,
                                            formatter='python'), ret)

            # __opts__['test']=True without changes
            with patch.dict(filestate.__salt__,
                            {'file.check_managed_changes': mock_no_changes}):
                with patch.dict(filestate.__opts__, {'test': True}):
                    comt = ('The file {0} is in the correct state'
                            .format(name))
                    ret.update({'comment': comt, 'result': True, 'changes': False})
                    self.assertDictEqual(
                        filestate.serialize(name,
                                            dataset=True, formatter='python'), ret)

            mock = MagicMock(return_value=ret)
            with patch.dict(filestate.__opts__, {'test': False}):
                with patch.dict(filestate.__salt__, {'file.manage_file': mock}):
                    comt = ('Dataset will be serialized and stored into {0}'
                            .format(name))
                    ret.update({'comment': comt, 'result': None})
                    self.assertDictEqual(filestate.serialize(name, dataset=True,
                                                             formatter='python'),
                                         ret)

    # 'mknod' function tests: 1

    def test_mknod(self):
        '''
        Test to create a special file similar to the 'nix mknod command.
        '''
        name = '/dev/AA'
        ntype = 'a'

        ret = {'name': name,
               'result': False,
               'comment': '',
               'changes': {}}

        comt = ('Must provide name to file.mknod')
        ret.update({'comment': comt, 'name': ''})
        self.assertDictEqual(filestate.mknod('', ntype), ret)

        comt = ("Node type unavailable: 'a'. Available node types are "
                "character ('c'), block ('b'), and pipe ('p')")
        ret.update({'comment': comt, 'name': name})
        self.assertDictEqual(filestate.mknod(name, ntype), ret)

    # 'mod_run_check_cmd' function tests: 1

    def test_mod_run_check_cmd(self):
        '''
        Test to execute the check_cmd logic.
        '''
        cmd = 'A'
        filename = 'B'

        ret = {'comment': 'check_cmd execution failed',
               'result': False, 'skip_watch': True}

        mock = MagicMock(side_effect=[{'retcode': 1}, {'retcode': 0}])
        with patch.dict(filestate.__salt__, {'cmd.run_all': mock}):
            self.assertDictEqual(filestate.mod_run_check_cmd(cmd, filename),
                                 ret)

            self.assertTrue(filestate.mod_run_check_cmd(cmd, filename))

    @skipIf(not HAS_DATEUTIL, NO_DATEUTIL_REASON)
    def test_retention_schedule(self):
        '''
        Test to execute the retention_schedule logic.

        This test takes advantage of knowing which files it is generating,
        which means it can easily generate list of which files it should keep.
        '''

        def generate_fake_files(format='example_name_%Y%m%dT%H%M%S.tar.bz2',
                                starting=datetime(2016, 2, 8, 9),
                                every=relativedelta(minutes=30),
                                ending=datetime(2015, 12, 25),
                                maxfiles=None):
            '''
            For starting, make sure that it's over a week from the beginning of the month
            For every, pick only one of minutes, hours, days, weeks, months or years
            For ending, the further away it is from starting, the slower the tests run
            Full coverage requires over a year of separation, but that's painfully slow.
            '''

            if every.years:
                ts = datetime(starting.year, 1, 1)
            elif every.months:
                ts = datetime(starting.year, starting.month, 1)
            elif every.days:
                ts = datetime(starting.year, starting.month, starting.day)
            elif every.hours:
                ts = datetime(starting.year, starting.month, starting.day, starting.hour)
            elif every.minutes:
                ts = datetime(starting.year, starting.month, starting.day, starting.hour, 0)
            else:
                raise NotImplementedError("not sure what you're trying to do here")

            fake_files = []
            count = 0
            while ending < ts:
                fake_files.append(ts.strftime(format=format))
                count += 1
                if maxfiles and maxfiles == 'all' or maxfiles and count >= maxfiles:
                    break
                ts -= every
            return fake_files

        fake_name = '/some/dir/name'
        fake_retain = {
            'most_recent': 2,
            'first_of_hour': 4,
            'first_of_day': 7,
            'first_of_week': 6,
            'first_of_month': 6,
            'first_of_year': 'all',
        }
        fake_strptime_format = 'example_name_%Y%m%dT%H%M%S.tar.bz2'
        fake_matching_file_list = generate_fake_files()
        # Add some files which do not match fake_strptime_format
        fake_no_match_file_list = generate_fake_files(format='no_match_%Y%m%dT%H%M%S.tar.bz2',
                                                      every=relativedelta(days=1))

        def lstat_side_effect(path):
            import re
            from time import mktime
            x = re.match(r'^[^\d]*(\d{8}T\d{6})\.tar\.bz2$', path).group(1)
            ts = mktime(datetime.strptime(x, '%Y%m%dT%H%M%S').timetuple())
            return {'st_atime': 0.0, 'st_ctime': 0.0, 'st_gid': 0,
                    'st_mode': 33188, 'st_mtime': ts,
                    'st_nlink': 1, 'st_size': 0, 'st_uid': 0,
                   }

        mock_t = MagicMock(return_value=True)
        mock_f = MagicMock(return_value=False)
        mock_lstat = MagicMock(side_effect=lstat_side_effect)
        mock_remove = MagicMock()

        def run_checks(isdir=mock_t, strptime_format=None, test=False):
            expected_ret = {
                    'name': fake_name,
                    'changes': {'retained': [], 'deleted': [], 'ignored': []},
                    'result': True,
                    'comment': 'Name provided to file.retention must be a directory',
                }
            if strptime_format:
                fake_file_list = sorted(fake_matching_file_list + fake_no_match_file_list)
            else:
                fake_file_list = sorted(fake_matching_file_list)
            mock_readdir = MagicMock(return_value=fake_file_list)

            with patch.dict(filestate.__opts__, {'test': test}):
                with patch.object(os.path, 'isdir', isdir):
                    mock_readdir.reset_mock()
                    with patch.dict(filestate.__salt__, {'file.readdir': mock_readdir}):
                        with patch.dict(filestate.__salt__, {'file.lstat': mock_lstat}):
                            mock_remove.reset_mock()
                            with patch.dict(filestate.__salt__, {'file.remove': mock_remove}):
                                if strptime_format:
                                    actual_ret = filestate.retention_schedule(fake_name, fake_retain,
                                                                              strptime_format=fake_strptime_format)
                                else:
                                    actual_ret = filestate.retention_schedule(fake_name, fake_retain)

            if not isdir():
                mock_readdir.assert_has_calls([])
                expected_ret['result'] = False
            else:
                mock_readdir.assert_called_once_with(fake_name)
                ignored_files = fake_no_match_file_list if strptime_format else []
                retained_files = set(generate_fake_files(maxfiles=fake_retain['most_recent']))
                junk_list = [('first_of_hour', relativedelta(hours=1)),
                             ('first_of_day', relativedelta(days=1)),
                             ('first_of_week', relativedelta(weeks=1)),
                             ('first_of_month', relativedelta(months=1)),
                             ('first_of_year', relativedelta(years=1))]
                for retainable, retain_interval in junk_list:
                    new_retains = set(generate_fake_files(maxfiles=fake_retain[retainable], every=retain_interval))
                    # if we generate less than the number of files expected,
                    # then the oldest file will also be retained
                    # (correctly, since it's the first in it's category)
                    if fake_retain[retainable] == 'all' or len(new_retains) < fake_retain[retainable]:
                        new_retains.add(fake_file_list[0])
                    retained_files |= new_retains

                deleted_files = sorted(list(set(fake_file_list) - retained_files - set(ignored_files)), reverse=True)
                retained_files = sorted(list(retained_files), reverse=True)
                expected_ret['changes'] = {'retained': retained_files, 'deleted': deleted_files, 'ignored': ignored_files}
                if test:
                    expected_ret['result'] = None
                    expected_ret['comment'] = ('{0} backups would have been removed from {1}.\n'
                                               ''.format(len(deleted_files), fake_name))
                else:
                    expected_ret['comment'] = ('{0} backups were removed from {1}.\n'
                                               ''.format(len(deleted_files), fake_name))
                    mock_remove.assert_has_calls(
                            [call(os.path.join(fake_name, x)) for x in deleted_files],
                            any_order=True
                        )

            self.assertDictEqual(actual_ret, expected_ret)

        run_checks(isdir=mock_f)
        run_checks()
        run_checks(test=True)
        run_checks(strptime_format=fake_strptime_format)
        run_checks(strptime_format=fake_strptime_format, test=True)


class TestFindKeepFiles(TestCase):

    @skipIf(salt.utils.platform.is_windows(), 'Do not run on Windows')
    def test__find_keep_files_unix(self):
        keep = filestate._find_keep_files(
            '/test/parent_folder',
            ['/test/parent_folder/meh.txt']
        )
        expected = [
            '/',
            '/test',
            '/test/parent_folder',
            '/test/parent_folder/meh.txt',
        ]
        actual = sorted(list(keep))
        assert actual == expected, actual

    @skipIf(not salt.utils.platform.is_windows(), 'Only run on Windows')
    def test__find_keep_files_win32(self):
        keep = filestate._find_keep_files(
            'c:\\test\\parent_folder',
            ['C:\\test\\parent_folder\\meh-2.txt']
        )
        expected = [
            'c:\\',
            'c:\\test',
            'c:\\test\\parent_folder',
            'c:\\test\\parent_folder\\meh-2.txt'
        ]
        actual = sorted(list(keep))
        assert actual == expected, actual


class TestFileTidied(TestCase):
    def setUp(self):
        setattr(filestate, '__opts__', {})
        setattr(filestate, '__salt__', {})

    def tearDown(self):
        delattr(filestate, '__opts__')
        delattr(filestate, '__salt__')

    def test__tidied(self):
        walker = [
            ('test/test1', [], ['file1']),
            ('test/test2/test3', [], []),
            ('test/test2', ['test3'], ['file2']),
            ('test/', ['test1', 'test2'], ['file3']),
        ]
        today_delta = datetime.today() - datetime.utcfromtimestamp(0)
        remove = MagicMock(name='file.remove')
        with patch('os.walk', return_value=walker), \
             patch('os.path.islink', return_value=False), \
             patch('os.path.getatime', return_value=today_delta.total_seconds()), \
             patch('os.path.getsize', return_value=10), \
             patch.dict(filestate.__opts__, {'test': False}), \
             patch.dict(filestate.__salt__, {'file.remove': remove}), \
             patch('os.path.isdir', return_value=True):
            ret = filestate.tidied(name='/test/')
        exp = {
            'name': '/test/',
            'changes': {
                'removed': [
                    'test/test1/file1',
                    'test/test2/file2',
                    'test/file3'
                ],
            },
            'result': True,
            'comment': 'Removed 3 files or directories from directory /test/',
        }
        assert ret == exp
        assert remove.call_count == 3

        remove.reset_mock()
        with patch('os.walk', return_value=walker), \
             patch('os.path.islink', return_value=False), \
             patch('os.path.getatime', return_value=today_delta.total_seconds()), \
             patch('os.path.getsize', return_value=10), \
             patch.dict(filestate.__opts__, {'test': False}), \
             patch.dict(filestate.__salt__, {'file.remove': remove}), \
             patch('os.path.isdir', return_value=True):
            ret = filestate.tidied(name='/test/', rmdirs=True)
        exp = {
            'name': '/test/',
            'changes': {
                'removed': [
                    'test/test1/file1',
                    'test/test2/file2',
                    'test/test2/test3',
                    'test/file3',
                    'test/test1',
                    'test/test2'
                ]
            },
            'result': True,
            'comment': 'Removed 6 files or directories from directory /test/',
        }
        assert ret == exp
        assert remove.call_count == 6

    def test__bad_input(self):
        exp = {
            'name': 'test/',
            'changes': {},
            'result': False,
            'comment': 'Specified file test/ is not an absolute path',
        }
        assert filestate.tidied(name='test/') == exp
        exp = {
            'name': '/bad-directory-name/',
            'changes': {},
            'result': False,
            'comment': '/bad-directory-name/ does not exist or is not a directory.',
        }
        assert filestate.tidied(name='/bad-directory-name/') == exp<|MERGE_RESOLUTION|>--- conflicted
+++ resolved
@@ -229,13 +229,8 @@
                         comt = ('Symlink {0} to {1}'
                                 ' is set for creation').format(name, target)
                         ret = return_val({'comment': comt,
-<<<<<<< HEAD
-                                          'result': None,
-                                          'pchanges': {'new': name}})
-=======
                                     'result': None,
                                     'changes': {'new': name}})
->>>>>>> b1259012
                     self.assertDictEqual(filestate.symlink(name, target,
                                                            user=user,
                                                            group=group), ret)
