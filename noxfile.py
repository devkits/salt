--- conflicted
+++ resolved
@@ -162,20 +162,11 @@
                                             pydir,
                                             '{}-windows.txt'.format(transport))
         if os.path.exists(_distro_requirements):
-<<<<<<< HEAD
-            with open(_distro_requirements) as rfh:
-                if 'ioflo' in rfh.read():
-                    # Because we still install ioflo, which requires setuptools-git, which fails with a
-                    # weird SSL certificate issue(weird because the requirements file requirements install
-                    # fine), let's previously have setuptools-git installed
-                    session.install('setuptools-git')
-=======
             if transport == 'raet':
                 # Because we still install ioflo, which requires setuptools-git, which fails with a
                 # weird SSL certificate issue(weird because the requirements file requirements install
                 # fine), let's previously have setuptools-git installed
                 session.install('--progress-bar=off', 'setuptools-git', silent=PIP_INSTALL_SILENT)
->>>>>>> 16d2a16e
             distro_requirements = _distro_requirements
     else:
         _install_system_packages(session)
