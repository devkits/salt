--- conflicted
+++ resolved
@@ -550,8 +550,6 @@
 
         log.debug('Wrote {0}'.format(metadata_filename))
 
-<<<<<<< HEAD
-=======
     def _install(self, args):
         '''
         Install a package from a repo
@@ -587,7 +585,6 @@
                 return
         raise SPMPackageError('Cannot install package {0}, no source package'.format(package))
 
->>>>>>> e19ee88b
     def _remove(self, args):
         '''
         Remove a package
