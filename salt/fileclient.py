# -*- coding: utf-8 -*-
'''
Classes that manage file clients
'''
from __future__ import absolute_import

# Import python libs
import contextlib
import errno
import logging
import os
import string
import shutil
import ftplib
from tornado.httputil import parse_response_start_line, HTTPHeaders, HTTPInputError

# Import salt libs
from salt.exceptions import (
    CommandExecutionError, MinionError
)
import salt.client
import salt.crypt
import salt.loader
import salt.payload
import salt.transport
import salt.fileserver
import salt.utils
import salt.utils.files
import salt.utils.gzip_util
import salt.utils.http
import salt.utils.path
import salt.utils.platform
import salt.utils.stringutils
import salt.utils.templates
import salt.utils.url
from salt.utils.locales import sdecode
from salt.utils.openstack.swift import SaltSwift

# pylint: disable=no-name-in-module,import-error
from salt.ext import six
import salt.ext.six.moves.BaseHTTPServer as BaseHTTPServer
from salt.ext.six.moves.urllib.error import HTTPError, URLError
from salt.ext.six.moves.urllib.parse import urlparse, urlunparse
# pylint: enable=no-name-in-module,import-error

log = logging.getLogger(__name__)


def get_file_client(opts, pillar=False):
    '''
    Read in the ``file_client`` option and return the correct type of file
    server
    '''
    client = opts.get(u'file_client', u'remote')
    if pillar and client == u'local':
        client = u'pillar'
    return {
        u'remote': RemoteClient,
        u'local': FSClient,
        u'pillar': LocalClient,
    }.get(client, RemoteClient)(opts)


def decode_dict_keys_to_str(src):
    '''
    Convert top level keys from bytes to strings if possible.
    This is necessary because Python 3 makes a distinction
    between these types.
    '''
    if not six.PY3 or not isinstance(src, dict):
        return src

    output = {}
    for key, val in six.iteritems(src):
        if isinstance(key, bytes):
            try:
                key = key.decode()
            except UnicodeError:
                pass
        output[key] = val
    return output


class Client(object):
    '''
    Base class for Salt file interactions
    '''
    def __init__(self, opts):
        self.opts = opts
        self.utils = salt.loader.utils(self.opts)
        self.serial = salt.payload.Serial(self.opts)

    # Add __setstate__ and __getstate__ so that the object may be
    # deep copied. It normally can't be deep copied because its
    # constructor requires an 'opts' parameter.
    # The TCP transport needs to be able to deep copy this class
    # due to 'salt.utils.context.ContextDict.clone'.
    def __setstate__(self, state):
        # This will polymorphically call __init__
        # in the derived class.
        self.__init__(state[u'opts'])

    def __getstate__(self):
        return {u'opts': self.opts}

    def _check_proto(self, path):
        '''
        Make sure that this path is intended for the salt master and trim it
        '''
        if not path.startswith(u'salt://'):
            raise MinionError(u'Unsupported path: {0}'.format(path))
        file_path, saltenv = salt.utils.url.parse(path)
        return file_path

    def _file_local_list(self, dest):
        '''
        Helper util to return a list of files in a directory
        '''
        if os.path.isdir(dest):
            destdir = dest
        else:
            destdir = os.path.dirname(dest)

        filelist = set()

        for root, dirs, files in os.walk(destdir, followlinks=True):
            for name in files:
                path = os.path.join(root, name)
                filelist.add(path)

        return filelist

    @contextlib.contextmanager
    def _cache_loc(self, path, saltenv=u'base', cachedir=None):
        '''
        Return the local location to cache the file, cache dirs will be made
        '''
        cachedir = self.get_cachedir(cachedir)
        dest = salt.utils.path.join(cachedir,
                                    u'files',
                                    saltenv,
                                    path)
        destdir = os.path.dirname(dest)
        cumask = os.umask(63)

        # remove destdir if it is a regular file to avoid an OSError when
        # running os.makedirs below
        if os.path.isfile(destdir):
            os.remove(destdir)

        # ensure destdir exists
        try:
            os.makedirs(destdir)
        except OSError as exc:
            if exc.errno != errno.EEXIST:  # ignore if it was there already
                raise

        yield dest
        os.umask(cumask)

    def get_cachedir(self, cachedir=None):
        if cachedir is None:
            cachedir = self.opts[u'cachedir']
        elif not os.path.isabs(cachedir):
            cachedir = os.path.join(self.opts[u'cachedir'], cachedir)
        return cachedir

    def get_file(self,
                 path,
                 dest=u'',
                 makedirs=False,
                 saltenv=u'base',
                 gzip=None,
                 cachedir=None):
        '''
        Copies a file from the local files or master depending on
        implementation
        '''
        raise NotImplementedError

    def file_list_emptydirs(self, saltenv=u'base', prefix=u''):
        '''
        List the empty dirs
        '''
        raise NotImplementedError

    def cache_file(self, path, saltenv=u'base', cachedir=None):
        '''
        Pull a file down from the file server and store it in the minion
        file cache
        '''
        return self.get_url(path, u'', True, saltenv, cachedir=cachedir)

    def cache_files(self, paths, saltenv=u'base', cachedir=None):
        '''
        Download a list of files stored on the master and put them in the
        minion file cache
        '''
        ret = []
        if isinstance(paths, six.string_types):
            paths = paths.split(u',')
        for path in paths:
            ret.append(self.cache_file(path, saltenv, cachedir=cachedir))
        return ret

    def cache_master(self, saltenv=u'base', cachedir=None):
        '''
        Download and cache all files on a master in a specified environment
        '''
        ret = []
        for path in self.file_list(saltenv):
            ret.append(
                self.cache_file(
                    salt.utils.url.create(path), saltenv, cachedir=cachedir)
            )
        return ret

    def cache_dir(self, path, saltenv=u'base', include_empty=False,
                  include_pat=None, exclude_pat=None, cachedir=None):
        '''
        Download all of the files in a subdir of the master
        '''
        ret = []

        path = self._check_proto(sdecode(path))
        # We want to make sure files start with this *directory*, use
        # '/' explicitly because the master (that's generating the
        # list of files) only runs on POSIX
        if not path.endswith(u'/'):
            path = path + u'/'

        log.info(
            u'Caching directory \'%s\' for environment \'%s\'', path, saltenv
        )
        # go through the list of all files finding ones that are in
        # the target directory and caching them
        for fn_ in self.file_list(saltenv):
            fn_ = sdecode(fn_)
            if fn_.strip() and fn_.startswith(path):
                if salt.utils.check_include_exclude(
                        fn_, include_pat, exclude_pat):
                    fn_ = self.cache_file(
                        salt.utils.url.create(fn_), saltenv, cachedir=cachedir)
                    if fn_:
                        ret.append(fn_)

        if include_empty:
            # Break up the path into a list containing the bottom-level
            # directory (the one being recursively copied) and the directories
            # preceding it
            # separated = string.rsplit(path, '/', 1)
            # if len(separated) != 2:
            #     # No slashes in path. (So all files in saltenv will be copied)
            #     prefix = ''
            # else:
            #     prefix = separated[0]
            cachedir = self.get_cachedir(cachedir)

            dest = salt.utils.path.join(cachedir, u'files', saltenv)
            for fn_ in self.file_list_emptydirs(saltenv):
                fn_ = sdecode(fn_)
                if fn_.startswith(path):
                    minion_dir = u'{0}/{1}'.format(dest, fn_)
                    if not os.path.isdir(minion_dir):
                        os.makedirs(minion_dir)
                    ret.append(minion_dir)
        return ret

    def cache_local_file(self, path, **kwargs):
        '''
        Cache a local file on the minion in the localfiles cache
        '''
        dest = os.path.join(self.opts[u'cachedir'], u'localfiles',
                            path.lstrip(u'/'))
        destdir = os.path.dirname(dest)

        if not os.path.isdir(destdir):
            os.makedirs(destdir)

        shutil.copyfile(path, dest)
        return dest

    def file_local_list(self, saltenv=u'base'):
        '''
        List files in the local minion files and localfiles caches
        '''
        filesdest = os.path.join(self.opts[u'cachedir'], u'files', saltenv)
        localfilesdest = os.path.join(self.opts[u'cachedir'], u'localfiles')

        fdest = self._file_local_list(filesdest)
        ldest = self._file_local_list(localfilesdest)
        return sorted(fdest.union(ldest))

    def file_list(self, saltenv=u'base', prefix=u''):
        '''
        This function must be overwritten
        '''
        return []

    def dir_list(self, saltenv=u'base', prefix=u''):
        '''
        This function must be overwritten
        '''
        return []

    def symlink_list(self, saltenv=u'base', prefix=u''):
        '''
        This function must be overwritten
        '''
        return {}

    def is_cached(self, path, saltenv=u'base', cachedir=None):
        '''
        Returns the full path to a file if it is cached locally on the minion
        otherwise returns a blank string
        '''
        if path.startswith(u'salt://'):
            path, senv = salt.utils.url.parse(path)
            if senv:
                saltenv = senv

        escaped = True if salt.utils.url.is_escaped(path) else False

        # also strip escape character '|'
        localsfilesdest = os.path.join(
            self.opts[u'cachedir'], u'localfiles', path.lstrip(u'|/'))
        filesdest = os.path.join(
            self.opts[u'cachedir'], u'files', saltenv, path.lstrip(u'|/'))
        extrndest = self._extrn_path(path, saltenv, cachedir=cachedir)

        if os.path.exists(filesdest):
            return salt.utils.url.escape(filesdest) if escaped else filesdest
        elif os.path.exists(localsfilesdest):
            return salt.utils.url.escape(localsfilesdest) \
                if escaped \
                else localsfilesdest
        elif os.path.exists(extrndest):
            return extrndest

        return u''

    def list_states(self, saltenv):
        '''
        Return a list of all available sls modules on the master for a given
        environment
        '''

        limit_traversal = self.opts.get(u'fileserver_limit_traversal', False)
        states = []

        if limit_traversal:
            if saltenv not in self.opts[u'file_roots']:
                log.warning(
                    u'During an attempt to list states for saltenv \'%s\', '
                    u'the environment could not be found in the configured '
                    u'file roots', saltenv
                )
                return states
            for path in self.opts[u'file_roots'][saltenv]:
                for root, dirs, files in os.walk(path, topdown=True):
                    log.debug(
                        u'Searching for states in dirs %s and files %s',
                        dirs, files
                    )
                    if not [filename.endswith(u'.sls') for filename in files]:
                        #  Use shallow copy so we don't disturb the memory used by os.walk. Otherwise this breaks!
                        del dirs[:]
                    else:
                        for found_file in files:
                            stripped_root = os.path.relpath(root, path)
                            if salt.utils.platform.is_windows():
                                stripped_root = stripped_root.replace(u'\\', u'/')
                            stripped_root = stripped_root.replace(u'/', u'.')
                            if found_file.endswith((u'.sls')):
                                if found_file.endswith(u'init.sls'):
                                    if stripped_root.endswith(u'.'):
                                        stripped_root = stripped_root.rstrip(u'.')
                                    states.append(stripped_root)
                                else:
                                    if not stripped_root.endswith(u'.'):
                                        stripped_root += u'.'
                                    if stripped_root.startswith(u'.'):
                                        stripped_root = stripped_root.lstrip(u'.')
                                    states.append(stripped_root + found_file[:-4])
        else:
            for path in self.file_list(saltenv):
                if salt.utils.platform.is_windows():
                    path = path.replace(u'\\', u'/')
                if path.endswith(u'.sls'):
                    # is an sls module!
                    if path.endswith(u'/init.sls'):
                        states.append(path.replace(u'/', u'.')[:-9])
                    else:
                        states.append(path.replace(u'/', u'.')[:-4])
        return states

    def get_state(self, sls, saltenv, cachedir=None):
        '''
        Get a state file from the master and store it in the local minion
        cache; return the location of the file
        '''
        if u'.' in sls:
            sls = sls.replace(u'.', u'/')
        sls_url = salt.utils.url.create(sls + u'.sls')
        init_url = salt.utils.url.create(sls + u'/init.sls')
        for path in [sls_url, init_url]:
            dest = self.cache_file(path, saltenv, cachedir=cachedir)
            if dest:
                return {u'source': path, u'dest': dest}
        return {}

    def get_dir(self, path, dest=u'', saltenv=u'base', gzip=None,
                cachedir=None):
        '''
        Get a directory recursively from the salt-master
        '''
        ret = []
        # Strip trailing slash
        path = self._check_proto(path).rstrip(u'/')
        # Break up the path into a list containing the bottom-level directory
        # (the one being recursively copied) and the directories preceding it
        separated = path.rsplit(u'/', 1)
        if len(separated) != 2:
            # No slashes in path. (This means all files in saltenv will be
            # copied)
            prefix = u''
        else:
            prefix = separated[0]

        # Copy files from master
        for fn_ in self.file_list(saltenv, prefix=path):
            # Prevent files in "salt://foobar/" (or salt://foo.sh) from
            # matching a path of "salt://foo"
            try:
                if fn_[len(path)] != u'/':
                    continue
            except IndexError:
                continue
            # Remove the leading directories from path to derive
            # the relative path on the minion.
            minion_relpath = fn_[len(prefix):].lstrip(u'/')
            ret.append(
               self.get_file(
                  salt.utils.url.create(fn_),
                  u'{0}/{1}'.format(dest, minion_relpath),
                  True, saltenv, gzip
               )
            )
        # Replicate empty dirs from master
        try:
            for fn_ in self.file_list_emptydirs(saltenv, prefix=path):
                # Prevent an empty dir "salt://foobar/" from matching a path of
                # "salt://foo"
                try:
                    if fn_[len(path)] != u'/':
                        continue
                except IndexError:
                    continue
                # Remove the leading directories from path to derive
                # the relative path on the minion.
                minion_relpath = fn_[len(prefix):].lstrip(u'/')
                minion_mkdir = u'{0}/{1}'.format(dest, minion_relpath)
                if not os.path.isdir(minion_mkdir):
                    os.makedirs(minion_mkdir)
                ret.append(minion_mkdir)
        except TypeError:
            pass
        ret.sort()
        return ret

    def get_url(self, url, dest, makedirs=False, saltenv=u'base',
                no_cache=False, cachedir=None):
        '''
        Get a single file from a URL.
        '''
        url_data = urlparse(url)
        url_scheme = url_data.scheme
        url_path = os.path.join(
                url_data.netloc, url_data.path).rstrip(os.sep)

        # If dest is a directory, rewrite dest with filename
        if dest is not None \
                and (os.path.isdir(dest) or dest.endswith((u'/', u'\\'))):
            if url_data.query or len(url_data.path) > 1 and not url_data.path.endswith(u'/'):
                strpath = url.split(u'/')[-1]
            else:
                strpath = u'index.html'

            if salt.utils.platform.is_windows():
                strpath = salt.utils.sanitize_win_path_string(strpath)

            dest = os.path.join(dest, strpath)

        if url_scheme and url_scheme.lower() in string.ascii_lowercase:
            url_path = u':'.join((url_scheme, url_path))
            url_scheme = u'file'

        if url_scheme in (u'file', u''):
            # Local filesystem
            if not os.path.isabs(url_path):
                raise CommandExecutionError(
                    u'Path \'{0}\' is not absolute'.format(url_path)
                )
            if dest is None:
                with salt.utils.files.fopen(url_path, u'r') as fp_:
                    data = fp_.read()
                return data
            return url_path

        if url_scheme == u'salt':
            result = self.get_file(url, dest, makedirs, saltenv, cachedir=cachedir)
            if result and dest is None:
                with salt.utils.files.fopen(result, u'r') as fp_:
                    data = fp_.read()
                return data
            return result

        if dest:
            destdir = os.path.dirname(dest)
            if not os.path.isdir(destdir):
                if makedirs:
                    os.makedirs(destdir)
                else:
                    return u''
        elif not no_cache:
            dest = self._extrn_path(url, saltenv, cachedir=cachedir)
            destdir = os.path.dirname(dest)
            if not os.path.isdir(destdir):
                os.makedirs(destdir)

        if url_data.scheme == u's3':
            try:
                def s3_opt(key, default=None):
                    u'''Get value of s3.<key> from Minion config or from Pillar'''
                    if u's3.' + key in self.opts:
                        return self.opts[u's3.' + key]
                    try:
                        return self.opts[u'pillar'][u's3'][key]
                    except (KeyError, TypeError):
                        return default
                self.utils[u's3.query'](method=u'GET',
                                       bucket=url_data.netloc,
                                       path=url_data.path[1:],
                                       return_bin=False,
                                       local_file=dest,
                                       action=None,
                                       key=s3_opt(u'key'),
                                       keyid=s3_opt(u'keyid'),
                                       service_url=s3_opt(u'service_url'),
                                       verify_ssl=s3_opt(u'verify_ssl', True),
                                       location=s3_opt(u'location'),
                                       path_style=s3_opt(u'path_style', False),
                                       https_enable=s3_opt(u'https_enable', True))
                return dest
            except Exception as exc:
                raise MinionError(
                    u'Could not fetch from {0}. Exception: {1}'.format(url, exc)
                )
        if url_data.scheme == u'ftp':
            try:
                ftp = ftplib.FTP()
                ftp.connect(url_data.hostname, url_data.port)
                ftp.login(url_data.username, url_data.password)
                with salt.utils.files.fopen(dest, u'wb') as fp_:
                    ftp.retrbinary(u'RETR {0}'.format(url_data.path), fp_.write)
                ftp.quit()
                return dest
            except Exception as exc:
                raise MinionError(u'Could not retrieve {0} from FTP server. Exception: {1}'.format(url, exc))

        if url_data.scheme == u'swift':
            try:
                def swift_opt(key, default):
                    '''
                    Get value of <key> from Minion config or from Pillar
                    '''
                    if key in self.opts:
                        return self.opts[key]
                    try:
                        return self.opts[u'pillar'][key]
                    except (KeyError, TypeError):
                        return default

                swift_conn = SaltSwift(swift_opt(u'keystone.user', None),
                                       swift_opt(u'keystone.tenant', None),
                                       swift_opt(u'keystone.auth_url', None),
                                       swift_opt(u'keystone.password', None))

                swift_conn.get_object(url_data.netloc,
                                      url_data.path[1:],
                                      dest)
                return dest
            except Exception:
                raise MinionError(u'Could not fetch from {0}'.format(url))

        get_kwargs = {}
        if url_data.username is not None \
                and url_data.scheme in (u'http', u'https'):
            netloc = url_data.netloc
            at_sign_pos = netloc.rfind(u'@')
            if at_sign_pos != -1:
                netloc = netloc[at_sign_pos + 1:]
            fixed_url = urlunparse(
                (url_data.scheme, netloc, url_data.path,
                 url_data.params, url_data.query, url_data.fragment))
            get_kwargs[u'auth'] = (url_data.username, url_data.password)
        else:
            fixed_url = url

        destfp = None
        try:
            # Tornado calls streaming_callback on redirect response bodies.
            # But we need streaming to support fetching large files (> RAM
            # avail). Here we are working around this by disabling recording
            # the body for redirections. The issue is fixed in Tornado 4.3.0
            # so on_header callback could be removed when we'll deprecate
            # Tornado<4.3.0. See #27093 and #30431 for details.

            # Use list here to make it writable inside the on_header callback.
            # Simple bool doesn't work here: on_header creates a new local
            # variable instead. This could be avoided in Py3 with 'nonlocal'
            # statement. There is no Py2 alternative for this.
            #
            # write_body[0] is used by the on_chunk callback to tell it whether
            #   or not we need to write the body of the request to disk. For
            #   30x redirects we set this to False because we don't want to
            #   write the contents to disk, as we will need to wait until we
            #   get to the redirected URL.
            #
            # write_body[1] will contain a tornado.httputil.HTTPHeaders
            #   instance that we will use to parse each header line. We
            #   initialize this to False, and after we parse the status line we
            #   will replace it with the HTTPHeaders instance. If/when we have
            #   found the encoding used in the request, we set this value to
            #   False to signify that we are done parsing.
            #
            # write_body[2] is where the encoding will be stored
            write_body = [None, False, None]

            def on_header(hdr):
                if write_body[1] is not False and write_body[2] is None:
                    # Try to find out what content type encoding is used if
                    # this is a text file
                    write_body[1].parse_line(hdr)  # pylint: disable=no-member
                    if u'Content-Type' in write_body[1]:
                        content_type = write_body[1].get(u'Content-Type')  # pylint: disable=no-member
                        if not content_type.startswith(u'text'):
                            write_body[1] = write_body[2] = False
                        else:
                            encoding = u'utf-8'
                            fields = content_type.split(u';')
                            for field in fields:
                                if u'encoding' in field:
                                    encoding = field.split(u'encoding=')[-1]
                            write_body[2] = encoding
                            # We have found our encoding. Stop processing headers.
                            write_body[1] = False

                        # If write_body[0] is False, this means that this
                        # header is a 30x redirect, so we need to reset
                        # write_body[0] to None so that we parse the HTTP
                        # status code from the redirect target.
                        if write_body[0] is write_body[1] is False:
                            write_body[0] = None

                # Check the status line of the HTTP request
                if write_body[0] is None:
                    try:
                        hdr = parse_response_start_line(hdr)
                    except HTTPInputError:
                        # Not the first line, do nothing
                        return
                    write_body[0] = hdr.code not in [301, 302, 303, 307]
                    write_body[1] = HTTPHeaders()

            if no_cache:
                result = []

                def on_chunk(chunk):
                    if write_body[0]:
                        if write_body[2]:
                            chunk = chunk.decode(write_body[2])
                        result.append(chunk)
            else:
                dest_tmp = u"{0}.part".format(dest)
                # We need an open filehandle to use in the on_chunk callback,
                # that's why we're not using a with clause here.
                destfp = salt.utils.files.fopen(dest_tmp, u'wb')  # pylint: disable=resource-leakage

                def on_chunk(chunk):
                    if write_body[0]:
                        destfp.write(chunk)

            query = salt.utils.http.query(
                fixed_url,
                stream=True,
                streaming_callback=on_chunk,
                header_callback=on_header,
                username=url_data.username,
                password=url_data.password,
                opts=self.opts,
                **get_kwargs
            )
            if u'handle' not in query:
                raise MinionError(u'Error: {0} reading {1}'.format(query[u'error'], url))
            if no_cache:
                if write_body[2]:
                    return u''.join(result)
                return six.b(u'').join(result)
            else:
                destfp.close()
                destfp = None
                salt.utils.files.rename(dest_tmp, dest)
                return dest
        except HTTPError as exc:
            raise MinionError(u'HTTP error {0} reading {1}: {3}'.format(
                exc.code,
                url,
                *BaseHTTPServer.BaseHTTPRequestHandler.responses[exc.code]))
        except URLError as exc:
            raise MinionError(u'Error reading {0}: {1}'.format(url, exc.reason))
        finally:
            if destfp is not None:
                destfp.close()

    def get_template(
            self,
            url,
            dest,
            template=u'jinja',
            makedirs=False,
            saltenv=u'base',
            cachedir=None,
            **kwargs):
        '''
        Cache a file then process it as a template
        '''
        if u'env' in kwargs:
            salt.utils.warn_until(
                u'Oxygen',
                u'Parameter \'env\' has been detected in the argument list.  This '
                u'parameter is no longer used and has been replaced by \'saltenv\' '
                u'as of Salt 2016.11.0.  This warning will be removed in Salt Oxygen.'
                )
            kwargs.pop(u'env')

        kwargs[u'saltenv'] = saltenv
        url_data = urlparse(url)
        sfn = self.cache_file(url, saltenv, cachedir=cachedir)
        if not os.path.exists(sfn):
            return u''
        if template in salt.utils.templates.TEMPLATE_REGISTRY:
            data = salt.utils.templates.TEMPLATE_REGISTRY[template](
                sfn,
                **kwargs
            )
        else:
            log.error(
                u'Attempted to render template with unavailable engine %s',
                template
            )
            return u''
        if not data[u'result']:
            # Failed to render the template
            log.error(u'Failed to render template with error: %s', data[u'data'])
            return u''
        if not dest:
            # No destination passed, set the dest as an extrn_files cache
            dest = self._extrn_path(url, saltenv, cachedir=cachedir)
            # If Salt generated the dest name, create any required dirs
            makedirs = True

        destdir = os.path.dirname(dest)
        if not os.path.isdir(destdir):
            if makedirs:
                os.makedirs(destdir)
            else:
                salt.utils.files.safe_rm(data[u'data'])
                return u''
        shutil.move(data[u'data'], dest)
        return dest

    def _extrn_path(self, url, saltenv, cachedir=None):
        '''
        Return the extn_filepath for a given url
        '''
        url_data = urlparse(url)
        if salt.utils.platform.is_windows():
            netloc = salt.utils.sanitize_win_path_string(url_data.netloc)
        else:
            netloc = url_data.netloc

        # Strip user:pass from URLs
        netloc = netloc.split(u'@')[-1]

        if cachedir is None:
            cachedir = self.opts[u'cachedir']
        elif not os.path.isabs(cachedir):
            cachedir = os.path.join(self.opts[u'cachedir'], cachedir)

        if url_data.query:
            file_name = u'-'.join([url_data.path, url_data.query])
        else:
            file_name = url_data.path

        return salt.utils.path.join(
            cachedir,
            u'extrn_files',
            saltenv,
            netloc,
            file_name
        )


class LocalClient(Client):
    '''
    Use the local_roots option to parse a local file root
    '''
    def __init__(self, opts):
        Client.__init__(self, opts)

    def _find_file(self, path, saltenv=u'base'):
        '''
        Locate the file path
        '''
        fnd = {u'path': u'',
               u'rel': u''}

        if saltenv not in self.opts[u'file_roots']:
            return fnd
        if salt.utils.url.is_escaped(path):
            # The path arguments are escaped
            path = salt.utils.url.unescape(path)
        for root in self.opts[u'file_roots'][saltenv]:
            full = os.path.join(root, path)
            if os.path.isfile(full):
                fnd[u'path'] = full
                fnd[u'rel'] = path
                return fnd
        return fnd

    def get_file(self,
                 path,
                 dest=u'',
                 makedirs=False,
                 saltenv=u'base',
                 gzip=None,
                 cachedir=None):
        '''
        Copies a file from the local files directory into :param:`dest`
        gzip compression settings are ignored for local files
        '''
        path = self._check_proto(path)
        fnd = self._find_file(path, saltenv)
        fnd_path = fnd.get(u'path')
        if not fnd_path:
            return u''

        return fnd_path

    def file_list(self, saltenv=u'base', prefix=u''):
        '''
        Return a list of files in the given environment
        with optional relative prefix path to limit directory traversal
        '''
        ret = []
        if saltenv not in self.opts[u'file_roots']:
            return ret
        prefix = prefix.strip(u'/')
        for path in self.opts[u'file_roots'][saltenv]:
            for root, dirs, files in os.walk(
                os.path.join(path, prefix), followlinks=True
            ):
                # Don't walk any directories that match file_ignore_regex or glob
                dirs[:] = [d for d in dirs if not salt.fileserver.is_file_ignored(self.opts, d)]
                for fname in files:
                    relpath = os.path.relpath(os.path.join(root, fname), path)
                    ret.append(sdecode(relpath))
        return ret

    def file_list_emptydirs(self, saltenv=u'base', prefix=u''):
        '''
        List the empty dirs in the file_roots
        with optional relative prefix path to limit directory traversal
        '''
        ret = []
        prefix = prefix.strip(u'/')
        if saltenv not in self.opts[u'file_roots']:
            return ret
        for path in self.opts[u'file_roots'][saltenv]:
            for root, dirs, files in os.walk(
                os.path.join(path, prefix), followlinks=True
            ):
                # Don't walk any directories that match file_ignore_regex or glob
                dirs[:] = [d for d in dirs if not salt.fileserver.is_file_ignored(self.opts, d)]
                if len(dirs) == 0 and len(files) == 0:
                    ret.append(sdecode(os.path.relpath(root, path)))
        return ret

    def dir_list(self, saltenv=u'base', prefix=u''):
        '''
        List the dirs in the file_roots
        with optional relative prefix path to limit directory traversal
        '''
        ret = []
        if saltenv not in self.opts[u'file_roots']:
            return ret
        prefix = prefix.strip(u'/')
        for path in self.opts[u'file_roots'][saltenv]:
            for root, dirs, files in os.walk(
                os.path.join(path, prefix), followlinks=True
            ):
                ret.append(sdecode(os.path.relpath(root, path)))
        return ret

    def __get_file_path(self, path, saltenv=u'base'):
        '''
        Return either a file path or the result of a remote find_file call.
        '''
        try:
            path = self._check_proto(path)
        except MinionError as err:
            # Local file path
            if not os.path.isfile(path):
                log.warning(
                    u'specified file %s is not present to generate hash: %s',
                    path, err
                )
                return None
            else:
                return path
        return self._find_file(path, saltenv)

    def hash_file(self, path, saltenv=u'base'):
        '''
        Return the hash of a file, to get the hash of a file in the file_roots
        prepend the path with salt://<file on server> otherwise, prepend the
        file with / for a local file.
        '''
        ret = {}
        fnd = self.__get_file_path(path, saltenv)
        if fnd is None:
            return ret

        try:
            # Remote file path (self._find_file() invoked)
            fnd_path = fnd[u'path']
        except TypeError:
            # Local file path
            fnd_path = fnd

        hash_type = self.opts.get(u'hash_type', u'md5')
        ret[u'hsum'] = salt.utils.get_hash(fnd_path, form=hash_type)
        ret[u'hash_type'] = hash_type
        return ret

    def hash_and_stat_file(self, path, saltenv=u'base'):
        '''
        Return the hash of a file, to get the hash of a file in the file_roots
        prepend the path with salt://<file on server> otherwise, prepend the
        file with / for a local file.

        Additionally, return the stat result of the file, or None if no stat
        results were found.
        '''
        ret = {}
        fnd = self.__get_file_path(path, saltenv)
        if fnd is None:
            return ret, None

        try:
            # Remote file path (self._find_file() invoked)
            fnd_path = fnd[u'path']
            fnd_stat = fnd.get(u'stat')
        except TypeError:
            # Local file path
            fnd_path = fnd
            try:
                fnd_stat = list(os.stat(fnd_path))
            except Exception:
                fnd_stat = None

        hash_type = self.opts.get(u'hash_type', u'md5')
        ret[u'hsum'] = salt.utils.get_hash(fnd_path, form=hash_type)
        ret[u'hash_type'] = hash_type
        return ret, fnd_stat

    def list_env(self, saltenv=u'base'):
        '''
        Return a list of the files in the file server's specified environment
        '''
        return self.file_list(saltenv)

    def master_opts(self):
        '''
        Return the master opts data
        '''
        return self.opts

    def envs(self):
        '''
        Return the available environments
        '''
        ret = []
        for saltenv in self.opts[u'file_roots']:
            ret.append(saltenv)
        return ret

    def master_tops(self):
        '''
        Originally returned information via the external_nodes subsystem.
        External_nodes was deprecated and removed in
        2014.1.6 in favor of master_tops (which had been around since pre-0.17).
             salt-call --local state.show_top
        ends up here, but master_tops has not been extended to support
        show_top in a completely local environment yet.  It's worth noting
        that originally this fn started with
            if 'external_nodes' not in opts: return {}
        So since external_nodes is gone now, we are just returning the
        empty dict.
        '''
        return {}


class RemoteClient(Client):
    '''
    Interact with the salt master file server.
    '''
    def __init__(self, opts):
        Client.__init__(self, opts)
        self.channel = salt.transport.Channel.factory(self.opts)
        if hasattr(self.channel, u'auth'):
            self.auth = self.channel.auth
        else:
            self.auth = u''

    def _refresh_channel(self):
        '''
        Reset the channel, in the event of an interruption
        '''
        self.channel = salt.transport.Channel.factory(self.opts)
        return self.channel

    def get_file(self,
                 path,
                 dest=u'',
                 makedirs=False,
                 saltenv=u'base',
                 gzip=None,
                 cachedir=None):
        '''
        Get a single file from the salt-master
        path must be a salt server location, aka, salt://path/to/file, if
        dest is omitted, then the downloaded file will be placed in the minion
        cache
        '''
        path, senv = salt.utils.url.split_env(path)
        if senv:
            saltenv = senv

        if not salt.utils.platform.is_windows():
            hash_server, stat_server = self.hash_and_stat_file(path, saltenv)
            try:
                mode_server = stat_server[0]
            except (IndexError, TypeError):
                mode_server = None
        else:
            hash_server = self.hash_file(path, saltenv)
            mode_server = None

        # Check if file exists on server, before creating files and
        # directories
        if hash_server == u'':
            log.debug(
                u'Could not find file \'%s\' in saltenv \'%s\'',
                path, saltenv
            )
            return False

        # If dest is a directory, rewrite dest with filename
        if dest is not None \
                and (os.path.isdir(dest) or dest.endswith((u'/', u'\\'))):
            dest = os.path.join(dest, os.path.basename(path))
            log.debug(
                u'In saltenv \'%s\', \'%s\' is a directory. Changing dest to '
                u'\'%s\'', saltenv, os.path.dirname(dest), dest
            )

        # Hash compare local copy with master and skip download
        # if no difference found.
        dest2check = dest
        if not dest2check:
            rel_path = self._check_proto(path)

            log.debug(
                u'In saltenv \'%s\', looking at rel_path \'%s\' to resolve '
                u'\'%s\'', saltenv, rel_path, path
            )
            with self._cache_loc(
                    rel_path, saltenv, cachedir=cachedir) as cache_dest:
                dest2check = cache_dest

        log.debug(
            u'In saltenv \'%s\', ** considering ** path \'%s\' to resolve '
            u'\'%s\'', saltenv, dest2check, path
        )

        if dest2check and os.path.isfile(dest2check):
            if not salt.utils.platform.is_windows():
                hash_local, stat_local = \
                    self.hash_and_stat_file(dest2check, saltenv)
                try:
                    mode_local = stat_local[0]
                except (IndexError, TypeError):
                    mode_local = None
            else:
                hash_local = self.hash_file(dest2check, saltenv)
                mode_local = None

            if hash_local == hash_server:
                return dest2check

        log.debug(
            u'Fetching file from saltenv \'%s\', ** attempting ** \'%s\'',
            saltenv, path
        )
        d_tries = 0
        transport_tries = 0
        path = self._check_proto(path)
        load = {u'path': path,
                u'saltenv': saltenv,
                u'cmd': u'_serve_file'}
        if gzip:
            gzip = int(gzip)
            load[u'gzip'] = gzip

        fn_ = None
        if dest:
            destdir = os.path.dirname(dest)
            if not os.path.isdir(destdir):
                if makedirs:
                    os.makedirs(destdir)
                else:
                    return False
            # We need an open filehandle here, that's why we're not using a
            # with clause:
            fn_ = salt.utils.files.fopen(dest, u'wb+')  # pylint: disable=resource-leakage
        else:
            log.debug(u'No dest file found')

        while True:
            if not fn_:
                load[u'loc'] = 0
            else:
                load[u'loc'] = fn_.tell()
            data = self.channel.send(load, raw=True)
            if six.PY3:
                # Sometimes the source is local (eg when using
                # 'salt.fileserver.FSChan'), in which case the keys are
                # already strings. Sometimes the source is remote, in which
                # case the keys are bytes due to raw mode. Standardize on
                # strings for the top-level keys to simplify things.
                data = decode_dict_keys_to_str(data)
            try:
                if not data[u'data']:
                    if not fn_ and data[u'dest']:
                        # This is a 0 byte file on the master
                        with self._cache_loc(
                                data[u'dest'],
                                saltenv,
                                cachedir=cachedir) as cache_dest:
                            dest = cache_dest
                            with salt.utils.files.fopen(cache_dest, u'wb+') as ofile:
                                ofile.write(data[u'data'])
                    if u'hsum' in data and d_tries < 3:
                        # Master has prompted a file verification, if the
                        # verification fails, re-download the file. Try 3 times
                        d_tries += 1
                        hsum = salt.utils.get_hash(dest, salt.utils.stringutils.to_str(data.get(u'hash_type', b'md5')))  # future lint: disable=non-unicode-string
                        if hsum != data[u'hsum']:
                            log.warning(
                                u'Bad download of file %s, attempt %d of 3',
                                path, d_tries
                            )
                            continue
                    break
                if not fn_:
                    with self._cache_loc(
                            data[u'dest'],
                            saltenv,
                            cachedir=cachedir) as cache_dest:
                        dest = cache_dest
                        # If a directory was formerly cached at this path, then
                        # remove it to avoid a traceback trying to write the file
                        if os.path.isdir(dest):
                            salt.utils.files.rm_rf(dest)
                        fn_ = salt.utils.files.fopen(dest, u'wb+')
                if data.get(u'gzip', None):
                    data = salt.utils.gzip_util.uncompress(data[u'data'])
                else:
                    data = data[u'data']
                if six.PY3 and isinstance(data, str):
                    data = data.encode()
                fn_.write(data)
            except (TypeError, KeyError) as exc:
                try:
                    data_type = type(data).__name__
                except AttributeError:
                    # Shouldn't happen, but don't let this cause a traceback.
                    data_type = str(type(data))
                transport_tries += 1
                log.warning(
                    u'Data transport is broken, got: %s, type: %s, '
                    u'exception: %s, attempt %d of 3',
                    data, data_type, exc, transport_tries
                )
                self._refresh_channel()
                if transport_tries > 3:
                    log.error(
                        u'Data transport is broken, got: %s, type: %s, '
                        u'exception: %s, retry attempts exhausted',
                        data, data_type, exc
                    )
                    break

        if fn_:
            fn_.close()
            log.info(
                u'Fetching file from saltenv \'%s\', ** done ** \'%s\'',
                saltenv, path
            )
        else:
            log.debug(
                u'In saltenv \'%s\', we are ** missing ** the file \'%s\'',
                saltenv, path
            )

        return dest

    def file_list(self, saltenv=u'base', prefix=u''):
        '''
        List the files on the master
        '''
        load = {u'saltenv': saltenv,
                u'prefix': prefix,
                u'cmd': u'_file_list'}

        return [sdecode(fn_) for fn_ in self.channel.send(load)]

    def file_list_emptydirs(self, saltenv=u'base', prefix=u''):
        '''
        List the empty dirs on the master
        '''
        load = {u'saltenv': saltenv,
                u'prefix': prefix,
                u'cmd': u'_file_list_emptydirs'}
        self.channel.send(load)

    def dir_list(self, saltenv=u'base', prefix=u''):
        '''
        List the dirs on the master
        '''
        load = {u'saltenv': saltenv,
                u'prefix': prefix,
                u'cmd': u'_dir_list'}
        return self.channel.send(load)

    def symlink_list(self, saltenv=u'base', prefix=u''):
        '''
        List symlinked files and dirs on the master
        '''
        load = {u'saltenv': saltenv,
                u'prefix': prefix,
                u'cmd': u'_symlink_list'}
        return self.channel.send(load)

    def __hash_and_stat_file(self, path, saltenv=u'base'):
        '''
        Common code for hashing and stating files
        '''
        try:
            path = self._check_proto(path)
        except MinionError as err:
            if not os.path.isfile(path):
<<<<<<< HEAD
                log.warning(
                    u'specified file %s is not present to generate hash: %s',
                    path, err
                )
                return {}
=======
                msg = 'specified file {0} is not present to generate hash: {1}'
                log.warning(msg.format(path, err))
                return {}, None
>>>>>>> 6a3279ea
            else:
                ret = {}
                hash_type = self.opts.get(u'hash_type', u'md5')
                ret[u'hsum'] = salt.utils.get_hash(path, form=hash_type)
                ret[u'hash_type'] = hash_type
                return ret, list(os.stat(path))
        load = {u'path': path,
                u'saltenv': saltenv,
                u'cmd': u'_file_hash_and_stat'}
        return self.channel.send(load)

    def hash_file(self, path, saltenv=u'base'):
        '''
        Return the hash of a file, to get the hash of a file on the salt
        master file server prepend the path with salt://<file on server>
        otherwise, prepend the file with / for a local file.
        '''
        return self.__hash_and_stat_file(path, saltenv)[0]

    def hash_and_stat_file(self, path, saltenv=u'base'):
        '''
        The same as hash_file, but also return the file's mode, or None if no
        mode data is present.
        '''
        return self.__hash_and_stat_file(path, saltenv)

    def list_env(self, saltenv=u'base'):
        '''
        Return a list of the files in the file server's specified environment
        '''
        load = {u'saltenv': saltenv,
                u'cmd': u'_file_list'}
        return self.channel.send(load)

    def envs(self):
        '''
        Return a list of available environments
        '''
        load = {u'cmd': u'_file_envs'}
        return self.channel.send(load)

    def master_opts(self):
        '''
        Return the master opts data
        '''
        load = {u'cmd': u'_master_opts'}
        return self.channel.send(load)

    def master_tops(self):
        '''
        Return the metadata derived from the master_tops system
        '''
        load = {u'cmd': u'_master_tops',
                u'id': self.opts[u'id'],
                u'opts': self.opts}
        if self.auth:
            load[u'tok'] = self.auth.gen_token(u'salt')
        return self.channel.send(load)


class FSClient(RemoteClient):
    '''
    A local client that uses the RemoteClient but substitutes the channel for
    the FSChan object
    '''
    def __init__(self, opts):  # pylint: disable=W0231
        Client.__init__(self, opts)  # pylint: disable=W0233
        self.channel = salt.fileserver.FSChan(opts)
        self.auth = DumbAuth()


class DumbAuth(object):
    '''
    The dumbauth class is used to stub out auth calls fired from the FSClient
    subsystem
    '''
    def gen_token(self, clear_tok):
        return clear_tok<|MERGE_RESOLUTION|>--- conflicted
+++ resolved
@@ -1282,17 +1282,11 @@
             path = self._check_proto(path)
         except MinionError as err:
             if not os.path.isfile(path):
-<<<<<<< HEAD
                 log.warning(
                     u'specified file %s is not present to generate hash: %s',
                     path, err
                 )
-                return {}
-=======
-                msg = 'specified file {0} is not present to generate hash: {1}'
-                log.warning(msg.format(path, err))
                 return {}, None
->>>>>>> 6a3279ea
             else:
                 ret = {}
                 hash_type = self.opts.get(u'hash_type', u'md5')
