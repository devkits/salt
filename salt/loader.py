# -*- coding: utf-8 -*-
'''
The Salt loader is the core to Salt's plugin system, the loader scans
directories for python loadable code and organizes the code into the
plugin interfaces used by Salt.
'''

# Import python libs
from __future__ import absolute_import
import os
import imp
import sys
import salt
import time
import logging
import inspect
import tempfile
import functools
from collections import MutableMapping
from zipimport import zipimporter

# Import salt libs
from salt.exceptions import LoaderError
from salt.template import check_render_pipe_str
from salt.utils.decorators import Depends
from salt.utils import is_proxy
import salt.utils.context
import salt.utils.lazy
import salt.utils.event
import salt.utils.odict

# Solve the Chicken and egg problem where grains need to run before any
# of the modules are loaded and are generally available for any usage.
import salt.modules.cmdmod

# Import 3rd-party libs
import salt.ext.six as six
try:
    import pkg_resources
    HAS_PKG_RESOURCES = True
except ImportError:
    HAS_PKG_RESOURCES = False

__salt__ = {
    'cmd.run': salt.modules.cmdmod._run_quiet
}
log = logging.getLogger(__name__)

SALT_BASE_PATH = os.path.abspath(os.path.dirname(salt.__file__))
LOADED_BASE_NAME = 'salt.loaded'

if six.PY3:
    # pylint: disable=no-member,no-name-in-module,import-error
    import importlib.machinery
    SUFFIXES = []
    for suffix in importlib.machinery.EXTENSION_SUFFIXES:
        SUFFIXES.append((suffix, 'rb', 3))
    for suffix in importlib.machinery.BYTECODE_SUFFIXES:
        SUFFIXES.append((suffix, 'rb', 2))
    for suffix in importlib.machinery.SOURCE_SUFFIXES:
        SUFFIXES.append((suffix, 'r', 1))
    # pylint: enable=no-member,no-name-in-module,import-error
else:
    SUFFIXES = imp.get_suffixes()

# Because on the cloud drivers we do `from salt.cloud.libcloudfuncs import *`
# which simplifies code readability, it adds some unsupported functions into
# the driver's module scope.
# We list un-supported functions here. These will be removed from the loaded.
LIBCLOUD_FUNCS_NOT_SUPPORTED = (
    'parallels.avail_sizes',
    'parallels.avail_locations',
    'proxmox.avail_sizes',
    'saltify.destroy',
    'saltify.avail_sizes',
    'saltify.avail_images',
    'saltify.avail_locations',
    'rackspace.reboot',
    'openstack.list_locations',
    'rackspace.list_locations'
)

# Will be set to pyximport module at runtime if cython is enabled in config.
pyximport = None


def static_loader(
        opts,
        ext_type,
        tag,
        pack=None,
        int_type=None,
        ext_dirs=True,
        ext_type_dirs=None,
        base_path=None,
        filter_name=None,
        ):
    funcs = LazyLoader(
        _module_dirs(
            opts,
            ext_type,
            tag,
            int_type,
            ext_dirs,
            ext_type_dirs,
            base_path,
        ),
        opts,
        tag=tag,
        pack=pack,
    )
    ret = {}
    funcs._load_all()
    if filter_name:
        funcs = FilterDictWrapper(funcs, filter_name)
    for key in funcs:
        ret[key] = funcs[key]
    return ret


def _module_dirs(
        opts,
        ext_type,
        tag=None,
        int_type=None,
        ext_dirs=True,
        ext_type_dirs=None,
        base_path=None,
        ):
    if tag is None:
        tag = ext_type
    sys_types = os.path.join(base_path or SALT_BASE_PATH, int_type or ext_type)
    ext_types = os.path.join(opts['extension_modules'], ext_type)

    ext_type_types = []
    if ext_dirs:
        if ext_type_dirs is None:
            ext_type_dirs = '{0}_dirs'.format(tag)
        if ext_type_dirs in opts:
            ext_type_types.extend(opts[ext_type_dirs])
        if HAS_PKG_RESOURCES and ext_type_dirs:
            for entry_point in pkg_resources.iter_entry_points('salt.loader', ext_type_dirs):
                loaded_entry_point = entry_point.load()
                for path in loaded_entry_point():
                    ext_type_types.append(path)

    cli_module_dirs = []
    # The dirs can be any module dir, or a in-tree _{ext_type} dir
    for _dir in opts.get('module_dirs', []):
        # Prepend to the list to match cli argument ordering
        maybe_dir = os.path.join(_dir, ext_type)
        if os.path.isdir(maybe_dir):
            cli_module_dirs.insert(0, maybe_dir)
            continue

        maybe_dir = os.path.join(_dir, '_{0}'.format(ext_type))
        if os.path.isdir(maybe_dir):
            cli_module_dirs.insert(0, maybe_dir)

    return cli_module_dirs + ext_type_types + [ext_types, sys_types]


def minion_mods(
        opts,
        context=None,
        utils=None,
        whitelist=None,
        initial_load=False,
        loaded_base_name=None,
        notify=False,
        static_modules=None,
        proxy=None):
    '''
    Load execution modules

    Returns a dictionary of execution modules appropriate for the current
    system by evaluating the __virtual__() function in each module.

    :param dict opts: The Salt options dictionary

    :param dict context: A Salt context that should be made present inside
                            generated modules in __context__

    :param dict utils: Utility functions which should be made available to
                            Salt modules in __utils__. See `utils_dir` in
                            salt.config for additional information about
                            configuration.

    :param list whitelist: A list of modules which should be whitelisted.
    :param bool initial_load: Deprecated flag! Unused.
    :param str loaded_base_name: A string marker for the loaded base name.
    :param bool notify: Flag indicating that an event should be fired upon
                        completion of module loading.

    .. code-block:: python

        import salt.config
        import salt.loader

        __opts__ = salt.config.minion_config('/etc/salt/minion')
        __grains__ = salt.loader.grains(__opts__)
        __opts__['grains'] = __grains__
        __utils__ = salt.loader.utils(__opts__)
        __salt__ = salt.loader.minion_mods(__opts__, utils=__utils__)
        __salt__['test.ping']()
    '''
    # TODO Publish documentation for module whitelisting
    if not whitelist:
        whitelist = opts.get('whitelist_modules', None)
    ret = LazyLoader(
        _module_dirs(opts, 'modules', 'module'),
        opts,
        tag='module',
        pack={'__context__': context, '__utils__': utils, '__proxy__': proxy},
        whitelist=whitelist,
        loaded_base_name=loaded_base_name,
        static_modules=static_modules,
    )

    ret.pack['__salt__'] = ret

    # Load any provider overrides from the configuration file providers option
    #  Note: Providers can be pkg, service, user or group - not to be confused
    #        with cloud providers.
    providers = opts.get('providers', False)
    if providers and isinstance(providers, dict):
        for mod in providers:
            # sometimes providers opts is not to diverge modules but
            # for other configuration
            try:
                funcs = raw_mod(opts, providers[mod], ret)
            except TypeError:
                break
            else:
                if funcs:
                    for func in funcs:
                        f_key = '{0}{1}'.format(mod, func[func.rindex('.'):])
                        ret[f_key] = funcs[func]

    if notify:
        evt = salt.utils.event.get_event('minion', opts=opts, listen=False)
        evt.fire_event({'complete': True}, tag='/salt/minion/minion_mod_complete')

    return ret


def raw_mod(opts, name, functions, mod='modules'):
    '''
    Returns a single module loaded raw and bypassing the __virtual__ function

    .. code-block:: python

        import salt.config
        import salt.loader

        __opts__ = salt.config.minion_config('/etc/salt/minion')
        testmod = salt.loader.raw_mod(__opts__, 'test', None)
        testmod['test.ping']()
    '''
    loader = LazyLoader(
        _module_dirs(opts, mod, 'rawmodule'),
        opts,
        tag='rawmodule',
        virtual_enable=False,
        pack={'__salt__': functions},
    )
    # if we don't have the module, return an empty dict
    if name not in loader.file_mapping:
        return {}

    loader._load_module(name)  # load a single module (the one passed in)
    return dict(loader._dict)  # return a copy of *just* the funcs for `name`


def engines(opts, functions, runners, proxy=None):
    '''
    Return the master services plugins
    '''
    pack = {'__salt__': functions,
            '__runners__': runners,
            '__proxy__': proxy}
    return LazyLoader(
        _module_dirs(opts, 'engines'),
        opts,
        tag='engines',
        pack=pack,
    )


def proxy(opts, functions=None, returners=None, whitelist=None, utils=None):
    '''
    Returns the proxy module for this salt-proxy-minion
    '''
    ret = LazyLoader(
        _module_dirs(opts, 'proxy'),
        opts,
        tag='proxy',
        pack={'__salt__': functions, '__ret__': returners, '__utils__': utils},
    )

    ret.pack['__proxy__'] = ret

    return ret


def returners(opts, functions, whitelist=None, context=None, proxy=None):
    '''
    Returns the returner modules
    '''
    return LazyLoader(
        _module_dirs(opts, 'returners', 'returner'),
        opts,
        tag='returner',
        whitelist=whitelist,
        pack={'__salt__': functions, '__context__': context, '__proxy__': proxy or {}},
    )


def utils(opts, whitelist=None, context=None, proxy=proxy):
    '''
    Returns the utility modules
    '''
    return LazyLoader(
        _module_dirs(opts, 'utils', ext_type_dirs='utils_dirs'),
        opts,
        tag='utils',
        whitelist=whitelist,
        pack={'__context__': context, '__proxy__': proxy or {}},
    )


def pillars(opts, functions, context=None):
    '''
    Returns the pillars modules
    '''
    ret = LazyLoader(_module_dirs(opts, 'pillar'),
                     opts,
                     tag='pillar',
                     pack={'__salt__': functions,
                           '__context__': context,
                           '__utils__': utils(opts)})
    ret.pack['__ext_pillar__'] = ret
    return FilterDictWrapper(ret, '.ext_pillar')


def tops(opts):
    '''
    Returns the tops modules
    '''
    if 'master_tops' not in opts:
        return {}
    whitelist = list(opts['master_tops'].keys())
    ret = LazyLoader(
        _module_dirs(opts, 'tops', 'top'),
        opts,
        tag='top',
        whitelist=whitelist,
    )
    return FilterDictWrapper(ret, '.top')


def wheels(opts, whitelist=None):
    '''
    Returns the wheels modules
    '''
    return LazyLoader(
        _module_dirs(opts, 'wheel'),
        opts,
        tag='wheel',
        whitelist=whitelist,
    )


def outputters(opts):
    '''
    Returns the outputters modules

    :param dict opts: The Salt options dictionary
    :returns: LazyLoader instance, with only outputters present in the keyspace
    '''
    ret = LazyLoader(
        _module_dirs(opts, 'output', ext_type_dirs='outputter_dirs'),
        opts,
        tag='output',
    )
    wrapped_ret = FilterDictWrapper(ret, '.output')
    # TODO: this name seems terrible... __salt__ should always be execution mods
    ret.pack['__salt__'] = wrapped_ret
    return wrapped_ret


def serializers(opts):
    '''
    Returns the serializers modules
    :param dict opts: The Salt options dictionary
    :returns: LazyLoader instance, with only serializers present in the keyspace
    '''
    return LazyLoader(
        _module_dirs(opts, 'serializers'),
        opts,
        tag='serializers',
    )


def auth(opts, whitelist=None):
    '''
    Returns the auth modules

    :param dict opts: The Salt options dictionary
    :returns: LazyLoader
    '''
    return LazyLoader(
        _module_dirs(opts, 'auth'),
        opts,
        tag='auth',
        whitelist=whitelist,
        pack={'__salt__': minion_mods(opts)},
    )


def fileserver(opts, backends):
    '''
    Returns the file server modules
    '''
    return LazyLoader(_module_dirs(opts, 'fileserver'),
                      opts,
                      tag='fileserver',
                      whitelist=backends,
                      pack={'__utils__': utils(opts)})


def roster(opts, whitelist=None):
    '''
    Returns the roster modules
    '''
    return LazyLoader(
        _module_dirs(opts, 'roster'),
        opts,
        tag='roster',
        whitelist=whitelist,
    )


def thorium(opts, functions, runners):
    '''
    Load the thorium runtime modules
    '''
    pack = {'__salt__': functions, '__runner__': runners, '__context__': {}}
    ret = LazyLoader(_module_dirs(opts, 'thorium'),
            opts,
            tag='thorium',
            pack=pack)
    ret.pack['__thorium__'] = ret
    return ret


def states(opts, functions, utils, serializers, whitelist=None, proxy=None):
    '''
    Returns the state modules

    :param dict opts: The Salt options dictionary
    :param dict functions: A dictionary of minion modules, with module names as
                            keys and funcs as values.

    .. code-block:: python

        import salt.config
        import salt.loader

        __opts__ = salt.config.minion_config('/etc/salt/minion')
        statemods = salt.loader.states(__opts__, None, None)
    '''
    ret = LazyLoader(
        _module_dirs(opts, 'states'),
        opts,
        tag='states',
        pack={'__salt__': functions, '__proxy__': proxy or {}},
        whitelist=whitelist,
    )
    ret.pack['__states__'] = ret
    ret.pack['__utils__'] = utils
    ret.pack['__serializers__'] = serializers
    return ret


def beacons(opts, functions, context=None, proxy=None):
    '''
    Load the beacon modules

    :param dict opts: The Salt options dictionary
    :param dict functions: A dictionary of minion modules, with module names as
                            keys and funcs as values.
    '''
    return LazyLoader(
        _module_dirs(opts, 'beacons'),
        opts,
        tag='beacons',
        virtual_funcs=['__validate__'],
        pack={'__context__': context, '__salt__': functions, '__proxy__': proxy or {}},
    )


def search(opts, returners, whitelist=None):
    '''
    Returns the search modules

    :param dict opts: The Salt options dictionary
    :param returners: Undocumented
    :param whitelist: Undocumented
    '''
    # TODO Document returners arg
    # TODO Document whitelist arg
    return LazyLoader(
        _module_dirs(opts, 'search', 'search'),
        opts,
        tag='search',
        whitelist=whitelist,
        pack={'__ret__': returners},
    )


def log_handlers(opts):
    '''
    Returns the custom logging handler modules

    :param dict opts: The Salt options dictionary
    '''
    ret = LazyLoader(
        _module_dirs(
            opts,
            'log_handlers',
            int_type='handlers',
            base_path=os.path.join(SALT_BASE_PATH, 'log'),
        ),
        opts,
        tag='log_handlers',
    )
    return FilterDictWrapper(ret, '.setup_handlers')


def ssh_wrapper(opts, functions=None, context=None):
    '''
    Returns the custom logging handler modules
    '''
    return LazyLoader(
        _module_dirs(
            opts,
            'wrapper',
            base_path=os.path.join(SALT_BASE_PATH, os.path.join('client', 'ssh')),
        ),
        opts,
        tag='wrapper',
        pack={
            '__salt__': functions,
            '__grains__': opts.get('grains', {}),
            '__pillar__': opts.get('pillar', {}),
            '__context__': context,
            },
    )


def render(opts, functions, states=None):
    '''
    Returns the render modules
    '''
    pack = {'__salt__': functions,
            '__grains__': opts.get('grains', {})}
    if states:
        pack['__states__'] = states
    ret = LazyLoader(
        _module_dirs(
            opts,
            'renderers',
            'render',
            ext_type_dirs='render_dirs',
        ),
        opts,
        tag='render',
        pack=pack,
    )
    rend = FilterDictWrapper(ret, '.render')

    if not check_render_pipe_str(opts['renderer'], rend, opts['renderer_blacklist'], opts['renderer_whitelist']):
        err = ('The renderer {0} is unavailable, this error is often because '
               'the needed software is unavailable'.format(opts['renderer']))
        log.critical(err)
        raise LoaderError(err)
    return rend


def grain_funcs(opts, proxy=None):
    '''
    Returns the grain functions

      .. code-block:: python

          import salt.config
          import salt.loader

          __opts__ = salt.config.minion_config('/etc/salt/minion')
          grainfuncs = salt.loader.grain_funcs(__opts__)
    '''
    return LazyLoader(
        _module_dirs(
            opts,
            'grains',
            'grain',
            ext_type_dirs='grains_dirs',
        ),
        opts,
        tag='grains',
    )


def grains(opts, force_refresh=False, proxy=None):
    '''
    Return the functions for the dynamic grains and the values for the static
    grains.

    Since grains are computed early in the startup process, grains functions
    do not have __salt__ or __proxy__ available.  At proxy-minion startup,
    this function is called with the proxymodule LazyLoader object so grains
    functions can communicate with their controlled device.

    .. code-block:: python

        import salt.config
        import salt.loader

        __opts__ = salt.config.minion_config('/etc/salt/minion')
        __grains__ = salt.loader.grains(__opts__)
        print __grains__['id']
    '''
    # if we have no grains, lets try loading from disk (TODO: move to decorator?)
    cfn = os.path.join(
        opts['cachedir'],
        'grains.cache.p'
    )
    if not force_refresh:
        if opts.get('grains_cache', False):
            if os.path.isfile(cfn):
                grains_cache_age = int(time.time() - os.path.getmtime(cfn))
                if opts.get('grains_cache_expiration', 300) >= grains_cache_age and not \
                        opts.get('refresh_grains_cache', False) and not force_refresh:
                    log.debug('Retrieving grains from cache')
                    try:
                        serial = salt.payload.Serial(opts)
                        with salt.utils.fopen(cfn, 'rb') as fp_:
                            cached_grains = serial.load(fp_)
                        return cached_grains
                    except (IOError, OSError):
                        pass
                else:
                    if force_refresh:
                        log.debug('Grains refresh requested. Refreshing grains.')
                    else:
                        log.debug('Grains cache last modified {0} seconds ago and '
                                  'cache expiration is set to {1}. '
                                  'Grains cache expired. Refreshing.'.format(
                                      grains_cache_age,
                                      opts.get('grains_cache_expiration', 300)
                                  ))
            else:
                log.debug('Grains cache file does not exist.')

    if opts.get('skip_grains', False):
        return {}
    grains_deep_merge = opts.get('grains_deep_merge', False) is True
    if 'conf_file' in opts:
        pre_opts = {}
        pre_opts.update(salt.config.load_config(
            opts['conf_file'], 'SALT_MINION_CONFIG',
            salt.config.DEFAULT_MINION_OPTS['conf_file']
        ))
        default_include = pre_opts.get(
            'default_include', opts['default_include']
        )
        include = pre_opts.get('include', [])
        pre_opts.update(salt.config.include_config(
            default_include, opts['conf_file'], verbose=False
        ))
        pre_opts.update(salt.config.include_config(
            include, opts['conf_file'], verbose=True
        ))
        if 'grains' in pre_opts:
            opts['grains'] = pre_opts['grains']
        else:
            opts['grains'] = {}
    else:
        opts['grains'] = {}

    grains_data = {}
    funcs = grain_funcs(opts, proxy=proxy)
    if force_refresh:  # if we refresh, lets reload grain modules
        funcs.clear()
    # Run core grains
    for key, fun in six.iteritems(funcs):
        if not key.startswith('core.'):
            continue
        log.trace('Loading {0} grain'.format(key))
        ret = fun()
        if not isinstance(ret, dict):
            continue
        if grains_deep_merge:
            salt.utils.dictupdate.update(grains_data, ret)
        else:
            grains_data.update(ret)

    # Run the rest of the grains
    for key, fun in six.iteritems(funcs):
        if key.startswith('core.') or key == '_errors':
            continue
        try:
            # Grains are loaded too early to take advantage of the injected
            # __proxy__ variable.  Pass an instance of that LazyLoader
            # here instead to grains functions if the grains functions take
            # one parameter.  Then the grains can have access to the
            # proxymodule for retrieving information from the connected
            # device.
            if fun.__code__.co_argcount == 1:
                ret = fun(proxy)
            else:
                ret = fun()
        except Exception:
            if is_proxy():
                log.info('The following CRITICAL message may not be an error; the proxy may not be completely established yet.')
            log.critical(
                'Failed to load grains defined in grain file {0} in '
                'function {1}, error:\n'.format(
                    key, fun
                ),
                exc_info=True
            )
            continue
        if not isinstance(ret, dict):
            continue
        if grains_deep_merge:
            salt.utils.dictupdate.update(grains_data, ret)
        else:
            grains_data.update(ret)

    if opts.get('proxy_merge_grains_in_module', False) and proxy:
        try:
            proxytype = proxy.opts['proxy']['proxytype']
            if proxytype+'.grains' in proxy:
                if proxytype+'.initialized' in proxy and proxy[proxytype+'.initialized']():
                    try:
                        proxytype = proxy.opts['proxy']['proxytype']
                        ret = proxy[proxytype+'.grains']()
                        if grains_deep_merge:
                            salt.utils.dictupdate.update(grains_data, ret)
                        else:
                            grains_data.update(ret)
                    except Exception:
                        log.critical('Failed to run proxy\'s grains function!',
                            exc_info=True
                        )
        except KeyError:
            pass

    grains_data.update(opts['grains'])
    # Write cache if enabled
    if opts.get('grains_cache', False):
        cumask = os.umask(0o77)
        try:
            if salt.utils.is_windows():
                # Make sure cache file isn't read-only
                __salt__['cmd.run']('attrib -R "{0}"'.format(cfn))
            with salt.utils.fopen(cfn, 'w+b') as fp_:
                try:
                    serial = salt.payload.Serial(opts)
                    serial.dump(grains_data, fp_)
                except TypeError:
                    # Can't serialize pydsl
                    pass
        except (IOError, OSError):
            msg = 'Unable to write to grains cache file {0}'
            log.error(msg.format(cfn))
        os.umask(cumask)

    if grains_deep_merge:
        salt.utils.dictupdate.update(grains_data, opts['grains'])
    else:
        grains_data.update(opts['grains'])
    return grains_data


# TODO: get rid of? Does anyone use this? You should use raw() instead
def call(fun, **kwargs):
    '''
    Directly call a function inside a loader directory
    '''
    args = kwargs.get('args', [])
    dirs = kwargs.get('dirs', [])

    funcs = LazyLoader(
        [os.path.join(SALT_BASE_PATH, 'modules')] + dirs,
        None,
        tag='modules',
        virtual_enable=False,
    )
    return funcs[fun](*args)


def runner(opts, utils=None):
    '''
    Directly call a function inside a loader directory
    '''
    if utils is None:
        utils = {}
    ret = LazyLoader(
        _module_dirs(opts, 'runners', 'runner', ext_type_dirs='runner_dirs'),
        opts,
        tag='runners',
        pack={'__utils__': utils},
    )
    # TODO: change from __salt__ to something else, we overload __salt__ too much
    ret.pack['__salt__'] = ret
    return ret


def queues(opts):
    '''
    Directly call a function inside a loader directory
    '''
    return LazyLoader(
        _module_dirs(opts, 'queues', 'queue', ext_type_dirs='queue_dirs'),
        opts,
        tag='queues',
    )


def sdb(opts, functions=None, whitelist=None):
    '''
    Make a very small database call
    '''
    return LazyLoader(
        _module_dirs(opts, 'sdb'),
        opts,
        tag='sdb',
        pack={'__sdb__': functions},
        whitelist=whitelist,
    )


def pkgdb(opts):
    '''
    Return modules for SPM's package database

    .. versionadded:: 2015.8.0
    '''
    return LazyLoader(
        _module_dirs(
            opts,
            'pkgdb',
            base_path=os.path.join(SALT_BASE_PATH, 'spm')
        ),
        opts,
        tag='pkgdb'
    )


def pkgfiles(opts):
    '''
    Return modules for SPM's file handling

    .. versionadded:: 2015.8.0
    '''
    return LazyLoader(
        _module_dirs(
            opts,
            'pkgfiles',
            base_path=os.path.join(SALT_BASE_PATH, 'spm')
        ),
        opts,
        tag='pkgfiles'
    )


def clouds(opts):
    '''
    Return the cloud functions
    '''
    # Let's bring __active_provider_name__, defaulting to None, to all cloud
    # drivers. This will get temporarily updated/overridden with a context
    # manager when needed.
    functions = LazyLoader(
        _module_dirs(opts,
                     'clouds',
                     'cloud',
                     base_path=os.path.join(SALT_BASE_PATH, 'cloud'),
                     int_type='clouds'),
        opts,
        tag='clouds',
        pack={'__utils__': salt.loader.utils(opts),
              '__active_provider_name__': None},
    )
    for funcname in LIBCLOUD_FUNCS_NOT_SUPPORTED:
        log.trace(
            '\'{0}\' has been marked as not supported. Removing from the list '
            'of supported cloud functions'.format(
                funcname
            )
        )
        functions.pop(funcname, None)
    return functions


def netapi(opts):
    '''
    Return the network api functions
    '''
    return LazyLoader(
        _module_dirs(opts, 'netapi'),
        opts,
        tag='netapi',
    )


def executors(opts, functions=None, context=None, proxy=None):
    '''
    Returns the executor modules
    '''
    return LazyLoader(
        _module_dirs(opts, 'executors', 'executor'),
        opts,
        tag='executor',
        pack={'__salt__': functions, '__context__': context or {}, '__proxy__': proxy or {}},
    )


def cache(opts, serial):
    '''
    Returns the returner modules
    '''
    return LazyLoader(
        _module_dirs(opts, 'cache', 'cache'),
        opts,
        tag='cache',
        pack={'__opts__': opts, '__context__': {'serial': serial}},
    )


def _generate_module(name):
    if name in sys.modules:
        return

    code = "'''Salt loaded {0} parent module'''".format(name.split('.')[-1])
    module = imp.new_module(name)
    exec(code, module.__dict__)
    sys.modules[name] = module


def _mod_type(module_path):
    if module_path.startswith(SALT_BASE_PATH):
        return 'int'
    return 'ext'


# TODO: move somewhere else?
class FilterDictWrapper(MutableMapping):
    '''
    Create a dict which wraps another dict with a specific key suffix on get

    This is to replace "filter_load"
    '''
    def __init__(self, d, suffix):
        self._dict = d
        self.suffix = suffix

    def __setitem__(self, key, val):
        self._dict[key] = val

    def __delitem__(self, key):
        del self._dict[key]

    def __getitem__(self, key):
        return self._dict[key + self.suffix]

    def __len__(self):
        return len(self._dict)

    def __iter__(self):
        for key in self._dict:
            if key.endswith(self.suffix):
                yield key.replace(self.suffix, '')


class LazyLoader(salt.utils.lazy.LazyDict):
    '''
    A pseduo-dictionary which has a set of keys which are the
    name of the module and function, delimited by a dot. When
    the value of the key is accessed, the function is then loaded
    from disk and into memory.

    .. note::

        Iterating over keys will cause all modules to be loaded.

    :param list module_dirs: A list of directories on disk to search for modules
    :param opts dict: The salt options dictionary.
    :param tag str': The tag for the type of module to load
    :param func mod_type_check: A function which can be used to verify files
    :param dict pack: A dictionary of function to be packed into modules as they are loaded
    :param list whitelist: A list of modules to whitelist
    :param bool virtual_enable: Whether or not to respect the __virtual__ function when loading modules.
    :param str virtual_funcs: The name of additional functions in the module to call to verify its functionality.
                                If not true, the module will not load.
    :returns: A LazyLoader object which functions as a dictionary. Keys are 'module.function' and values
    are function references themselves which are loaded on-demand.
    # TODO:
        - move modules_max_memory into here
        - singletons (per tag)
    '''

    mod_dict_class = salt.utils.odict.OrderedDict

    def __init__(self,
                 module_dirs,
                 opts=None,
                 tag='module',
                 loaded_base_name=None,
                 mod_type_check=None,
                 pack=None,
                 whitelist=None,
                 virtual_enable=True,
                 static_modules=None,
                 proxy=None,
                 virtual_funcs=None,
                 ):  # pylint: disable=W0231
        '''
        In pack, if any of the values are None they will be replaced with an
        empty context-specific dict
        '''

        self.inject_globals = {}
        self.pack = {} if pack is None else pack
        if opts is None:
            opts = {}
        self.context_dict = salt.utils.context.ContextDict()
        self.opts = self.__prep_mod_opts(opts)

        self.module_dirs = module_dirs
        self.tag = tag
        self.loaded_base_name = loaded_base_name or LOADED_BASE_NAME
        self.mod_type_check = mod_type_check or _mod_type

        if '__context__' not in self.pack:
            self.pack['__context__'] = None

        for k, v in six.iteritems(self.pack):
            if v is None:  # if the value of a pack is None, lets make an empty dict
                self.context_dict.setdefault(k, {})
                self.pack[k] = salt.utils.context.NamespacedDictWrapper(self.context_dict, k)

        self.whitelist = whitelist
        self.virtual_enable = virtual_enable
        self.initial_load = True

        # names of modules that we don't have (errors, __virtual__, etc.)
        self.missing_modules = {}  # mapping of name -> error
        self.loaded_modules = {}  # mapping of module_name -> dict_of_functions
        self.loaded_files = set()  # TODO: just remove them from file_mapping?
        self.static_modules = static_modules if static_modules else []

        if virtual_funcs is None:
            virtual_funcs = []
        self.virtual_funcs = virtual_funcs

        self.disabled = set(self.opts.get('disable_{0}s'.format(self.tag), []))

        self.refresh_file_mapping()

        super(LazyLoader, self).__init__()  # late init the lazy loader
        # create all of the import namespaces
        _generate_module('{0}.int'.format(self.loaded_base_name))
        _generate_module('{0}.int.{1}'.format(self.loaded_base_name, tag))
        _generate_module('{0}.ext'.format(self.loaded_base_name))
        _generate_module('{0}.ext.{1}'.format(self.loaded_base_name, tag))

    def __getitem__(self, item):
        '''
        Override the __getitem__ in order to decorate the returned function if we need
        to last-minute inject globals
        '''
        func = super(LazyLoader, self).__getitem__(item)
        if self.inject_globals:
            return global_injector_decorator(self.inject_globals)(func)
        else:
            return func

    def __getattr__(self, mod_name):
        '''
        Allow for "direct" attribute access-- this allows jinja templates to
        access things like `salt.test.ping()`
        '''
        # if we have an attribute named that, lets return it.
        try:
            return object.__getattr__(self, mod_name)  # pylint: disable=no-member
        except AttributeError:
            pass

        # otherwise we assume its jinja template access
        if mod_name not in self.loaded_modules and not self.loaded:
            for name in self._iter_files(mod_name):
                if name in self.loaded_files:
                    continue
                # if we got what we wanted, we are done
                if self._load_module(name) and mod_name in self.loaded_modules:
                    break
        if mod_name in self.loaded_modules:
            return self.loaded_modules[mod_name]
        else:
            raise AttributeError(mod_name)

    def missing_fun_string(self, function_name):
        '''
        Return the error string for a missing function.

        This can range from "not available' to "__virtual__" returned False
        '''
        mod_name = function_name.split('.')[0]
        if mod_name in self.loaded_modules:
            return '\'{0}\' is not available.'.format(function_name)
        else:
            try:
                reason = self.missing_modules[mod_name]
            except KeyError:
                return '\'{0}\' is not available.'.format(function_name)
            else:
                if reason is not None:
                    return '\'{0}\' __virtual__ returned False: {1}'.format(mod_name, reason)
                else:
                    return '\'{0}\' __virtual__ returned False'.format(mod_name)

    def refresh_file_mapping(self):
        '''
        refresh the mapping of the FS on disk
        '''
        # map of suffix to description for imp
        self.suffix_map = {}
        suffix_order = ['']  # local list to determine precedence of extensions
                             # Prefer packages (directories) over modules (single files)!
        for (suffix, mode, kind) in SUFFIXES:
            self.suffix_map[suffix] = (suffix, mode, kind)
            suffix_order.append(suffix)

        if self.opts.get('cython_enable', True) is True:
            try:
                global pyximport
                pyximport = __import__('pyximport')  # pylint: disable=import-error
                pyximport.install()
                # add to suffix_map so file_mapping will pick it up
                self.suffix_map['.pyx'] = tuple()
            except ImportError:
                log.info('Cython is enabled in the options but not present '
                    'in the system path. Skipping Cython modules.')
        # Allow for zipimport of modules
        if self.opts.get('enable_zip_modules', True) is True:
            self.suffix_map['.zip'] = tuple()
        # allow for module dirs
        self.suffix_map[''] = ('', '', imp.PKG_DIRECTORY)

        # create mapping of filename (without suffix) to (path, suffix)
        # The files are added in order of priority, so order *must* be retained.
        self.file_mapping = salt.utils.odict.OrderedDict()

        for mod_dir in self.module_dirs:
            files = []
            try:
                files = os.listdir(mod_dir)
            except OSError:
                continue  # Next mod_dir
            for filename in files:
                try:
                    if filename.startswith('_'):
                        # skip private modules
                        # log messages omitted for obviousness
                        continue  # Next filename
                    f_noext, ext = os.path.splitext(filename)
                    # make sure it is a suffix we support
                    if ext not in self.suffix_map:
                        continue  # Next filename
                    if f_noext in self.disabled:
                        log.trace(
                            'Skipping {0}, it is disabled by configuration'.format(
                            filename
                            )
                        )
                        continue  # Next filename
                    fpath = os.path.join(mod_dir, filename)
                    # if its a directory, lets allow us to load that
                    if ext == '':
                        # is there something __init__?
                        subfiles = os.listdir(fpath)
                        for suffix in suffix_order:
                            if '' == suffix:
                                continue  # Next suffix (__init__ must have a suffix)
                            init_file = '__init__{0}'.format(suffix)
                            if init_file in subfiles:
                                break
                        else:
                            continue  # Next filename

                    if f_noext in self.file_mapping:
                        curr_ext = self.file_mapping[f_noext][1]
                        #log.debug("****** curr_ext={0} ext={1} suffix_order={2}".format(curr_ext, ext, suffix_order))
                        if '' in (curr_ext, ext) and curr_ext != ext:
                            log.error(
                                'Module/package collision: \'%s\' and \'%s\'',
                                fpath,
                                self.file_mapping[f_noext][0]
                            )
                        if not curr_ext or suffix_order.index(ext) >= suffix_order.index(curr_ext):
                            continue  # Next filename

                    # Made it this far - add it
                    self.file_mapping[f_noext] = (fpath, ext)

                except OSError:
                    continue
        for smod in self.static_modules:
            f_noext = smod.split('.')[-1]
            self.file_mapping[f_noext] = (smod, '.o')

    def clear(self):
        '''
        Clear the dict
        '''
        super(LazyLoader, self).clear()  # clear the lazy loader
        self.loaded_files = set()
        self.missing_modules = {}
        self.loaded_modules = {}
        # if we have been loaded before, lets clear the file mapping since
        # we obviously want a re-do
        if hasattr(self, 'opts'):
            self.refresh_file_mapping()
        self.initial_load = False

    def __prep_mod_opts(self, opts):
        '''
        Strip out of the opts any logger instance
        '''
        if '__grains__' not in self.pack:
            self.context_dict['grains'] = opts.get('grains', {})
            self.pack['__grains__'] = salt.utils.context.NamespacedDictWrapper(self.context_dict, 'grains', override_name='grains')

        if '__pillar__' not in self.pack:
            self.context_dict['pillar'] = opts.get('pillar', {})
            self.pack['__pillar__'] = salt.utils.context.NamespacedDictWrapper(self.context_dict, 'pillar', override_name='pillar')

        mod_opts = {}
        for key, val in list(opts.items()):
            if key == 'logger':
                continue
            mod_opts[key] = val
        return mod_opts

    def _iter_files(self, mod_name):
        '''
        Iterate over all file_mapping files in order of closeness to mod_name
        '''
        # do we have an exact match?
        if mod_name in self.file_mapping:
            yield mod_name

        # do we have a partial match?
        for k in self.file_mapping:
            if mod_name in k:
                yield k

        # anyone else? Bueller?
        for k in self.file_mapping:
            if mod_name not in k:
                yield k

    def _reload_submodules(self, mod):
        submodules = (
            getattr(mod, sname) for sname in dir(mod) if
            isinstance(getattr(mod, sname), mod.__class__)
        )

        # reload only custom "sub"modules
        for submodule in submodules:
            # it is a submodule if the name is in a namespace under mod
            if submodule.__name__.startswith(mod.__name__ + '.'):
                reload(submodule)
                self._reload_submodules(submodule)

    def _load_module(self, name):
        mod = None
        fpath, suffix = self.file_mapping[name]
        self.loaded_files.add(name)
        fpath_dirname = os.path.dirname(fpath)
        try:
            sys.path.append(fpath_dirname)
            if suffix == '.pyx':
                mod = pyximport.load_module(name, fpath, tempfile.gettempdir())
            elif suffix == '.o':
                top_mod = __import__(fpath, globals(), locals(), [])
                comps = fpath.split('.')
                if len(comps) < 2:
                    mod = top_mod
                else:
                    mod = top_mod
                    for subname in comps[1:]:
                        mod = getattr(mod, subname)
            elif suffix == '.zip':
                mod = zipimporter(fpath).load_module(name)
            else:
                desc = self.suffix_map[suffix]
                # if it is a directory, we don't open a file
                if suffix == '':
                    mod = imp.load_module(
                        '{0}.{1}.{2}.{3}'.format(
                            self.loaded_base_name,
                            self.mod_type_check(fpath),
                            self.tag,
                            name
                        ), None, fpath, desc)
                    # reload all submodules if necessary
                    if not self.initial_load:
                        self._reload_submodules(mod)
                else:
                    with salt.utils.fopen(fpath, desc[1]) as fn_:
                        mod = imp.load_module(
                            '{0}.{1}.{2}.{3}'.format(
                                self.loaded_base_name,
                                self.mod_type_check(fpath),
                                self.tag,
                                name
                            ), fn_, fpath, desc)

        except IOError:
            raise
        except ImportError as exc:
            if 'magic number' in str(exc):
                log.warning('Failed to import {0} {1}. Bad magic number. If migrating '
                        'from Python2 to Python3, remove all .pyc files and try again.'.format(self.tag, name))
            log.debug(
                'Failed to import {0} {1}:\n'.format(
                    self.tag, name
                ),
                exc_info=True
            )
            return False
        except Exception as error:
            log.error(
                'Failed to import {0} {1}, this is due most likely to a '
                'syntax error:\n'.format(
                    self.tag, name
                ),
                exc_info=True
            )
            return False
        except SystemExit:
            log.error(
                'Failed to import {0} {1} as the module called exit()\n'.format(
                    self.tag, name
                ),
                exc_info=True
            )
            return False
        finally:
            sys.path.remove(fpath_dirname)

        if hasattr(mod, '__opts__'):
            mod.__opts__.update(self.opts)
        else:
            mod.__opts__ = self.opts

        # pack whatever other globals we were asked to
        for p_name, p_value in six.iteritems(self.pack):
            setattr(mod, p_name, p_value)

        module_name = mod.__name__.rsplit('.', 1)[-1]

        # Call a module's initialization method if it exists
        module_init = getattr(mod, '__init__', None)
        if inspect.isfunction(module_init):
            try:
                module_init(self.opts)
            except TypeError as e:
                log.error(e)
            except Exception:
                err_string = '__init__ failed'
                log.debug(
                    'Error loading {0}.{1}: {2}'.format(
                        self.tag,
                        module_name,
                        err_string),
                    exc_info=True)
                self.missing_modules[module_name] = err_string
                self.missing_modules[name] = err_string
                return False

        # if virtual modules are enabled, we need to look for the
        # __virtual__() function inside that module and run it.
        if self.virtual_enable:
            virtual_funcs_to_process = ['__virtual__'] + self.virtual_funcs
            for virtual_func in virtual_funcs_to_process:
                (virtual_ret, module_name, virtual_err) = self.process_virtual(
                    mod,
                    module_name,
                )
                if virtual_err is not None:
                    log.trace('Error loading {0}.{1}: {2}'.format(self.tag,
                                                                  module_name,
                                                                  virtual_err,
                                                                  ))

                # if process_virtual returned a non-True value then we are
                # supposed to not process this module
                if virtual_ret is not True and module_name not in self.missing_modules:
                    # If a module has information about why it could not be loaded, record it
                    self.missing_modules[module_name] = virtual_err
                    self.missing_modules[name] = virtual_err
                    return False

        # If this is a proxy minion then MOST modules cannot work. Therefore, require that
        # any module that does work with salt-proxy-minion define __proxyenabled__ as a list
        # containing the names of the proxy types that the module supports.
        #
        # Render modules and state modules are OK though
        if 'proxy' in self.opts:
            if self.tag in ['grains', 'proxy']:
                if not hasattr(mod, '__proxyenabled__') or \
                        (self.opts['proxy']['proxytype'] not in mod.__proxyenabled__ and
                            '*' not in mod.__proxyenabled__):
                    err_string = 'not a proxy_minion enabled module'
                    self.missing_modules[module_name] = err_string
                    self.missing_modules[name] = err_string
                    return False

        if getattr(mod, '__load__', False) is not False:
            log.info(
                'The functions from module \'{0}\' are being loaded from the '
                'provided __load__ attribute'.format(
                    module_name
                )
            )

        # If we had another module by the same virtual name, we should put any
        # new functions under the existing dictionary.
        if module_name in self.loaded_modules:
            mod_dict = self.loaded_modules[module_name]
        else:
            mod_dict = self.mod_dict_class()

        for attr in getattr(mod, '__load__', dir(mod)):
            if attr.startswith('_'):
                # private functions are skipped
                continue
            func = getattr(mod, attr)
            if not inspect.isfunction(func):
                # Not a function!? Skip it!!!
                continue
            # Let's get the function name.
            # If the module has the __func_alias__ attribute, it must be a
            # dictionary mapping in the form of(key -> value):
            #   <real-func-name> -> <desired-func-name>
            #
            # It default's of course to the found callable attribute name
            # if no alias is defined.
            funcname = getattr(mod, '__func_alias__', {}).get(attr, attr)
<<<<<<< HEAD
            full_funcname = '{0}.{1}'.format(module_name, funcname)
            # Save many references for lookups
            # Careful not to overwrite existing (higher priority) functions
            if full_funcname not in self._dict:
                self._dict[full_funcname] = func
            if funcname not in mod_dict:
                setattr(mod_dict, funcname, func)
                mod_dict[funcname] = func
                self._apply_outputter(func, mod)
=======
            try:
                full_funcname = '.'.join((module_name, funcname))
            except TypeError:
                full_funcname = '{0}.{1}'.format(module_name, funcname)
            # Save many references for lookups
            self._dict[full_funcname] = func
            setattr(mod_dict, funcname, func)
            mod_dict[funcname] = func
            self._apply_outputter(func, mod)
>>>>>>> 1b9217d6

        # enforce depends
        try:
            Depends.enforce_dependencies(self._dict, self.tag)
        except RuntimeError as exc:
            log.info('Depends.enforce_dependencies() failed '
                     'for reasons: {0}'.format(exc))

        self.loaded_modules[module_name] = mod_dict
        return True

    def _load(self, key):
        '''
        Load a single item if you have it
        '''
        # if the key doesn't have a '.' then it isn't valid for this mod dict
        if not isinstance(key, six.string_types) or '.' not in key:
            raise KeyError
        mod_name, _ = key.split('.', 1)
        if mod_name in self.missing_modules:
            return True
        # if the modulename isn't in the whitelist, don't bother
        if self.whitelist and mod_name not in self.whitelist:
            raise KeyError

        def _inner_load(mod_name):
            for name in self._iter_files(mod_name):
                if name in self.loaded_files:
                    continue
                # if we got what we wanted, we are done
                if self._load_module(name) and key in self._dict:
                    return True
            return False

        # try to load the module
        ret = None
        reloaded = False
        # re-scan up to once, IOErrors or a failed load cause re-scans of the
        # filesystem
        while True:
            try:
                ret = _inner_load(mod_name)
                if not reloaded and ret is not True:
                    self.refresh_file_mapping()
                    reloaded = True
                    continue
                break
            except IOError:
                if not reloaded:
                    self.refresh_file_mapping()
                    reloaded = True
                continue

        return ret

    def _load_all(self):
        '''
        Load all of them
        '''
        for name in self.file_mapping:
            if name in self.loaded_files or name in self.missing_modules:
                continue
            self._load_module(name)

        self.loaded = True

    def _apply_outputter(self, func, mod):
        '''
        Apply the __outputter__ variable to the functions
        '''
        if hasattr(mod, '__outputter__'):
            outp = mod.__outputter__
            if func.__name__ in outp:
                func.__outputter__ = outp[func.__name__]

    def process_virtual(self, mod, module_name, virtual_func='__virtual__'):
        '''
        Given a loaded module and its default name determine its virtual name

        This function returns a tuple. The first value will be either True or
        False and will indicate if the module should be loaded or not (i.e. if
        it threw and exception while processing its __virtual__ function). The
        second value is the determined virtual name, which may be the same as
        the value provided.

        The default name can be calculated as follows::

            module_name = mod.__name__.rsplit('.', 1)[-1]
        '''

        # The __virtual__ function will return either a True or False value.
        # If it returns a True value it can also set a module level attribute
        # named __virtualname__ with the name that the module should be
        # referred to as.
        #
        # This allows us to have things like the pkg module working on all
        # platforms under the name 'pkg'. It also allows for modules like
        # augeas_cfg to be referred to as 'augeas', which would otherwise have
        # namespace collisions. And finally it allows modules to return False
        # if they are not intended to run on the given platform or are missing
        # dependencies.
        try:
            error_reason = None
            if hasattr(mod, '__virtual__') and inspect.isfunction(mod.__virtual__):
                try:
                    start = time.time()
                    virtual = getattr(mod, virtual_func)()
                    if isinstance(virtual, tuple):
                        error_reason = virtual[1]
                        virtual = virtual[0]
                    if self.opts.get('virtual_timer', False):
                        end = time.time() - start
                        msg = 'Virtual function took {0} seconds for {1}'.format(
                                end, module_name)
                        log.warning(msg)
                except Exception as exc:
                    error_reason = ('Exception raised when processing __virtual__ function'
                              ' for {0}. Module will not be loaded {1}'.format(
                                  module_name, exc))
                    log.error(error_reason, exc_info_on_loglevel=logging.DEBUG)
                    virtual = None
                # Get the module's virtual name
                virtualname = getattr(mod, '__virtualname__', virtual)
                if not virtual:
                    # if __virtual__() evaluates to False then the module
                    # wasn't meant for this platform or it's not supposed to
                    # load for some other reason.

                    # Some modules might accidentally return None and are
                    # improperly loaded
                    if virtual is None:
                        log.warning(
                            '{0}.__virtual__() is wrongly returning `None`. '
                            'It should either return `True`, `False` or a new '
                            'name. If you\'re the developer of the module '
                            '\'{1}\', please fix this.'.format(
                                mod.__name__,
                                module_name
                            )
                        )

                    return (False, module_name, error_reason)

                # At this point, __virtual__ did not return a
                # boolean value, let's check for deprecated usage
                # or module renames
                if virtual is not True and module_name != virtual:
                    # The module is renaming itself. Updating the module name
                    # with the new name
                    log.trace('Loaded {0} as virtual {1}'.format(
                        module_name, virtual
                    ))

                    if not hasattr(mod, '__virtualname__'):
                        salt.utils.warn_until(
                            'Hydrogen',
                            'The \'{0}\' module is renaming itself in its '
                            '__virtual__() function ({1} => {2}). Please '
                            'set it\'s virtual name as the '
                            '\'__virtualname__\' module attribute. '
                            'Example: "__virtualname__ = \'{2}\'"'.format(
                                mod.__name__,
                                module_name,
                                virtual
                            )
                        )

                    if virtualname != virtual:
                        # The __virtualname__ attribute does not match what's
                        # being returned by the __virtual__() function. This
                        # should be considered an error.
                        log.error(
                            'The module \'{0}\' is showing some bad usage. Its '
                            '__virtualname__ attribute is set to \'{1}\' yet the '
                            '__virtual__() function is returning \'{2}\'. These '
                            'values should match!'.format(
                                mod.__name__,
                                virtualname,
                                virtual
                            )
                        )

                    module_name = virtualname

                # If the __virtual__ function returns True and __virtualname__
                # is set then use it
                elif virtual is True and virtualname != module_name:
                    if virtualname is not True:
                        module_name = virtualname

        except KeyError:
            # Key errors come out of the virtual function when passing
            # in incomplete grains sets, these can be safely ignored
            # and logged to debug, still, it includes the traceback to
            # help debugging.
            log.debug(
                'KeyError when loading {0}'.format(module_name),
                exc_info=True
            )

        except Exception:
            # If the module throws an exception during __virtual__()
            # then log the information and continue to the next.
            log.error(
                'Failed to read the virtual function for '
                '{0}: {1}'.format(
                    self.tag, module_name
                ),
                exc_info=True
            )
            return (False, module_name, error_reason)

        return (True, module_name, None)


def global_injector_decorator(inject_globals):
    '''
    Decorator used by the LazyLoader to inject globals into a function at
    execute time.

    globals
        Dictionary with global variables to inject
    '''
    def inner_decorator(f):
        @functools.wraps(f)
        def wrapper(*args, **kwargs):
            with salt.utils.context.func_globals_inject(f, **inject_globals):
                return f(*args, **kwargs)
        return wrapper
    return inner_decorator<|MERGE_RESOLUTION|>--- conflicted
+++ resolved
@@ -1463,8 +1463,10 @@
             # It default's of course to the found callable attribute name
             # if no alias is defined.
             funcname = getattr(mod, '__func_alias__', {}).get(attr, attr)
-<<<<<<< HEAD
-            full_funcname = '{0}.{1}'.format(module_name, funcname)
+            try:
+                full_funcname = '.'.join((module_name, funcname))
+            except TypeError:
+                full_funcname = '{0}.{1}'.format(module_name, funcname)
             # Save many references for lookups
             # Careful not to overwrite existing (higher priority) functions
             if full_funcname not in self._dict:
@@ -1473,17 +1475,6 @@
                 setattr(mod_dict, funcname, func)
                 mod_dict[funcname] = func
                 self._apply_outputter(func, mod)
-=======
-            try:
-                full_funcname = '.'.join((module_name, funcname))
-            except TypeError:
-                full_funcname = '{0}.{1}'.format(module_name, funcname)
-            # Save many references for lookups
-            self._dict[full_funcname] = func
-            setattr(mod_dict, funcname, func)
-            mod_dict[funcname] = func
-            self._apply_outputter(func, mod)
->>>>>>> 1b9217d6
 
         # enforce depends
         try:
