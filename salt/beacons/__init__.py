--- conflicted
+++ resolved
@@ -205,15 +205,10 @@
         '''
         # Fire the complete event back along with the list of beacons
         evt = salt.utils.event.get_event('minion', opts=self.opts)
-<<<<<<< HEAD
         #b_conf = self.functions['config.merge']('beacons')
+        #if not isinstance(self.opts['beacons'], dict):
+        #    self.opts['beacons'] = {}
         #self.opts['beacons'].update(b_conf)
-=======
-        b_conf = self.functions['config.merge']('beacons')
-        if not isinstance(self.opts['beacons'], dict):
-            self.opts['beacons'] = {}
-        self.opts['beacons'].update(b_conf)
->>>>>>> 68d25589
         evt.fire_event({'complete': True, 'beacons': self.opts['beacons']},
                        tag='/salt/minion/minion_beacons_list_complete')
 
