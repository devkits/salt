# -*- coding: utf-8 -*-
"""
A convenience system to manage jobs, both active and already run
"""

# Import python libs
from __future__ import absolute_import, print_function, unicode_literals

import fnmatch
import logging
import os

# Import salt libs
import salt.client
import salt.minion
import salt.payload
import salt.returners
import salt.utils.args
import salt.utils.files
import salt.utils.jid
from salt.exceptions import SaltClientError

# Import 3rd-party libs
from salt.ext import six

try:
    import dateutil.parser as dateutil_parser

    DATEUTIL_SUPPORT = True
except ImportError:
    DATEUTIL_SUPPORT = False

log = logging.getLogger(__name__)


def active(display_progress=False):
    """
    Return a report on all actively running jobs from a job id centric
    perspective

    CLI Example:

    .. code-block:: bash

        salt-run jobs.active
    """
    ret = {}
    client = salt.client.get_local_client(__opts__["conf_file"])
    try:
        active_ = client.cmd("*", "saltutil.running", timeout=__opts__["timeout"])
    except SaltClientError as client_error:
        print(client_error)
        return ret

    if display_progress:
        __jid_event__.fire_event(
            {
                "message": "Attempting to contact minions: {0}".format(
                    list(active_.keys())
                )
            },
            "progress",
        )
    for minion, data in six.iteritems(active_):
        if display_progress:
            __jid_event__.fire_event(
                {"message": "Received reply from minion {0}".format(minion)}, "progress"
            )
        if not isinstance(data, list):
            continue
        for job in data:
            if not job["jid"] in ret:
                ret[job["jid"]] = _format_jid_instance(job["jid"], job)
                ret[job["jid"]].update(
                    {"Running": [{minion: job.get("pid", None)}], "Returned": []}
                )
            else:
                ret[job["jid"]]["Running"].append({minion: job["pid"]})

    mminion = salt.minion.MasterMinion(__opts__)
    for jid in ret:
        returner = _get_returner(
            (__opts__["ext_job_cache"], __opts__["master_job_cache"])
        )
        data = mminion.returners["{0}.get_jid".format(returner)](jid)
        if data:
            for minion in data:
                if minion not in ret[jid]["Returned"]:
                    ret[jid]["Returned"].append(minion)

    return ret


def lookup_jid(
    jid, ext_source=None, returned=True, missing=False, display_progress=False
):
    """
    Return the printout from a previously executed job

    jid
        The jid to look up.

    ext_source
        The external job cache to use. Default: `None`.

    returned : True
        If ``True``, include the minions that did return from the command.

        .. versionadded:: 2015.8.0

    missing : False
        If ``True``, include the minions that did *not* return from the
        command.

    display_progress : False
        If ``True``, fire progress events.

        .. versionadded:: 2015.5.0

    CLI Example:

    .. code-block:: bash

        salt-run jobs.lookup_jid 20130916125524463507
        salt-run jobs.lookup_jid 20130916125524463507 --out=highstate
    """
    ret = {}
    mminion = salt.minion.MasterMinion(__opts__)
    returner = _get_returner(
        (__opts__["ext_job_cache"], ext_source, __opts__["master_job_cache"])
    )

    try:
        data = list_job(jid, ext_source=ext_source, display_progress=display_progress)
    except TypeError:
        return "Requested returner could not be loaded. " "No JIDs could be retrieved."

    targeted_minions = data.get("Minions", [])
    returns = data.get("Result", {})

    if returns:
        for minion in returns:
            if display_progress:
                __jid_event__.fire_event({"message": minion}, "progress")
            if "return" in returns[minion]:
                if returned:
                    ret[minion] = returns[minion].get("return")
            else:
                if returned:
                    ret[minion] = returns[minion].get("return")
    if missing:
        for minion_id in (x for x in targeted_minions if x not in returns):
            ret[minion_id] = "Minion did not return"

    # We need to check to see if the 'out' key is present and use it to specify
    # the correct outputter, so we get highstate output for highstate runs.
    try:
        # Check if the return data has an 'out' key. We'll use that as the
        # outputter in the absence of one being passed on the CLI.
        outputter = returns[next(iter(returns))].get("out")
    except (StopIteration, AttributeError):
        outputter = None

    if outputter:
        return {"outputter": outputter, "data": ret}
    else:
        return ret


def list_job(jid, ext_source=None, display_progress=False):
    """
    List a specific job given by its jid

    ext_source
        If provided, specifies which external job cache to use.

    display_progress : False
        If ``True``, fire progress events.

        .. versionadded:: 2015.8.8

    CLI Example:

    .. code-block:: bash

        salt-run jobs.list_job 20130916125524463507
        salt-run jobs.list_job 20130916125524463507 --out=pprint
    """
    ret = {"jid": jid}
    mminion = salt.minion.MasterMinion(__opts__)
    returner = _get_returner(
        (__opts__["ext_job_cache"], ext_source, __opts__["master_job_cache"])
    )
    if display_progress:
        __jid_event__.fire_event(
            {"message": "Querying returner: {0}".format(returner)}, "progress"
        )

    job = mminion.returners["{0}.get_load".format(returner)](jid)
    ret.update(_format_jid_instance(jid, job))
    ret["Result"] = mminion.returners["{0}.get_jid".format(returner)](jid)

    fstr = "{0}.get_endtime".format(__opts__["master_job_cache"])
    if __opts__.get("job_cache_store_endtime") and fstr in mminion.returners:
        endtime = mminion.returners[fstr](jid)
        if endtime:
            ret["EndTime"] = endtime

    return ret


def list_jobs(
    ext_source=None,
    outputter=None,
    search_metadata=None,
    search_function=None,
    search_target=None,
    start_time=None,
    end_time=None,
    display_progress=False,
):
    """
    List all detectable jobs and associated functions

    ext_source
        If provided, specifies which external job cache to use.

    **FILTER OPTIONS**

    .. note::
        If more than one of the below options are used, only jobs which match
        *all* of the filters will be returned.

    search_metadata
        Specify a dictionary to match to the job's metadata. If any of the
        key-value pairs in this dictionary match, the job will be returned.
        Example:

        .. code-block:: bash

            salt-run jobs.list_jobs search_metadata='{"foo": "bar", "baz": "qux"}'

    search_function
        Can be passed as a string or a list. Returns jobs which match the
        specified function. Globbing is allowed. Example:

        .. code-block:: bash

            salt-run jobs.list_jobs search_function='test.*'
            salt-run jobs.list_jobs search_function='["test.*", "pkg.install"]'

        .. versionchanged:: 2015.8.8
            Multiple targets can now also be passed as a comma-separated list.
            For example:

            .. code-block:: bash

                salt-run jobs.list_jobs search_function='test.*,pkg.install'

    search_target
        Can be passed as a string or a list. Returns jobs which match the
        specified minion name. Globbing is allowed. Example:

        .. code-block:: bash

            salt-run jobs.list_jobs search_target='*.mydomain.tld'
            salt-run jobs.list_jobs search_target='["db*", "myminion"]'

        .. versionchanged:: 2015.8.8
            Multiple targets can now also be passed as a comma-separated list.
            For example:

            .. code-block:: bash

                salt-run jobs.list_jobs search_target='db*,myminion'

    start_time
        Accepts any timestamp supported by the dateutil_ Python module (if this
        module is not installed, this argument will be ignored). Returns jobs
        which started after this timestamp.

    end_time
        Accepts any timestamp supported by the dateutil_ Python module (if this
        module is not installed, this argument will be ignored). Returns jobs
        which started before this timestamp.

    .. _dateutil: https://pypi.python.org/pypi/python-dateutil

    CLI Example:

    .. code-block:: bash

        salt-run jobs.list_jobs
        salt-run jobs.list_jobs search_function='test.*' search_target='localhost' search_metadata='{"bar": "foo"}'
        salt-run jobs.list_jobs start_time='2015, Mar 16 19:00' end_time='2015, Mar 18 22:00'

    """
    returner = _get_returner(
        (__opts__["ext_job_cache"], ext_source, __opts__["master_job_cache"])
    )
    if display_progress:
        __jid_event__.fire_event(
            {"message": "Querying returner {0} for jobs.".format(returner)}, "progress"
        )
    mminion = salt.minion.MasterMinion(__opts__)

    ret = mminion.returners["{0}.get_jids".format(returner)]()

    mret = {}
    for item in ret:
        _match = True
        if search_metadata:
            _match = False
            if "Metadata" in ret[item]:
                if isinstance(search_metadata, dict):
                    for key in search_metadata:
                        if key in ret[item]["Metadata"]:
                            if ret[item]["Metadata"][key] == search_metadata[key]:
                                _match = True
                else:
                    log.info(
                        "The search_metadata parameter must be specified"
                        " as a dictionary.  Ignoring."
                    )
        if search_target and _match:
            _match = False
            if "Target" in ret[item]:
                targets = ret[item]["Target"]
                if isinstance(targets, six.string_types):
                    targets = [targets]
                for target in targets:
                    for key in salt.utils.args.split_input(search_target):
                        if fnmatch.fnmatch(target, key):
                            _match = True

        if search_function and _match:
            _match = False
            if "Function" in ret[item]:
                for key in salt.utils.args.split_input(search_function):
                    if fnmatch.fnmatch(ret[item]["Function"], key):
                        _match = True

        if start_time and _match:
            _match = False
            if DATEUTIL_SUPPORT:
                parsed_start_time = dateutil_parser.parse(start_time)
                _start_time = dateutil_parser.parse(ret[item]["StartTime"])
                if _start_time >= parsed_start_time:
                    _match = True
            else:
                log.error(
                    "'dateutil' library not available, skipping start_time "
                    "comparison."
                )

        if end_time and _match:
            _match = False
            if DATEUTIL_SUPPORT:
                parsed_end_time = dateutil_parser.parse(end_time)
                _start_time = dateutil_parser.parse(ret[item]["StartTime"])
                if _start_time <= parsed_end_time:
                    _match = True
            else:
                log.error(
                    "'dateutil' library not available, skipping end_time " "comparison."
                )

        if _match:
            mret[item] = ret[item]

    if outputter:
        return {"outputter": outputter, "data": mret}
    else:
        return mret


def list_jobs_filter(
    count, filter_find_job=True, ext_source=None, outputter=None, display_progress=False
):
    """
    List all detectable jobs and associated functions

    ext_source
        The external job cache to use. Default: `None`.

    CLI Example:

    .. code-block:: bash

        salt-run jobs.list_jobs_filter 50
        salt-run jobs.list_jobs_filter 100 filter_find_job=False

    """
    returner = _get_returner(
        (__opts__["ext_job_cache"], ext_source, __opts__["master_job_cache"])
    )
    if display_progress:
        __jid_event__.fire_event(
            {"message": "Querying returner {0} for jobs.".format(returner)}, "progress"
        )
    mminion = salt.minion.MasterMinion(__opts__)

    fun = "{0}.get_jids_filter".format(returner)
    if fun not in mminion.returners:
        raise NotImplementedError(
            "'{0}' returner function not implemented yet.".format(fun)
        )
    ret = mminion.returners[fun](count, filter_find_job)

    if outputter:
        return {"outputter": outputter, "data": ret}
    else:
        return ret


def print_job(jid, ext_source=None):
<<<<<<< HEAD
    '''
    Print a specific job's detail given by its jid, including the return data.
=======
    """
    Print a specific job's detail given by it's jid, including the return data.
>>>>>>> 62458e4e

    CLI Example:

    .. code-block:: bash

        salt-run jobs.print_job 20130916125524463507
    """
    ret = {}

    returner = _get_returner(
        (__opts__["ext_job_cache"], ext_source, __opts__["master_job_cache"])
    )
    mminion = salt.minion.MasterMinion(__opts__)

    try:
        job = mminion.returners["{0}.get_load".format(returner)](jid)
        ret[jid] = _format_jid_instance(jid, job)
    except TypeError:
        ret[jid]["Result"] = (
            "Requested returner {0} is not available. Jobs cannot be "
            "retrieved. Check master log for details.".format(returner)
        )
        return ret
    ret[jid]["Result"] = mminion.returners["{0}.get_jid".format(returner)](jid)

    fstr = "{0}.get_endtime".format(__opts__["master_job_cache"])
    if __opts__.get("job_cache_store_endtime") and fstr in mminion.returners:
        endtime = mminion.returners[fstr](jid)
        if endtime:
            ret[jid]["EndTime"] = endtime

    return ret


def exit_success(jid, ext_source=None):
    """
    Check if a job has been executed and exit successfully

    jid
        The jid to look up.
    ext_source
        The external job cache to use. Default: `None`.

    CLI Example:

    .. code-block:: bash

        salt-run jobs.exit_success 20160520145827701627
    """
    ret = dict()

    data = list_job(jid, ext_source=ext_source)

    minions = data.get("Minions", [])
    result = data.get("Result", {})

    for minion in minions:
        if minion in result and "return" in result[minion]:
            ret[minion] = True if result[minion]["return"] else False
        else:
            ret[minion] = False

    for minion in result:
        if "return" in result[minion] and result[minion]["return"]:
            ret[minion] = True
    return ret


def last_run(
    ext_source=None,
    outputter=None,
    metadata=None,
    function=None,
    target=None,
    display_progress=False,
):
    """
    .. versionadded:: 2015.8.0

    List all detectable jobs and associated functions

    CLI Example:

    .. code-block:: bash

        salt-run jobs.last_run
        salt-run jobs.last_run target=nodename
        salt-run jobs.last_run function='cmd.run'
        salt-run jobs.last_run metadata="{'foo': 'bar'}"
    """

    if metadata:
        if not isinstance(metadata, dict):
            log.info("The metadata parameter must be specified as a dictionary")
            return False

    _all_jobs = list_jobs(
        ext_source=ext_source,
        outputter=outputter,
        search_metadata=metadata,
        search_function=function,
        search_target=target,
        display_progress=display_progress,
    )
    if _all_jobs:
        last_job = sorted(_all_jobs)[-1]
        return print_job(last_job, ext_source)
    else:
        return False


def _get_returner(returner_types):
    """
    Helper to iterate over returner_types and pick the first one
    """
    for returner in returner_types:
        if returner and returner is not None:
            return returner


def _format_job_instance(job):
    """
    Helper to format a job instance
    """
    if not job:
        ret = {"Error": "Cannot contact returner or no job with this jid"}
        return ret

    ret = {
        "Function": job.get("fun", "unknown-function"),
        "Arguments": list(job.get("arg", [])),
        # unlikely but safeguard from invalid returns
        "Target": job.get("tgt", "unknown-target"),
        "Target-type": job.get("tgt_type", "list"),
        "User": job.get("user", "root"),
    }

    if "metadata" in job:
        ret["Metadata"] = job.get("metadata", {})
    else:
        if "kwargs" in job:
            if "metadata" in job["kwargs"]:
                ret["Metadata"] = job["kwargs"].get("metadata", {})

    if "Minions" in job:
        ret["Minions"] = job["Minions"]
    return ret


def _format_jid_instance(jid, job):
    """
    Helper to format jid instance
    """
    ret = _format_job_instance(job)
    ret.update({"StartTime": salt.utils.jid.jid_to_time(jid)})
    return ret


def _walk_through(job_dir, display_progress=False):
    """
    Walk through the job dir and return jobs
    """
    serial = salt.payload.Serial(__opts__)

    for top in os.listdir(job_dir):
        t_path = os.path.join(job_dir, top)

        for final in os.listdir(t_path):
            load_path = os.path.join(t_path, final, ".load.p")
            with salt.utils.files.fopen(load_path, "rb") as rfh:
                job = serial.load(rfh)

            if not os.path.isfile(load_path):
                continue

            with salt.utils.files.fopen(load_path, "rb") as rfh:
                job = serial.load(rfh)
            jid = job["jid"]
            if display_progress:
                __jid_event__.fire_event(
                    {"message": "Found JID {0}".format(jid)}, "progress"
                )
            yield jid, job, t_path, final<|MERGE_RESOLUTION|>--- conflicted
+++ resolved
@@ -414,13 +414,8 @@
 
 
 def print_job(jid, ext_source=None):
-<<<<<<< HEAD
-    '''
+    """
     Print a specific job's detail given by its jid, including the return data.
-=======
-    """
-    Print a specific job's detail given by it's jid, including the return data.
->>>>>>> 62458e4e
 
     CLI Example:
 
