--- conflicted
+++ resolved
@@ -588,37 +588,6 @@
         # In a race condition the message might have been sent by the time
         # we're timing it out. Make sure the future is not None
         if future is not None:
-<<<<<<< HEAD
-            if future.attempts < future.tries:
-                future.attempts += 1
-                log.debug(
-                    "SaltReqTimeoutError, retrying. (%s/%s)",
-                    future.attempts,
-                    future.tries,
-                )
-                self.send(
-                    message,
-                    timeout=future.timeout,
-                    tries=future.tries,
-                    reply_future=future,
-                )
-
-            else:
-                future.set_exception(SaltReqTimeoutError("Message timed out"))
-
-    @salt.ext.tornado.gen.coroutine
-    def send(self, message, timeout=None, tries=3, reply_future=None, callback=None):
-        """
-        Return a future which will be completed when the message has a response
-        """
-        if reply_future is None:
-            reply_future = salt.ext.tornado.concurrent.Future()
-            reply_future.tries = tries
-            reply_future.attempts = 0
-            reply_future.timeout = timeout
-            # if a future wasn't passed in, we need to serialize the message
-            message = salt.payload.dumps(message)
-=======
             future.set_exception(SaltReqTimeoutError("Message timed out"))
 
     @salt.ext.tornado.gen.coroutine
@@ -630,21 +599,16 @@
 
         message = salt.payload.dumps(message)
 
->>>>>>> f0a898bf
         if callback is not None:
 
             def handle_future(future):
                 response = future.result()
                 self.io_loop.add_callback(callback, response)
 
-<<<<<<< HEAD
-            reply_future.add_done_callback(handle_future)
-=======
             future.add_done_callback(handle_future)
 
->>>>>>> f0a898bf
         # Add this future to the mapping
-        self.send_future_map[message] = reply_future
+        self.send_future_map[message] = future
 
         if self.opts.get("detect_mode") is True:
             timeout = 1
@@ -655,14 +619,14 @@
             )
 
         def mark_future(msg):
-            if not reply_future.done():
+            if not future.done():
                 data = salt.payload.loads(msg[0])
-                reply_future.set_result(data)
+                future.set_result(data)
                 self.send_future_map.pop(message)
 
         self.stream.on_recv(mark_future)
         yield self.stream.send(message)
-        recv = yield reply_future
+        recv = yield future
         raise salt.ext.tornado.gen.Return(recv)
 
 
