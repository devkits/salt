--- conflicted
+++ resolved
@@ -27,12 +27,6 @@
 # When production windows installer is using Python 3, Python 2 code can be removed
 from __future__ import absolute_import, print_function, unicode_literals
 
-<<<<<<< HEAD
-=======
-# Import _future_ python libs first & before any other code
-from __future__ import absolute_import, unicode_literals
-
->>>>>>> 0398ce04
 # Import python libs
 import sys
 import logging
@@ -47,15 +41,10 @@
 except ImportError:
     HAS_WINDOWS_MODULES = False
 
-<<<<<<< HEAD
 # Import Salt libs
 import salt.utils.platform
 import salt.utils.stringutils
-=======
-# Import salt libs
-import salt.utils
 import salt.utils.win_functions
->>>>>>> 0398ce04
 from salt.exceptions import CommandExecutionError
 
 PY2 = sys.version_info[0] == 2
