--- conflicted
+++ resolved
@@ -642,8 +642,7 @@
     else:
         cmd = ['apt-get', '-q', '-y', '-o', 'DPkg::Options::=--force-confold',
                '-o', 'DPkg::Options::=--force-confdef', 'upgrade']
-<<<<<<< HEAD
-    call = __salt__['cmd.run_all'](cmd, python_shell=False, output_loglevel='trace')
+    call = __salt__['cmd.run_all'](cmd, python_shell=False, output_loglevel='trace', env={'DEBIAN_FRONTEND': 'noninteractive'})
     if call['retcode'] != 0:
         ret['result'] = False
         if 'stderr' in call:
@@ -655,12 +654,6 @@
         new = list_pkgs()
         ret['changes'] = salt.utils.compare_dicts(old, new)
     return ret
-=======
-        __salt__['cmd.run'](cmd, python_shell=False, output_loglevel='trace', env={'DEBIAN_FRONTEND': 'noninteractive'})
-    __context__.pop('pkg.list_pkgs', None)
-    new = list_pkgs()
-    return salt.utils.compare_dicts(old, new)
->>>>>>> 2a2d4c0b
 
 
 def hold(name=None, pkgs=None, sources=None, **kwargs):  # pylint: disable=W0613
