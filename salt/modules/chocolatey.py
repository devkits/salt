--- conflicted
+++ resolved
@@ -54,12 +54,8 @@
     Clear variables stored in __context__. Run this function when a new version
     of chocolatey is installed.
     '''
-<<<<<<< HEAD
-    for var in (x for x in __context__ if x.startswith('chocolatey.')):
-=======
     choco_items = [x for x in __context__ if x.startswith('chocolatey.')]
     for var in choco_items:
->>>>>>> 4f400598
         __context__.pop(var)
 
 
@@ -91,11 +87,7 @@
         log.warning('--no-progress unsupported in choco < 0.10.4')
         answer = []
     __context__['chocolatey._no_progress'] = answer
-<<<<<<< HEAD
     return __context__['chocolatey._no_progress']
-=======
-    return answer
->>>>>>> 4f400598
 
 
 def _find_chocolatey():
@@ -497,10 +489,6 @@
     # Salt doesn't need to see the progress
     cmd.extend(_no_progress())
     cmd.extend(_yes())
-<<<<<<< HEAD
-
-=======
->>>>>>> 4f400598
     result = __salt__['cmd.run_all'](cmd, python_shell=False)
 
     if result['retcode'] not in [0, 1641, 3010]:
@@ -889,10 +877,6 @@
     # Salt doesn't need to see the progress
     cmd.extend(_no_progress())
     cmd.extend(_yes())
-<<<<<<< HEAD
-
-=======
->>>>>>> 4f400598
     result = __salt__['cmd.run_all'](cmd, python_shell=False)
 
     if result['retcode'] not in [0, 1641, 3010]:
