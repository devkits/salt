--- conflicted
+++ resolved
@@ -7,15 +7,9 @@
 from __future__ import absolute_import, unicode_literals, print_function
 import logging
 
-<<<<<<< HEAD
 # Import Salt libs
 import salt.utils.platform
-from salt.exceptions import SaltInvocationError
-=======
-# Import salt libs
 from salt.exceptions import SaltInvocationError, CommandExecutionError
-import salt.utils
->>>>>>> 4b28e510
 
 # Import 3rd party libs
 from salt.ext import six
@@ -319,27 +313,6 @@
         salt '*' win_snmp.get_community_names
     '''
     ret = dict()
-<<<<<<< HEAD
-    current_values = __salt__['reg.list_values'](
-        _HKEY, _COMMUNITIES_KEY, include_default=False)
-
-    # The communities are stored as the community name with a numeric permission
-    # value. Convert the numeric value to the text equivalent, as present in the
-    # Windows SNMP service GUI.
-    if isinstance(current_values, list):
-        for current_value in current_values:
-
-            # Ignore error values
-            if not isinstance(current_value, dict):
-                continue
-
-            permissions = six.text_type()
-            for permission_name in _PERMISSION_TYPES:
-                if current_value['vdata'] == _PERMISSION_TYPES[permission_name]:
-                    permissions = permission_name
-                    break
-            ret[current_value['vname']] = permissions
-=======
 
     # Look in GPO settings first
     if __salt__['reg.key_exists'](_HKEY, _COMMUNITIES_GPO_KEY):
@@ -397,13 +370,12 @@
                 if not isinstance(current_value, dict):
                     continue
 
-                permissions = str()
+                permissions = six.text_type()
                 for permission_name in _PERMISSION_TYPES:
                     if current_value['vdata'] == _PERMISSION_TYPES[permission_name]:
                         permissions = permission_name
                         break
                 ret[current_value['vname']] = permissions
->>>>>>> 4b28e510
 
     if not ret:
         _LOG.debug('Unable to find existing communities.')
