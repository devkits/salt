--- conflicted
+++ resolved
@@ -1218,17 +1218,11 @@
         # fstype in /etc/filesystems
         if 'AIX' in __grains__['os']:
             args += ' -v {0}'.format(fstype)
-<<<<<<< HEAD
-    elif 'solaris' in __grains__['os'].lower():
-        if fstype:
-            args += ' -F {0}'.format(fstype)
-    else:
-        args += ' -t {0}'.format(fstype)
-=======
+        elif 'solaris' in __grains__['os'].lower():
+            if fstype:
+                args += ' -F {0}'.format(fstype)
         else:
             args += ' -t {0}'.format(fstype)
-
->>>>>>> 3ac6dbdd
     cmd = 'mount {0} {1} {2} '.format(args, device, name)
     out = __salt__['cmd.run_all'](cmd, runas=user, python_shell=False)
     if out['retcode']:
