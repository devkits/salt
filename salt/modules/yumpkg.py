# -*- coding: utf-8 -*-
'''
Support for YUM/DNF

.. important::
    If you feel that Salt should be using this module to manage packages on a
    minion, and it is using a different module (or gives an error similar to
    *'pkg.install' is not available*), see :ref:`here
    <module-provider-override>`.

.. note::
    DNF is fully supported as of version 2015.5.10 and 2015.8.4 (partial
    support for DNF was initially added in 2015.8.0), and DNF is used
    automatically in place of YUM in Fedora 22 and newer.
'''

# Import python libs
from __future__ import absolute_import
import contextlib
import copy
import fnmatch
import itertools
import logging
import os
import re
import string

# pylint: disable=import-error,redefined-builtin
# Import 3rd-party libs
from salt.ext import six
from salt.ext.six.moves import zip

try:
    import yum
    HAS_YUM = True
except ImportError:
    from salt.ext.six.moves import configparser
    HAS_YUM = False
# pylint: enable=import-error,redefined-builtin

# Import salt libs
import salt.utils
import salt.utils.pkg
import salt.ext.six as six
import salt.utils.itertools
import salt.utils.systemd
import salt.utils.decorators as decorators
import salt.utils.pkg.rpm
from salt.utils.versions import LooseVersion as _LooseVersion
from salt.exceptions import (
    CommandExecutionError, MinionError, SaltInvocationError
)

log = logging.getLogger(__name__)

__HOLD_PATTERN = r'\w+(?:[.-][^-]+)*'

# Define the module's virtual name
__virtualname__ = 'pkg'


def __virtual__():
    '''
    Confine this module to yum based systems
    '''
    if __opts__.get('yum_provider') == 'yumpkg_api':
        return (False, "Module yumpkg: yumpkg_api provider not available")
    try:
        os_grain = __grains__['os'].lower()
        os_family = __grains__['os_family'].lower()
    except Exception:
        return (False, "Module yumpkg: no yum based system detected")

    enabled = ('amazon', 'xcp', 'xenserver', 'virtuozzolinux', 'virtuozzo')

    if os_family == 'redhat' or os_grain in enabled:
        return __virtualname__
    return (False, "Module yumpkg: no yum based system detected")


def _strip_headers(output, *args):
    if not args:
        args_lc = ('installed packages',
                   'available packages',
                   'updated packages',
                   'upgraded packages')
    else:
        args_lc = [x.lower() for x in args]
    ret = ''
    for line in salt.utils.itertools.split(output, '\n'):
        if line.lower() not in args_lc:
            ret += line + '\n'
    return ret


def _get_hold(line, pattern=__HOLD_PATTERN, full=True):
    '''
    Resolve a package name from a line containing the hold expression. If the
    regex is not matched, None is returned.

    yum ==> 2:vim-enhanced-7.4.629-5.el6.*
    dnf ==> vim-enhanced-2:7.4.827-1.fc22.*
    '''
    if full:
        if _yum() == 'dnf':
            lock_re = r'({0}-\S+)'.format(pattern)
        else:
            lock_re = r'(\d+:{0}-\S+)'.format(pattern)
    else:
        if _yum() == 'dnf':
            lock_re = r'({0}-\S+)'.format(pattern)
        else:
            lock_re = r'\d+:({0}-\S+)'.format(pattern)

    match = re.search(lock_re, line)
    if match:
        if not full:
            woarch = match.group(1).rsplit('.', 1)[0]
            worel = woarch.rsplit('-', 1)[0]
            return worel.rsplit('-', 1)[0]
        else:
            return match.group(1)
    return None


def _yum():
    '''
    return yum or dnf depending on version
    '''
    contextkey = 'yum_bin'
    if contextkey not in __context__:
        if 'fedora' in __grains__['os'].lower() \
                and int(__grains__['osrelease']) >= 22:
            __context__[contextkey] = 'dnf'
        else:
            __context__[contextkey] = 'yum'
    return __context__[contextkey]


def _yum_pkginfo(output):
    '''
    Parse yum/dnf output (which could contain irregular line breaks if package
    names are long) retrieving the name, version, etc., and return a list of
    pkginfo namedtuples.
    '''
    cur = {}
    keys = itertools.cycle(('name', 'version', 'repoid'))
    values = salt.utils.itertools.split(_strip_headers(output))
    osarch = __grains__['osarch']
    for (key, value) in zip(keys, values):
        if key == 'name':
            try:
                cur['name'], cur['arch'] = value.rsplit('.', 1)
            except ValueError:
                cur['name'] = value
                cur['arch'] = osarch
            cur['name'] = salt.utils.pkg.rpm.resolve_name(cur['name'],
                                                          cur['arch'],
                                                          osarch)
        else:
            if key == 'version':
                # Suppport packages with no 'Release' parameter
                value = value.rstrip('-')
            elif key == 'repoid':
                # Installed packages show a '@' at the beginning
                value = value.lstrip('@')
            cur[key] = value
            if key == 'repoid':
                # We're done with this package, create the pkginfo namedtuple
                pkginfo = salt.utils.pkg.rpm.pkginfo(**cur)
                # Clear the dict for the next package
                cur = {}
                # Yield the namedtuple
                if pkginfo is not None:
                    yield pkginfo


def _check_versionlock():
    '''
    Ensure that the appropriate versionlock plugin is present
    '''
    if _yum() == 'dnf':
        vl_plugin = 'python-dnf-plugins-extras-versionlock'
    else:
        vl_plugin = 'yum-versionlock' \
            if __grains__.get('osmajorrelease') == '5' \
            else 'yum-plugin-versionlock'

    if vl_plugin not in list_pkgs():
        raise SaltInvocationError(
            'Cannot proceed, {0} is not installed.'.format(vl_plugin)
        )


def _get_repo_options(**kwargs):
    '''
    Returns a list of '--enablerepo' and '--disablerepo' options to be used
    in the yum command, based on the kwargs.
    '''
    # Get repo options from the kwargs
    fromrepo = kwargs.pop('fromrepo', '')
    repo = kwargs.pop('repo', '')
    disablerepo = kwargs.pop('disablerepo', '')
    enablerepo = kwargs.pop('enablerepo', '')

    # Support old 'repo' argument
    if repo and not fromrepo:
        fromrepo = repo

    ret = []
    if fromrepo:
        log.info('Restricting to repo \'%s\'', fromrepo)
        ret.extend(['--disablerepo=*', '--enablerepo=' + fromrepo])
    else:
        if disablerepo:
            targets = [disablerepo] \
                if not isinstance(disablerepo, list) \
                else disablerepo
            log.info('Disabling repo(s): %s', ', '.join(targets))
            ret.extend(
                ['--disablerepo={0}'.format(x) for x in targets]
            )
        if enablerepo:
            targets = [enablerepo] \
                if not isinstance(enablerepo, list) \
                else enablerepo
            log.info('Enabling repo(s): %s', ', '.join(targets))
            ret.extend(['--enablerepo={0}'.format(x) for x in targets])
    return ret


def _get_excludes_option(**kwargs):
    '''
    Returns a list of '--disableexcludes' option to be used in the yum command,
    based on the kwargs.
    '''
    disable_excludes = kwargs.pop('disableexcludes', '')
    ret = []
    if disable_excludes:
        log.info('Disabling excludes for \'%s\'', disable_excludes)
        ret.append('--disableexcludes={0}'.format(disable_excludes))
    return ret


def _get_branch_option(**kwargs):
    '''
    Returns a list of '--branch' option to be used in the yum command,
    based on the kwargs. This feature requires 'branch' plugin for YUM.
    '''
    branch = kwargs.pop('branch', '')
    ret = []
    if branch:
        log.info('Adding branch \'%s\'', branch)
        ret.append('--branch=\'{0}\''.format(branch))
    return ret


def _get_extra_options(**kwargs):
    '''
    Returns list of extra options for yum
    '''
    ret = []
    kwargs = salt.utils.clean_kwargs(**kwargs)
    for key, value in six.iteritems(kwargs):
        if isinstance(key, six.string_types):
            ret.append('--{0}=\'{1}\''.format(key, value))
        elif value is True:
            ret.append('--{0}'.format(key))
    return ret


def _get_yum_config():
    '''
    Returns a dict representing the yum config options and values.

    We try to pull all of the yum config options into a standard dict object.
    This is currently only used to get the reposdir settings, but could be used
    for other things if needed.

    If the yum python library is available, use that, which will give us all of
    the options, including all of the defaults not specified in the yum config.
    Additionally, they will all be of the correct object type.

    If the yum library is not available, we try to read the yum.conf
    directly ourselves with a minimal set of "defaults".
    '''
    # in case of any non-fatal failures, these defaults will be used
    conf = {
        'reposdir': ['/etc/yum/repos.d', '/etc/yum.repos.d'],
    }

    if HAS_YUM:
        try:
            yb = yum.YumBase()
            yb.preconf.init_plugins = False
            for name, value in six.iteritems(yb.conf):
                conf[name] = value
        except (AttributeError, yum.Errors.ConfigError) as exc:
            raise CommandExecutionError(
                'Could not query yum config: {0}'.format(exc)
            )
    else:
        # fall back to parsing the config ourselves
        # Look for the config the same order yum does
        fn = None
        paths = ('/etc/yum/yum.conf', '/etc/yum.conf', '/etc/dnf/dnf.conf')
        for path in paths:
            if os.path.exists(path):
                fn = path
                break

        if not fn:
            raise CommandExecutionError(
                'No suitable yum config file found in: {0}'.format(paths)
            )

        cp = configparser.ConfigParser()
        try:
            cp.read(fn)
        except (IOError, OSError) as exc:
            raise CommandExecutionError(
                'Unable to read from {0}: {1}'.format(fn, exc)
            )

        if cp.has_section('main'):
            for opt in cp.options('main'):
                if opt in ('reposdir', 'commands', 'excludes'):
                    # these options are expected to be lists
                    conf[opt] = [x.strip()
                                 for x in cp.get('main', opt).split(',')]
                else:
                    conf[opt] = cp.get('main', opt)
        else:
            log.warning(
                'Could not find [main] section in %s, using internal '
                'defaults',
                fn
            )

    return conf


def _get_yum_config_value(name):
    '''
    Look for a specific config variable and return its value
    '''
    conf = _get_yum_config()
    if name in conf.keys():
        return conf.get(name)
    return None


def _normalize_basedir(basedir=None):
    '''
    Takes a basedir argument as a string or a list. If the string or list is
    empty, then look up the default from the 'reposdir' option in the yum
    config.

    Returns a list of directories.
    '''
    # if we are passed a string (for backward compatibility), convert to a list
    if isinstance(basedir, six.string_types):
        basedir = [x.strip() for x in basedir.split(',')]

    if basedir is None:
        basedir = []

    # nothing specified, so use the reposdir option as the default
    if not basedir:
        basedir = _get_yum_config_value('reposdir')

    if not isinstance(basedir, list) or not basedir:
        raise SaltInvocationError('Could not determine any repo directories')

    return basedir


def normalize_name(name):
    '''
    Strips the architecture from the specified package name, if necessary.
    Circumstances where this would be done include:

    * If the arch is 32 bit and the package name ends in a 32-bit arch.
    * If the arch matches the OS arch, or is ``noarch``.

    CLI Example:

    .. code-block:: bash

        salt '*' pkg.normalize_name zsh.x86_64
    '''
    try:
        arch = name.rsplit('.', 1)[-1]
        if arch not in salt.utils.pkg.rpm.ARCHES + ('noarch',):
            return name
    except ValueError:
        return name
    if arch in (__grains__['osarch'], 'noarch') \
            or salt.utils.pkg.rpm.check_32(arch, osarch=__grains__['osarch']):
        return name[:-(len(arch) + 1)]
    return name


def latest_version(*names, **kwargs):
    '''
    Return the latest version of the named package available for upgrade or
    installation. If more than one package name is specified, a dict of
    name/version pairs is returned.

    If the latest version of a given package is already installed, an empty
    string will be returned for that package.

    A specific repo can be requested using the ``fromrepo`` keyword argument,
    and the ``disableexcludes`` option is also supported.

    .. versionadded:: 2014.7.0
        Support for the ``disableexcludes`` option

    CLI Example:

    .. code-block:: bash

        salt '*' pkg.latest_version <package name>
        salt '*' pkg.latest_version <package name> fromrepo=epel-testing
        salt '*' pkg.latest_version <package name> disableexcludes=main
        salt '*' pkg.latest_version <package1> <package2> <package3> ...
    '''
    refresh = salt.utils.is_true(kwargs.pop('refresh', True))
    if len(names) == 0:
        return ''

    repo_arg = _get_repo_options(**kwargs)
    exclude_arg = _get_excludes_option(**kwargs)

    # Refresh before looking for the latest version available
    if refresh:
        refresh_db(**kwargs)

    cur_pkgs = list_pkgs(versions_as_list=True)

    # Get available versions for specified package(s)
    cmd = [_yum(), '--quiet']
    cmd.extend(repo_arg)
    cmd.extend(exclude_arg)
    cmd.extend(['list', 'available'])
    cmd.extend(names)
    out = __salt__['cmd.run_all'](cmd,
                                  output_loglevel='trace',
                                  ignore_retcode=True,
                                  python_shell=False)
    if out['retcode'] != 0:
        if out['stderr']:
            # Check first if this is just a matter of the packages being
            # up-to-date.
            if not all([x in cur_pkgs for x in names]):
                log.error(
                    'Problem encountered getting latest version for the '
                    'following package(s): %s. Stderr follows: \n%s',
                    ', '.join(names),
                    out['stderr']
                )
        updates = []
    else:
        # Sort by version number (highest to lowest) for loop below
        updates = sorted(
            _yum_pkginfo(out['stdout']),
            key=lambda pkginfo: _LooseVersion(pkginfo.version),
            reverse=True
        )

    def _check_cur(pkg):
        if pkg.name in cur_pkgs:
            for installed_version in cur_pkgs[pkg.name]:
                # If any installed version is greater than the one found by
                # yum/dnf list available, then it is not an upgrade.
                if salt.utils.compare_versions(ver1=installed_version,
                                               oper='>',
                                               ver2=pkg.version,
                                               cmp_func=version_cmp):
                    return False
            # pkg.version is greater than all installed versions
            return True
        else:
            # Package is not installed
            return True

    ret = {}
    for name in names:
        # Derive desired pkg arch (for arch-specific packages) based on the
        # package name(s) passed to the function. On a 64-bit OS, "pkgame"
        # would be assumed to match the osarch, while "pkgname.i686" would
        # have an arch of "i686". This desired arch is then compared against
        # the updates derived from _yum_pkginfo() above, so that we can
        # distinguish an update for a 32-bit version of a package from its
        # 64-bit counterpart.
        try:
            arch = name.rsplit('.', 1)[-1]
            if arch not in salt.utils.pkg.rpm.ARCHES:
                arch = __grains__['osarch']
        except ValueError:
            arch = __grains__['osarch']

        # This loop will iterate over the updates derived by _yum_pkginfo()
        # above, which have been sorted descendingly by version number,
        # ensuring that the latest available version for the named package is
        # examined first. The call to _check_cur() will ensure that a package
        # seen by yum as "available" will only be detected as an upgrade if it
        # has a version higher than all currently-installed versions of the
        # package.
        for pkg in (x for x in updates if x.name == name):
            # This if/or statement makes sure that we account for noarch
            # packages as well as arch-specific packages.
            if pkg.arch == 'noarch' or pkg.arch == arch \
                    or salt.utils.pkg.rpm.check_32(pkg.arch):
                if _check_cur(pkg):
                    ret[name] = pkg.version
                    # no need to check another match, if there was one
                    break
        else:
            ret[name] = ''

    # Return a string if only one package name passed
    if len(names) == 1:
        return ret[names[0]]
    return ret

# available_version is being deprecated
available_version = salt.utils.alias_function(latest_version, 'available_version')


def upgrade_available(name):
    '''
    Check whether or not an upgrade is available for a given package

    CLI Example:

    .. code-block:: bash

        salt '*' pkg.upgrade_available <package name>
    '''
    return latest_version(name) != ''


def version(*names, **kwargs):
    '''
    Returns a string representing the package version or an empty string if not
    installed. If more than one package name is specified, a dict of
    name/version pairs is returned.

    CLI Example:

    .. code-block:: bash

        salt '*' pkg.version <package name>
        salt '*' pkg.version <package1> <package2> <package3> ...
    '''
    return __salt__['pkg_resource.version'](*names, **kwargs)


def version_cmp(pkg1, pkg2, ignore_epoch=False):
    '''
    .. versionadded:: 2015.5.4

    Do a cmp-style comparison on two packages. Return -1 if pkg1 < pkg2, 0 if
    pkg1 == pkg2, and 1 if pkg1 > pkg2. Return None if there was a problem
    making the comparison.

    ignore_epoch : False
        Set to ``True`` to ignore the epoch when comparing versions

        .. versionadded:: 2015.8.10,2016.3.2

    CLI Example:

    .. code-block:: bash

        salt '*' pkg.version_cmp '0.2-001' '0.2.0.1-002'
    '''

    return __salt__['lowpkg.version_cmp'](pkg1, pkg2, ignore_epoch=ignore_epoch)


def list_pkgs(versions_as_list=False, **kwargs):
    '''
    List the packages currently installed in a dict::

        {'<package_name>': '<version>'}

    CLI Example:

    .. code-block:: bash

        salt '*' pkg.list_pkgs
    '''
    versions_as_list = salt.utils.is_true(versions_as_list)
    # not yet implemented or not applicable
    if any([salt.utils.is_true(kwargs.get(x))
            for x in ('removed', 'purge_desired')]):
        return {}

    if 'pkg.list_pkgs' in __context__:
        if versions_as_list:
            return __context__['pkg.list_pkgs']
        else:
            ret = copy.deepcopy(__context__['pkg.list_pkgs'])
            __salt__['pkg_resource.stringify'](ret)
            return ret

    ret = {}
    cmd = ['rpm', '-qa', '--queryformat',
           salt.utils.pkg.rpm.QUERYFORMAT.replace('%{REPOID}', '(none)\n')]
    output = __salt__['cmd.run'](cmd,
                                 python_shell=False,
                                 output_loglevel='trace')
    for line in output.splitlines():
        pkginfo = salt.utils.pkg.rpm.parse_pkginfo(
            line,
            osarch=__grains__['osarch']
        )
        if pkginfo is not None:
            __salt__['pkg_resource.add_pkg'](ret,
                                             pkginfo.name,
                                             pkginfo.version)

    __salt__['pkg_resource.sort_pkglist'](ret)
    __context__['pkg.list_pkgs'] = copy.deepcopy(ret)
    if not versions_as_list:
        __salt__['pkg_resource.stringify'](ret)
    return ret


def list_repo_pkgs(*args, **kwargs):
    '''
    .. versionadded:: 2014.1.0
    .. versionchanged:: 2014.7.0
        All available versions of each package are now returned. This required
        a slight modification to the structure of the return dict. The return
        data shown below reflects the updated return dict structure. Note that
        packages which are version-locked using :py:mod:`pkg.hold
        <salt.modules.yumpkg.hold>` will only show the currently-installed
        version, as locking a package will make other versions appear
        unavailable to yum/dnf.
    .. versionchanged:: Nitrogen
        By default, the versions for each package are no longer organized by
        repository. To get results organized by repository, use
        ``byrepo=True``.

    Returns all available packages. Optionally, package names (and name globs)
    can be passed and the results will be filtered to packages matching those
    names. This is recommended as it speeds up the function considerably.

    .. warning::
        Running this function on RHEL/CentOS 6 and earlier will be more
        resource-intensive, as the version of yum that ships with older
        RHEL/CentOS has no yum subcommand for listing packages from a
        repository. Thus, a ``yum list installed`` and ``yum list available``
        are run, which generates a lot of output, which must then be analyzed
        to determine which package information to include in the return data.

    This function can be helpful in discovering the version or repo to specify
    in a :mod:`pkg.installed <salt.states.pkg.installed>` state.

    The return data will be a dictionary mapping package names to a list of
    version numbers, ordered from newest to oldest. If ``byrepo`` is set to
    ``True``, then the return dictionary will contain repository names at the
    top level, and each repository will map packages to lists of version
    numbers. For example:

    .. code-block:: python

        # With byrepo=False (default)
        {
            'bash': ['4.1.2-15.el6_5.2',
                     '4.1.2-15.el6_5.1',
                     '4.1.2-15.el6_4'],
            'kernel': ['2.6.32-431.29.2.el6',
                       '2.6.32-431.23.3.el6',
                       '2.6.32-431.20.5.el6',
                       '2.6.32-431.20.3.el6',
                       '2.6.32-431.17.1.el6',
                       '2.6.32-431.11.2.el6',
                       '2.6.32-431.5.1.el6',
                       '2.6.32-431.3.1.el6',
                       '2.6.32-431.1.2.0.1.el6',
                       '2.6.32-431.el6']
        }
        # With byrepo=True
        {
            'base': {
                'bash': ['4.1.2-15.el6_4'],
                'kernel': ['2.6.32-431.el6']
            },
            'updates': {
                'bash': ['4.1.2-15.el6_5.2', '4.1.2-15.el6_5.1'],
                'kernel': ['2.6.32-431.29.2.el6',
                           '2.6.32-431.23.3.el6',
                           '2.6.32-431.20.5.el6',
                           '2.6.32-431.20.3.el6',
                           '2.6.32-431.17.1.el6',
                           '2.6.32-431.11.2.el6',
                           '2.6.32-431.5.1.el6',
                           '2.6.32-431.3.1.el6',
                           '2.6.32-431.1.2.0.1.el6']
            }
        }

    fromrepo : None
        Only include results from the specified repo(s). Multiple repos can be
        specified, comma-separated.

    enablerepo (ignored if ``fromrepo`` is specified)
        Specify a disabled package repository (or repositories) to enable.
        (e.g., ``yum --enablerepo='somerepo'``)

        .. versionadded:: Nitrogen

    disablerepo (ignored if ``fromrepo`` is specified)
        Specify an enabled package repository (or repositories) to disable.
        (e.g., ``yum --disablerepo='somerepo'``)

        .. versionadded:: Nitrogen

    byrepo : False
        When ``True``, the return data for each package will be organized by
        repository.

        .. versionadded:: Nitrogen

    cacheonly : False
        When ``True``, the repo information will be retrieved from the cached
        repo metadata. This is equivalent to passing the ``-C`` option to
        yum/dnf.

        .. versionadded:: Nitrogen

    CLI Examples:

    .. code-block:: bash

        salt '*' pkg.list_repo_pkgs
        salt '*' pkg.list_repo_pkgs foo bar baz
        salt '*' pkg.list_repo_pkgs 'samba4*' fromrepo=base,updates
        salt '*' pkg.list_repo_pkgs 'python2-*' byrepo=True
    '''
    byrepo = kwargs.pop('byrepo', False)
    cacheonly = kwargs.pop('cacheonly', False)
    fromrepo = kwargs.pop('fromrepo', '') or ''
    disablerepo = kwargs.pop('disablerepo', '') or ''
    enablerepo = kwargs.pop('enablerepo', '') or ''

    repo_arg = _get_repo_options(fromrepo=fromrepo, **kwargs)

    if fromrepo and not isinstance(fromrepo, list):
        try:
            fromrepo = [x.strip() for x in fromrepo.split(',')]
        except AttributeError:
            fromrepo = [x.strip() for x in str(fromrepo).split(',')]

    if disablerepo and not isinstance(disablerepo, list):
        try:
            disablerepo = [x.strip() for x in disablerepo.split(',')
                           if x != '*']
        except AttributeError:
            disablerepo = [x.strip() for x in str(disablerepo).split(',')
                           if x != '*']

    if enablerepo and not isinstance(enablerepo, list):
        try:
            enablerepo = [x.strip() for x in enablerepo.split(',')
                          if x != '*']
        except AttributeError:
            enablerepo = [x.strip() for x in str(enablerepo).split(',')
                          if x != '*']

    if fromrepo:
        repos = fromrepo
    else:
        repos = [
            repo_name for repo_name, repo_info in six.iteritems(list_repos())
            if repo_name in enablerepo
            or (repo_name not in disablerepo
                and str(repo_info.get('enabled', '1')) == '1')
        ]

    ret = {}

    def _check_args(args, name):
        '''
        Do glob matching on args and return True if a match was found.
        Otherwise, return False
        '''
        for arg in args:
            if fnmatch.fnmatch(name, arg):
                return True
        return False

    def _parse_output(output, strict=False):
        for pkg in _yum_pkginfo(output):
            if strict and (pkg.repoid not in repos
                           or not _check_args(args, pkg.name)):
                continue
            repo_dict = ret.setdefault(pkg.repoid, {})
            version_list = repo_dict.setdefault(pkg.name, set())
            version_list.add(pkg.version)

    yum_version = None if _yum() != 'yum' else _LooseVersion(
                __salt__['cmd.run'](
                    ['yum', '--version'],
                    python_shell=False
                ).splitlines()[0].strip()
            )
    # Really old version of yum; does not even have --showduplicates option
    if yum_version and yum_version < _LooseVersion('3.2.13'):
        cmd_prefix = ['yum', '--quiet']
        if cacheonly:
            cmd_prefix.append('-C')
        cmd_prefix.append('list')
        for pkg_src in ('installed', 'available'):
            # Check installed packages first
            out = __salt__['cmd.run_all'](
                cmd_prefix + [pkg_src],
                output_loglevel='trace',
                ignore_retcode=True,
                python_shell=False
            )
            if out['retcode'] == 0:
                _parse_output(out['stdout'], strict=True)
    # The --showduplicates option is added in 3.2.13, but the
    # repository-packages subcommand is only in 3.4.3 and newer
    elif yum_version and yum_version < _LooseVersion('3.4.3'):
        cmd_prefix = ['yum', '--quiet', '--showduplicates']
        if cacheonly:
            cmd_prefix.append('-C')
        cmd_prefix.append('list')
        for pkg_src in ('installed', 'available'):
            # Check installed packages first
            out = __salt__['cmd.run_all'](
                cmd_prefix + [pkg_src],
                output_loglevel='trace',
                ignore_retcode=True,
                python_shell=False
            )
            if out['retcode'] == 0:
                _parse_output(out['stdout'], strict=True)
    else:
        for repo in repos:
            cmd = [_yum(), '--quiet', 'repository-packages', repo,
                   'list', '--showduplicates']
            if cacheonly:
                cmd.append('-C')
            # Can't concatenate because args is a tuple, using list.extend()
            cmd.extend(args)

            out = __salt__['cmd.run_all'](cmd,
                                          output_loglevel='trace',
                                          ignore_retcode=True,
                                          python_shell=False)
            if out['retcode'] != 0 and 'Error:' in out['stdout']:
                continue
            _parse_output(out['stdout'])

    if byrepo:
        for reponame in ret:
            # Sort versions newest to oldest
            for pkgname in ret[reponame]:
                sorted_versions = sorted(
                    [_LooseVersion(x) for x in ret[reponame][pkgname]],
                    reverse=True
                )
                ret[reponame][pkgname] = [x.vstring for x in sorted_versions]
        return ret
    else:
        byrepo_ret = {}
        for reponame in ret:
            for pkgname in ret[reponame]:
                byrepo_ret.setdefault(pkgname, []).extend(ret[reponame][pkgname])
        for pkgname in byrepo_ret:
            sorted_versions = sorted(
                [_LooseVersion(x) for x in byrepo_ret[pkgname]],
                reverse=True
            )
            byrepo_ret[pkgname] = [x.vstring for x in sorted_versions]
        return byrepo_ret


def list_upgrades(refresh=True, **kwargs):
    '''
    Check whether or not an upgrade is available for all packages

    The ``fromrepo``, ``enablerepo``, and ``disablerepo`` arguments are
    supported, as used in pkg states, and the ``disableexcludes`` option is
    also supported.

    .. versionadded:: 2014.7.0
        Support for the ``disableexcludes`` option

    CLI Example:

    .. code-block:: bash

        salt '*' pkg.list_upgrades
    '''
    repo_arg = _get_repo_options(**kwargs)
    exclude_arg = _get_excludes_option(**kwargs)

    if salt.utils.is_true(refresh):
        refresh_db(check_update=False, **kwargs)

    cmd = [_yum(), '--quiet']
    cmd.extend(repo_arg)
    cmd.extend(exclude_arg)
    cmd.extend(['list', 'upgrades' if _yum() == 'dnf' else 'updates'])
    out = __salt__['cmd.run_all'](cmd,
                                  output_loglevel='trace',
                                  ignore_retcode=True,
                                  python_shell=False)
    if out['retcode'] != 0 and 'Error:' in out:
        return {}

    return dict([(x.name, x.version) for x in _yum_pkginfo(out['stdout'])])

# Preserve expected CLI usage (yum list updates)
list_updates = salt.utils.alias_function(list_upgrades, 'list_updates')


def info_installed(*names):
    '''
    .. versionadded:: 2015.8.1

    Return the information of the named package(s), installed on the system.

    CLI example:

    .. code-block:: bash

        salt '*' pkg.info_installed <package1>
        salt '*' pkg.info_installed <package1> <package2> <package3> ...
    '''
    ret = dict()
    for pkg_name, pkg_nfo in __salt__['lowpkg.info'](*names).items():
        t_nfo = dict()
        # Translate dpkg-specific keys to a common structure
        for key, value in pkg_nfo.items():
            if key == 'source_rpm':
                t_nfo['source'] = value
            else:
                t_nfo[key] = value

        ret[pkg_name] = t_nfo

    return ret


def refresh_db(**kwargs):
    '''
    Check the yum repos for updated packages

    Returns:

    - ``True``: Updates are available
    - ``False``: An error occurred
    - ``None``: No updates are available

    repo
        Refresh just the specified repo

    disablerepo
        Do not refresh the specified repo

    enablerepo
        Refresh a disabled repo using this option

    branch
        Add the specified branch when refreshing

    disableexcludes
        Disable the excludes defined in your config files. Takes one of three
        options:
        - ``all`` - disable all excludes
        - ``main`` - disable excludes defined in [main] in yum.conf
        - ``repoid`` - disable excludes defined for that repo


    CLI Example:

    .. code-block:: bash

        salt '*' pkg.refresh_db
    '''
    # Remove rtag file to keep multiple refreshes from happening in pkg states
    salt.utils.pkg.clear_rtag(__opts__)
    retcodes = {
        100: True,
        0: None,
        1: False,
    }

    check_update_ = kwargs.pop('check_update', True)

    repo_arg = _get_repo_options(**kwargs)
    exclude_arg = _get_excludes_option(**kwargs)
    branch_arg = _get_branch_option(**kwargs)

    clean_cmd = [_yum(), '--quiet', 'clean', 'expire-cache']
    update_cmd = [_yum(), '--quiet', 'check-update']
    for args in (repo_arg, exclude_arg, branch_arg):
        if args:
            clean_cmd.extend(args)
            update_cmd.extend(args)

    __salt__['cmd.run'](clean_cmd, python_shell=False)
    if check_update_:
        result = __salt__['cmd.retcode'](update_cmd,
                                         output_loglevel='trace',
                                         ignore_retcode=True,
                                         python_shell=False)
        return retcodes.get(result, False)
    return True


def clean_metadata(**kwargs):
    '''
    .. versionadded:: 2014.1.0

    Cleans local yum metadata. Functionally identical to :mod:`refresh_db()
    <salt.modules.yumpkg.refresh_db>`.

    CLI Example:

    .. code-block:: bash

        salt '*' pkg.clean_metadata
    '''
    return refresh_db(**kwargs)


def install(name=None,
            refresh=False,
            skip_verify=False,
            pkgs=None,
            sources=None,
            downloadonly=False,
            reinstall=False,
            normalize=True,
            update_holds=False,
            **kwargs):
    '''
    .. versionchanged:: 2015.8.12,2016.3.3,2016.11.0
        On minions running systemd>=205, `systemd-run(1)`_ is now used to
        isolate commands which modify installed packages from the
        ``salt-minion`` daemon's control group. This is done to keep systemd
        from killing any yum/dnf commands spawned by Salt when the
        ``salt-minion`` service is restarted. (see ``KillMode`` in the
        `systemd.kill(5)`_ manpage for more information). If desired, usage of
        `systemd-run(1)`_ can be suppressed by setting a :mod:`config option
        <salt.modules.config.get>` called ``systemd.scope``, with a value of
        ``False`` (no quotes).

    .. _`systemd-run(1)`: https://www.freedesktop.org/software/systemd/man/systemd-run.html
    .. _`systemd.kill(5)`: https://www.freedesktop.org/software/systemd/man/systemd.kill.html

    Install the passed package(s), add refresh=True to clean the yum database
    before package is installed.

    name
        The name of the package to be installed. Note that this parameter is
        ignored if either "pkgs" or "sources" is passed. Additionally, please
        note that this option can only be used to install packages from a
        software repository. To install a package file manually, use the
        "sources" option.

        32-bit packages can be installed on 64-bit systems by appending the
        architecture designation (``.i686``, ``.i586``, etc.) to the end of the
        package name.

        CLI Example:

        .. code-block:: bash

            salt '*' pkg.install <package name>

    refresh
        Whether or not to update the yum database before executing.

    reinstall
        Specifying reinstall=True will use ``yum reinstall`` rather than
        ``yum install`` for requested packages that are already installed.

        If a version is specified with the requested package, then
        ``yum reinstall`` will only be used if the installed version
        matches the requested version.

        Works with ``sources`` when the package header of the source can be
        matched to the name and version of an installed package.

        .. versionadded:: 2014.7.0

    skip_verify
        Skip the GPG verification check (e.g., ``--nogpgcheck``)

    downloadonly
        Only download the packages, do not install.

    version
        Install a specific version of the package, e.g. 1.2.3-4.el5. Ignored
        if "pkgs" or "sources" is passed.

    update_holds : False
        If ``True``, and this function would update the package version, any
        packages held using the yum/dnf "versionlock" plugin will be unheld so
        that they can be updated. Otherwise, if this function attempts to
        update a held package, the held package(s) will be skipped and an
        error will be raised.

        .. versionadded:: 2016.11.0


    Repository Options:

    fromrepo
        Specify a package repository (or repositories) from which to install.
        (e.g., ``yum --disablerepo='*' --enablerepo='somerepo'``)

    enablerepo (ignored if ``fromrepo`` is specified)
        Specify a disabled package repository (or repositories) to enable.
        (e.g., ``yum --enablerepo='somerepo'``)

    disablerepo (ignored if ``fromrepo`` is specified)
        Specify an enabled package repository (or repositories) to disable.
        (e.g., ``yum --disablerepo='somerepo'``)

    disableexcludes
        Disable exclude from main, for a repo or for everything.
        (e.g., ``yum --disableexcludes='main'``)

        .. versionadded:: 2014.7.0


    Multiple Package Installation Options:

    pkgs
        A list of packages to install from a software repository. Must be
        passed as a python list. A specific version number can be specified
        by using a single-element dict representing the package and its
        version.

        CLI Examples:

        .. code-block:: bash

            salt '*' pkg.install pkgs='["foo", "bar"]'
            salt '*' pkg.install pkgs='["foo", {"bar": "1.2.3-4.el5"}]'

    sources
        A list of RPM packages to install. Must be passed as a list of dicts,
        with the keys being package names, and the values being the source URI
        or local path to the package.

        CLI Example:

        .. code-block:: bash

            salt '*' pkg.install sources='[{"foo": "salt://foo.rpm"}, {"bar": "salt://bar.rpm"}]'

    normalize : True
        Normalize the package name by removing the architecture. This is useful
        for poorly created packages which might include the architecture as an
        actual part of the name such as kernel modules which match a specific
        kernel version.

        .. code-block:: bash

            salt -G role:nsd pkg.install gpfs.gplbin-2.6.32-279.31.1.el6.x86_64 normalize=False

        .. versionadded:: 2014.7.0


    Returns a dict containing the new package names and versions::

        {'<package>': {'old': '<old-version>',
                       'new': '<new-version>'}}
    '''
    repo_arg = _get_repo_options(**kwargs)
    exclude_arg = _get_excludes_option(**kwargs)
    branch_arg = _get_branch_option(**kwargs)

    if salt.utils.is_true(refresh):
        refresh_db(**kwargs)
    reinstall = salt.utils.is_true(reinstall)

    try:
        pkg_params, pkg_type = __salt__['pkg_resource.parse_targets'](
            name, pkgs, sources, normalize=normalize, **kwargs
        )
    except MinionError as exc:
        raise CommandExecutionError(exc)

    if pkg_params is None or len(pkg_params) == 0:
        return {}

    version_num = kwargs.get('version')
    if version_num:
        if pkgs is None and sources is None:
            # Allow "version" to work for single package target
            pkg_params = {name: version_num}
        else:
            log.warning('"version" parameter will be ignored for multiple '
                        'package targets')

    old = list_pkgs(versions_as_list=False)
    # Use of __context__ means no duplicate work here, just accessing
    # information already in __context__ from the previous call to list_pkgs()
    old_as_list = list_pkgs(versions_as_list=True)

    to_install = []
    to_downgrade = []
    to_reinstall = []
    # The above three lists will be populated with tuples containing the
    # package name and the string being used for this particular package
    # modification. The reason for this method is that the string we use for
    # installation, downgrading, or reinstallation will be different than the
    # package name in a couple cases:
    #
    #   1) A specific version is being targeted. In this case the string being
    #      passed to install/downgrade/reinstall will contain the version
    #      information after the package name.
    #   2) A binary package is being installed via the "sources" param. In this
    #      case the string being passed will be the path to the local copy of
    #      the package in the minion cachedir.
    #
    # The reason that we need both items is to be able to modify the installed
    # version of held packages.

    if pkg_type == 'repository':
        has_wildcards = [x for x, y in six.iteritems(pkg_params)
                         if y is not None and '*' in y]
        _available = list_repo_pkgs(*has_wildcards, byrepo=False, **kwargs)
        pkg_params_items = six.iteritems(pkg_params)
    else:
        pkg_params_items = []
        for pkg_source in pkg_params:
            if 'lowpkg.bin_pkg_info' in __salt__:
                rpm_info = __salt__['lowpkg.bin_pkg_info'](pkg_source)
            else:
                rpm_info = None
            if rpm_info is None:
                log.error(
                    'pkg.install: Unable to get rpm information for {0}. '
                    'Version comparisons will be unavailable, and return '
                    'data may be inaccurate if reinstall=True.'
                    .format(pkg_source)
                )
                pkg_params_items.append([pkg_source])
            else:
                pkg_params_items.append(
                    [rpm_info['name'], pkg_source, rpm_info['version']]
                )

    errors = []
    for pkg_item_list in pkg_params_items:
        if pkg_type == 'repository':
            pkgname, version_num = pkg_item_list
        else:
            try:
                pkgname, pkgpath, version_num = pkg_item_list
            except ValueError:
                pkgname = None
                pkgpath = pkg_item_list[0]
                version_num = None

        if version_num is None:
            if pkg_type == 'repository':
                if reinstall and pkgname in old:
                    to_reinstall.append((pkgname, pkgname))
                else:
                    to_install.append((pkgname, pkgname))
            else:
                to_install.append((pkgname, pkgpath))
        else:
            # If we are installing a package file and not one from the repo,
            # and version_num is not None, then we can assume that pkgname is
            # not None, since the only way version_num is not None is if RPM
            # metadata parsing was successful.
            if pkg_type == 'repository':
                if _yum() == 'yum':
                    # yum install does not support epoch without the arch, and
                    # we won't know what the arch will be when it's not
                    # provided. It could either be the OS architecture, or
                    # 'noarch', and we don't make that distinction in the
                    # pkg.list_pkgs return data.
                    version_num = version_num.split(':', 1)[-1]
                arch = ''
                try:
                    namepart, archpart = pkgname.rsplit('.', 1)
                except ValueError:
                    pass
                else:
                    if archpart in salt.utils.pkg.rpm.ARCHES:
                        arch = '.' + archpart
                        pkgname = namepart

                if '*' in version_num:
                    # Resolve wildcard matches
                    candidates = _available.get(pkgname, [])
                    match = salt.utils.fnmatch_multiple(candidates, version_num)
                    if match is not None:
                        version_num = match
                    else:
                        errors.append(
                            'No version matching \'{0}\' found for package '
                            '\'{1}\' (available: {2})'.format(
                                version_num,
                                pkgname,
                                ', '.join(candidates) if candidates else 'none'
                            )
                        )
                        continue

                pkgstr = '{0}-{1}{2}'.format(pkgname, version_num, arch)
            else:
                pkgstr = pkgpath

            # Lambda to trim the epoch from the currently-installed version if
            # no epoch is specified in the specified version
            norm_epoch = lambda x, y: x.split(':', 1)[-1] \
                if ':' not in y \
                else x
            cver = old_as_list.get(pkgname, [])
            if reinstall and cver:
                for ver in cver:
                    ver = norm_epoch(ver, version_num)
                    if salt.utils.compare_versions(ver1=version_num,
                                                   oper='==',
                                                   ver2=ver,
                                                   cmp_func=version_cmp):
                        # This version is already installed, so we need to
                        # reinstall.
                        to_reinstall.append((pkgname, pkgstr))
                        break
            else:
                if not cver:
                    to_install.append((pkgname, pkgstr))
                else:
                    for ver in cver:
                        ver = norm_epoch(ver, version_num)
                        if salt.utils.compare_versions(ver1=version_num,
                                                       oper='>=',
                                                       ver2=ver,
                                                       cmp_func=version_cmp):
                            to_install.append((pkgname, pkgstr))
                            break
                    else:
                        if re.match('kernel(-.+)?', name):
                            # kernel and its subpackages support multiple
                            # installs as their paths do not conflict.
                            # Performing a yum/dnf downgrade will be a no-op
                            # so just do an install instead. It will fail if
                            # there are other interdependencies that have
                            # conflicts, and that's OK. We don't want to force
                            # anything, we just want to properly handle it if
                            # someone tries to install a kernel/kernel-devel of
                            # a lower version than the currently-installed one.
                            # TODO: find a better way to determine if a package
                            # supports multiple installs.
                            to_install.append((pkgname, pkgstr))
                        else:
                            # None of the currently-installed versions are
                            # greater than the specified version, so this is a
                            # downgrade.
                            to_downgrade.append((pkgname, pkgstr))

    def _add_common_args(cmd):
        '''
        DRY function to add args common to all yum/dnf commands
        '''
        for arg in (repo_arg, exclude_arg, branch_arg):
            if arg:
                cmd.extend(arg)
        if skip_verify:
            cmd.append('--nogpgcheck')
        if downloadonly:
            cmd.append('--downloadonly')

    try:
        holds = list_holds(full=False)
    except SaltInvocationError:
        holds = []
        log.debug(
            'Failed to get holds, versionlock plugin is probably not '
            'installed'
        )
    unhold_prevented = []

    @contextlib.contextmanager
    def _temporarily_unhold(pkgs, targets):
        '''
        Temporarily unhold packages that need to be updated. Add any
        successfully-removed ones (and any packages not in the list of current
        holds) to the list of targets.
        '''
        to_unhold = {}
        for pkgname, pkgstr in pkgs:
            if pkgname in holds:
                if update_holds:
                    to_unhold[pkgname] = pkgstr
                else:
                    unhold_prevented.append(pkgname)
            else:
                targets.append(pkgstr)

        if not to_unhold:
            yield
        else:
            log.debug('Unholding packages: {0}'.format(', '.join(to_unhold)))
            try:
                # Using list() here for python3 compatibility, dict.keys() no
                # longer returns a list in python3.
                unhold_names = list(to_unhold.keys())
                for unheld_pkg, outcome in \
                        six.iteritems(unhold(pkgs=unhold_names)):
                    if outcome['result']:
                        # Package was successfully unheld, add to targets
                        targets.append(to_unhold[unheld_pkg])
                    else:
                        # Failed to unhold package
                        errors.append(unheld_pkg)
                yield
            except Exception as exc:
                errors.append(
                    'Error encountered unholding packages {0}: {1}'
                    .format(', '.join(to_unhold), exc)
                )
            finally:
                hold(pkgs=unhold_names)

    targets = []
    with _temporarily_unhold(to_install, targets):
        if targets:
            cmd = []
            if salt.utils.systemd.has_scope(__context__) \
                and __salt__['config.get']('systemd.scope', True):
                cmd.extend(['systemd-run', '--scope'])
            cmd.extend([_yum(), '-y'])
            if _yum() == 'dnf':
                cmd.extend(['--best', '--allowerasing'])
            _add_common_args(cmd)
            cmd.append('install')
            cmd.extend(targets)
            out = __salt__['cmd.run_all'](
                cmd,
                output_loglevel='trace',
                python_shell=False,
                redirect_stderr=True
            )
            if out['retcode'] != 0:
                errors.append(out['stdout'])

    targets = []
    with _temporarily_unhold(to_downgrade, targets):
        if targets:
            cmd = []
            if salt.utils.systemd.has_scope(__context__) \
                and __salt__['config.get']('systemd.scope', True):
                cmd.extend(['systemd-run', '--scope'])
            cmd.extend([_yum(), '-y'])
            _add_common_args(cmd)
            cmd.append('downgrade')
            cmd.extend(targets)
            out = __salt__['cmd.run_all'](
                cmd,
                output_loglevel='trace',
                python_shell=False,
                redirect_stderr=True
            )
            if out['retcode'] != 0:
                errors.append(out['stdout'])

    targets = []
    with _temporarily_unhold(to_reinstall, targets):
        if targets:
            cmd = []
            if salt.utils.systemd.has_scope(__context__) \
                and __salt__['config.get']('systemd.scope', True):
                cmd.extend(['systemd-run', '--scope'])
            cmd.extend([_yum(), '-y'])
            _add_common_args(cmd)
            cmd.append('reinstall')
            cmd.extend(targets)
            out = __salt__['cmd.run_all'](
                cmd,
                output_loglevel='trace',
                python_shell=False,
                redirect_stderr=True
            )
            if out['retcode'] != 0:
                errors.append(out['stdout'])

    __context__.pop('pkg.list_pkgs', None)
    new = list_pkgs(versions_as_list=False)

    ret = salt.utils.compare_dicts(old, new)

    for pkgname, _ in to_reinstall:
        if pkgname not in ret or pkgname in old:
            ret.update({pkgname: {'old': old.get(pkgname, ''),
                                  'new': new.get(pkgname, '')}})

    if unhold_prevented:
        errors.append(
            'The following package(s) could not be updated because they are '
            'being held: {0}. Set \'update_holds\' to True to temporarily '
            'unhold these packages so that they can be updated.'.format(
                ', '.join(unhold_prevented)
            )
        )

    if errors:
        raise CommandExecutionError(
            'Error occurred installing{0} package(s)'.format(
                '/reinstalling' if to_reinstall else ''
            ),
            info={'errors': errors, 'changes': ret}
        )

    return ret


def upgrade(name=None,
            pkgs=None,
            refresh=True,
            skip_verify=False,
            normalize=True,
            **kwargs):
    '''
    Run a full system upgrade (a ``yum upgrade`` or ``dnf upgrade``), or
    upgrade specified packages. If the packages aren't installed, they will
    not be installed.

    .. versionchanged:: 2014.7.0
    .. versionchanged:: 2015.8.12,2016.3.3,2016.11.0
        On minions running systemd>=205, `systemd-run(1)`_ is now used to
        isolate commands which modify installed packages from the
        ``salt-minion`` daemon's control group. This is done to keep systemd
        from killing any yum/dnf commands spawned by Salt when the
        ``salt-minion`` service is restarted. (see ``KillMode`` in the
        `systemd.kill(5)`_ manpage for more information). If desired, usage of
        `systemd-run(1)`_ can be suppressed by setting a :mod:`config option
        <salt.modules.config.get>` called ``systemd.scope``, with a value of
        ``False`` (no quotes).

    .. _`systemd-run(1)`: https://www.freedesktop.org/software/systemd/man/systemd-run.html
    .. _`systemd.kill(5)`: https://www.freedesktop.org/software/systemd/man/systemd.kill.html

    Run a full system upgrade, a yum upgrade

    Returns a dictionary containing the changes:

    .. code-block:: python

        {'<package>':  {'old': '<old-version>',
                        'new': '<new-version>'}}


    CLI Example:

    .. code-block:: bash

        salt '*' pkg.upgrade
        salt '*' pkg.upgrade name=openssl

    Repository Options:

    fromrepo
        Specify a package repository (or repositories) from which to install.
        (e.g., ``yum --disablerepo='*' --enablerepo='somerepo'``)

    enablerepo (ignored if ``fromrepo`` is specified)
        Specify a disabled package repository (or repositories) to enable.
        (e.g., ``yum --enablerepo='somerepo'``)

    disablerepo (ignored if ``fromrepo`` is specified)
        Specify an enabled package repository (or repositories) to disable.
        (e.g., ``yum --disablerepo='somerepo'``)

    disableexcludes
        Disable exclude from main, for a repo or for everything.
        (e.g., ``yum --disableexcludes='main'``)

        .. versionadded:: 2014.7

    name
        The name of the package to be upgraded. Note that this parameter is
        ignored if "pkgs" is passed.

        32-bit packages can be upgraded on 64-bit systems by appending the
        architecture designation (``.i686``, ``.i586``, etc.) to the end of the
        package name.

        Warning: if you forget 'name=' and run pkg.upgrade openssl, ALL packages
        are upgraded. This will be addressed in next releases.

        CLI Example:

        .. code-block:: bash

            salt '*' pkg.upgrade name=openssl

        .. versionadded:: 2016.3.0

    pkgs
        A list of packages to upgrade from a software repository. Must be
        passed as a python list. A specific version number can be specified
        by using a single-element dict representing the package and its
        version. If the package was not already installed on the system,
        it will not be installed.

        CLI Examples:

        .. code-block:: bash

            salt '*' pkg.upgrade pkgs='["foo", "bar"]'
            salt '*' pkg.upgrade pkgs='["foo", {"bar": "1.2.3-4.el5"}]'

        .. versionadded:: 2016.3.0

    normalize : True
        Normalize the package name by removing the architecture. This is useful
        for poorly created packages which might include the architecture as an
        actual part of the name such as kernel modules which match a specific
        kernel version.

        .. code-block:: bash

            salt -G role:nsd pkg.upgrade gpfs.gplbin-2.6.32-279.31.1.el6.x86_64 normalize=False

        .. versionadded:: 2016.3.0
<<<<<<< HEAD
=======


    .. note::

        To add extra arguments to the `yum upgrade` command, pass them as key
        word arguments.  For arguments without assignments, pass `True`

    .. code-block:: bash

        salt '*' pkg.upgrade security=True exclude='kernel*'

>>>>>>> 29bd7f48
    '''
    repo_arg = _get_repo_options(**kwargs)
    exclude_arg = _get_excludes_option(**kwargs)
    branch_arg = _get_branch_option(**kwargs)
    extra_args = _get_extra_options(**kwargs)

    if salt.utils.is_true(refresh):
        refresh_db(**kwargs)

    old = list_pkgs()

    targets = []
    if name or pkgs:
        try:
            pkg_params = __salt__['pkg_resource.parse_targets'](
                name=name,
                pkgs=pkgs,
                sources=None,
                normalize=normalize,
                **kwargs)[0]
        except MinionError as exc:
            raise CommandExecutionError(exc)

        if pkg_params:
            # Calling list.extend() on a dict will extend it using the
            # dictionary's keys.
            targets.extend(pkg_params)

    cmd = []
    if salt.utils.systemd.has_scope(__context__) \
            and __salt__['config.get']('systemd.scope', True):
        cmd.extend(['systemd-run', '--scope'])
    cmd.extend([_yum(), '--quiet', '-y'])
    for args in (repo_arg, exclude_arg, branch_arg, extra_args):
        if args:
            cmd.extend(args)
    if skip_verify:
        cmd.append('--nogpgcheck')
    cmd.append('upgrade')
    cmd.extend(targets)

    result = __salt__['cmd.run_all'](cmd,
                                     output_loglevel='trace',
                                     python_shell=False)
    __context__.pop('pkg.list_pkgs', None)
    new = list_pkgs()
    ret = salt.utils.compare_dicts(old, new)

    if result['retcode'] != 0:
        raise CommandExecutionError(
            'Problem encountered upgrading packages',
            info={'changes': ret, 'result': result}
        )

    return ret


def remove(name=None, pkgs=None, **kwargs):  # pylint: disable=W0613
    '''
    .. versionchanged:: 2015.8.12,2016.3.3,2016.11.0
        On minions running systemd>=205, `systemd-run(1)`_ is now used to
        isolate commands which modify installed packages from the
        ``salt-minion`` daemon's control group. This is done to keep systemd
        from killing any yum/dnf commands spawned by Salt when the
        ``salt-minion`` service is restarted. (see ``KillMode`` in the
        `systemd.kill(5)`_ manpage for more information). If desired, usage of
        `systemd-run(1)`_ can be suppressed by setting a :mod:`config option
        <salt.modules.config.get>` called ``systemd.scope``, with a value of
        ``False`` (no quotes).

    .. _`systemd-run(1)`: https://www.freedesktop.org/software/systemd/man/systemd-run.html
    .. _`systemd.kill(5)`: https://www.freedesktop.org/software/systemd/man/systemd.kill.html

    Remove packages

    name
        The name of the package to be removed


    Multiple Package Options:

    pkgs
        A list of packages to delete. Must be passed as a python list. The
        ``name`` parameter will be ignored if this option is passed.

    .. versionadded:: 0.16.0


    Returns a dict containing the changes.

    CLI Example:

    .. code-block:: bash

        salt '*' pkg.remove <package name>
        salt '*' pkg.remove <package1>,<package2>,<package3>
        salt '*' pkg.remove pkgs='["foo", "bar"]'
    '''
    try:
        pkg_params = __salt__['pkg_resource.parse_targets'](name, pkgs)[0]
    except MinionError as exc:
        raise CommandExecutionError(exc)

    old = list_pkgs()
    targets = [x for x in pkg_params if x in old]
    if not targets:
        return {}

    cmd = []
    if salt.utils.systemd.has_scope(__context__) \
            and __salt__['config.get']('systemd.scope', True):
        cmd.extend(['systemd-run', '--scope'])
    cmd.extend([_yum(), '-y', 'remove'] + targets)

    out = __salt__['cmd.run_all'](
        [_yum(), '-y', 'remove'] + targets,
        output_loglevel='trace',
        python_shell=False
    )

    if out['retcode'] != 0 and out['stderr']:
        errors = [out['stderr']]
    else:
        errors = []

    __context__.pop('pkg.list_pkgs', None)
    new = list_pkgs()
    ret = salt.utils.compare_dicts(old, new)

    if errors:
        raise CommandExecutionError(
            'Error occurred removing package(s)',
            info={'errors': errors, 'changes': ret}
        )

    return ret


def purge(name=None, pkgs=None, **kwargs):  # pylint: disable=W0613
    '''
    .. versionchanged:: 2015.8.12,2016.3.3,2016.11.0
        On minions running systemd>=205, `systemd-run(1)`_ is now used to
        isolate commands which modify installed packages from the
        ``salt-minion`` daemon's control group. This is done to keep systemd
        from killing any yum/dnf commands spawned by Salt when the
        ``salt-minion`` service is restarted. (see ``KillMode`` in the
        `systemd.kill(5)`_ manpage for more information). If desired, usage of
        `systemd-run(1)`_ can be suppressed by setting a :mod:`config option
        <salt.modules.config.get>` called ``systemd.scope``, with a value of
        ``False`` (no quotes).

    .. _`systemd-run(1)`: https://www.freedesktop.org/software/systemd/man/systemd-run.html
    .. _`systemd.kill(5)`: https://www.freedesktop.org/software/systemd/man/systemd.kill.html

    Package purges are not supported by yum, this function is identical to
    :mod:`pkg.remove <salt.modules.yumpkg.remove>`.

    name
        The name of the package to be purged


    Multiple Package Options:

    pkgs
        A list of packages to delete. Must be passed as a python list. The
        ``name`` parameter will be ignored if this option is passed.

    .. versionadded:: 0.16.0


    Returns a dict containing the changes.

    CLI Example:

    .. code-block:: bash

        salt '*' pkg.purge <package name>
        salt '*' pkg.purge <package1>,<package2>,<package3>
        salt '*' pkg.purge pkgs='["foo", "bar"]'
    '''
    return remove(name=name, pkgs=pkgs)


def hold(name=None, pkgs=None, sources=None, normalize=True, **kwargs):  # pylint: disable=W0613
    '''
    .. versionadded:: 2014.7.0

    Version-lock packages

    .. note::
        Requires the appropriate ``versionlock`` plugin package to be installed:

        - On RHEL 5: ``yum-versionlock``
        - On RHEL 6 & 7: ``yum-plugin-versionlock``
        - On Fedora: ``python-dnf-plugins-extras-versionlock``


    name
        The name of the package to be held.

    Multiple Package Options:

    pkgs
        A list of packages to hold. Must be passed as a python list. The
        ``name`` parameter will be ignored if this option is passed.

    Returns a dict containing the changes.

    CLI Example:

    .. code-block:: bash

        salt '*' pkg.hold <package name>
        salt '*' pkg.hold pkgs='["foo", "bar"]'
    '''
    _check_versionlock()

    if not name and not pkgs and not sources:
        raise SaltInvocationError(
            'One of name, pkgs, or sources must be specified.'
        )
    if pkgs and sources:
        raise SaltInvocationError(
            'Only one of pkgs or sources can be specified.'
        )

    targets = []
    if pkgs:
        targets.extend(pkgs)
    elif sources:
        for source in sources:
            targets.append(next(six.iterkeys(source)))
    else:
        targets.append(name)

    current_locks = list_holds(full=False)
    ret = {}
    for target in targets:
        if isinstance(target, dict):
            target = next(six.iterkeys(target))

        ret[target] = {'name': target,
                       'changes': {},
                       'result': False,
                       'comment': ''}

        if target not in current_locks:
            if 'test' in __opts__ and __opts__['test']:
                ret[target].update(result=None)
                ret[target]['comment'] = ('Package {0} is set to be held.'
                                          .format(target))
            else:
                out = __salt__['cmd.run_all'](
                    [_yum(), 'versionlock', target],
                    python_shell=False
                )

                if out['retcode'] == 0:
                    ret[target].update(result=True)
                    ret[target]['comment'] = ('Package {0} is now being held.'
                                              .format(target))
                    ret[target]['changes']['new'] = 'hold'
                    ret[target]['changes']['old'] = ''
                else:
                    ret[target]['comment'] = ('Package {0} was unable to be held.'
                                              .format(target))
        else:
            ret[target].update(result=True)
            ret[target]['comment'] = ('Package {0} is already set to be held.'
                                      .format(target))
    return ret


def unhold(name=None, pkgs=None, sources=None, **kwargs):  # pylint: disable=W0613
    '''
    .. versionadded:: 2014.7.0

    Remove version locks

    .. note::
        Requires the appropriate ``versionlock`` plugin package to be installed:

        - On RHEL 5: ``yum-versionlock``
        - On RHEL 6 & 7: ``yum-plugin-versionlock``
        - On Fedora: ``python-dnf-plugins-extras-versionlock``


    name
        The name of the package to be unheld

    Multiple Package Options:

    pkgs
        A list of packages to unhold. Must be passed as a python list. The
        ``name`` parameter will be ignored if this option is passed.

    Returns a dict containing the changes.

    CLI Example:

    .. code-block:: bash

        salt '*' pkg.unhold <package name>
        salt '*' pkg.unhold pkgs='["foo", "bar"]'
    '''
    _check_versionlock()

    if not name and not pkgs and not sources:
        raise SaltInvocationError(
            'One of name, pkgs, or sources must be specified.'
        )
    if pkgs and sources:
        raise SaltInvocationError(
            'Only one of pkgs or sources can be specified.'
        )

    targets = []
    if pkgs:
        for pkg in salt.utils.repack_dictlist(pkgs):
            targets.append(pkg)
    elif sources:
        for source in sources:
            targets.append(next(iter(source)))
    else:
        targets.append(name)

    # Yum's versionlock plugin doesn't support passing just the package name
    # when removing a lock, so we need to get the full list and then use
    # fnmatch below to find the match.
    current_locks = list_holds(full=_yum() == 'yum')

    ret = {}
    for target in targets:
        if isinstance(target, dict):
            target = next(six.iterkeys(target))

        ret[target] = {'name': target,
                       'changes': {},
                       'result': False,
                       'comment': ''}

        if _yum() == 'dnf':
            search_locks = [x for x in current_locks if x == target]
        else:
            # To accommodate yum versionlock's lack of support for removing
            # locks using just the package name, we have to use fnmatch to do
            # glob matching on the target name, and then for each matching
            # expression double-check that the package name (obtained via
            # _get_hold()) matches the targeted package.
            search_locks = [
                x for x in current_locks
                if fnmatch.fnmatch(x, '*{0}*'.format(target))
                and target == _get_hold(x, full=False)
            ]

        if search_locks:
            if __opts__['test']:
                ret[target].update(result=None)
                ret[target]['comment'] = ('Package {0} is set to be unheld.'
                                          .format(target))
            else:
                out = __salt__['cmd.run_all'](
                    [_yum(), 'versionlock', 'delete'] + search_locks,
                    python_shell=False
                )

                if out['retcode'] == 0:
                    ret[target].update(result=True)
                    ret[target]['comment'] = ('Package {0} is no longer held.'
                                              .format(target))
                    ret[target]['changes']['new'] = ''
                    ret[target]['changes']['old'] = 'hold'
                else:
                    ret[target]['comment'] = ('Package {0} was unable to be '
                                              'unheld.'.format(target))
        else:
            ret[target].update(result=True)
            ret[target]['comment'] = ('Package {0} is not being held.'
                                      .format(target))
    return ret


def list_holds(pattern=__HOLD_PATTERN, full=True):
    r'''
    .. versionchanged:: 2016.3.0,2015.8.4,2015.5.10
        Function renamed from ``pkg.get_locked_pkgs`` to ``pkg.list_holds``.

    List information on locked packages

    .. note::
        Requires the appropriate ``versionlock`` plugin package to be installed:

        - On RHEL 5: ``yum-versionlock``
        - On RHEL 6 & 7: ``yum-plugin-versionlock``
        - On Fedora: ``python-dnf-plugins-extras-versionlock``

    pattern : \w+(?:[.-][^-]+)*
        Regular expression used to match the package name

    full : True
        Show the full hold definition including version and epoch. Set to
        ``False`` to return just the name of the package(s) being held.


    CLI Example:

    .. code-block:: bash

        salt '*' pkg.list_holds
        salt '*' pkg.list_holds full=False
    '''
    _check_versionlock()

    out = __salt__['cmd.run']([_yum(), 'versionlock', 'list'],
                              python_shell=False)
    ret = []
    for line in salt.utils.itertools.split(out, '\n'):
        match = _get_hold(line, pattern=pattern, full=full)
        if match is not None:
            ret.append(match)
    return ret

get_locked_packages = salt.utils.alias_function(list_holds, 'get_locked_packages')


def verify(*names, **kwargs):
    '''
    .. versionadded:: 2014.1.0

    Runs an rpm -Va on a system, and returns the results in a dict

    Pass options to modify rpm verify behavior using the ``verify_options``
    keyword argument

    Files with an attribute of config, doc, ghost, license or readme in the
    package header can be ignored using the ``ignore_types`` keyword argument

    CLI Example:

    .. code-block:: bash

        salt '*' pkg.verify
        salt '*' pkg.verify httpd
        salt '*' pkg.verify 'httpd postfix'
        salt '*' pkg.verify 'httpd postfix' ignore_types=['config','doc']
        salt '*' pkg.verify 'httpd postfix' verify_options=['nodeps','nosize']
    '''
    return __salt__['lowpkg.verify'](*names, **kwargs)


def group_list():
    '''
    .. versionadded:: 2014.1.0

    Lists all groups known by yum on this system

    CLI Example:

    .. code-block:: bash

        salt '*' pkg.group_list
    '''
    ret = {'installed': [],
           'available': [],
           'installed environments': [],
           'available environments': [],
           'available languages': {}}

    section_map = {
        'installed groups:': 'installed',
        'available groups:': 'available',
        'installed environment groups:': 'installed environments',
        'available environment groups:': 'available environments',
        'available language groups:': 'available languages',
    }

    out = __salt__['cmd.run_stdout'](
        [_yum(), 'grouplist', 'hidden'],
        output_loglevel='trace',
        python_shell=False
    )
    key = None
    for line in salt.utils.itertools.split(out, '\n'):
        line_lc = line.lower()
        if line_lc == 'done':
            break

        section_lookup = section_map.get(line_lc)
        if section_lookup is not None and section_lookup != key:
            key = section_lookup
            continue

        # Ignore any administrative comments (plugin info, repo info, etc.)
        if key is None:
            continue

        line = line.strip()
        if key != 'available languages':
            ret[key].append(line)
        else:
            match = re.match(r'(.+) \[(.+)\]', line)
            if match:
                name, lang = match.groups()
                ret[key][line] = {'name': name, 'language': lang}
    return ret


def group_info(name, expand=False):
    '''
    .. versionadded:: 2014.1.0
    .. versionchanged:: 2016.3.0,2015.8.4,2015.5.10
        The return data has changed. A new key ``type`` has been added to
        distinguish environment groups from package groups. Also, keys for the
        group name and group ID have been added. The ``mandatory packages``,
        ``optional packages``, and ``default packages`` keys have been renamed
        to ``mandatory``, ``optional``, and ``default`` for accuracy, as
        environment groups include other groups, and not packages. Finally,
        this function now properly identifies conditional packages.

    Lists packages belonging to a certain group

    name
        Name of the group to query

    expand : False
        If the specified group is an environment group, then the group will be
        expanded and the return data will include package names instead of
        group names.

        .. versionadded:: 2016.3.0

    CLI Example:

    .. code-block:: bash

        salt '*' pkg.group_info 'Perl Support'
    '''
    pkgtypes = ('mandatory', 'optional', 'default', 'conditional')
    ret = {}
    for pkgtype in pkgtypes:
        ret[pkgtype] = set()

    cmd = [_yum(), '--quiet', 'groupinfo', name]
    out = __salt__['cmd.run_stdout'](
        cmd,
        output_loglevel='trace',
        python_shell=False
    )

    g_info = {}
    for line in salt.utils.itertools.split(out, '\n'):
        try:
            key, value = [x.strip() for x in line.split(':')]
            g_info[key.lower()] = value
        except ValueError:
            continue

    if 'environment group' in g_info:
        ret['type'] = 'environment group'
    elif 'group' in g_info:
        ret['type'] = 'package group'

    ret['group'] = g_info.get('environment group') or g_info.get('group')
    ret['id'] = g_info.get('environment-id') or g_info.get('group-id')
    if not ret['group'] and not ret['id']:
        raise CommandExecutionError('Group \'{0}\' not found'.format(name))

    ret['description'] = g_info.get('description', '')

    pkgtypes_capturegroup = '(' + '|'.join(pkgtypes) + ')'
    for pkgtype in pkgtypes:
        target_found = False
        for line in salt.utils.itertools.split(out, '\n'):
            line = line.strip().lstrip(string.punctuation)
            match = re.match(
                pkgtypes_capturegroup + r' (?:groups|packages):\s*$',
                line.lower()
            )
            if match:
                if target_found:
                    # We've reached a new section, break from loop
                    break
                else:
                    if match.group(1) == pkgtype:
                        # We've reached the targeted section
                        target_found = True
                    continue
            if target_found:
                if expand and ret['type'] == 'environment group':
                    expanded = group_info(line, expand=True)
                    # Don't shadow the pkgtype variable from the outer loop
                    for p_type in pkgtypes:
                        ret[p_type].update(set(expanded[p_type]))
                else:
                    ret[pkgtype].add(line)

    for pkgtype in pkgtypes:
        ret[pkgtype] = sorted(ret[pkgtype])

    return ret


def group_diff(name):
    '''
    .. versionadded:: 2014.1.0
    .. versionchanged:: 2016.3.0,2015.8.4,2015.5.10
        Environment groups are now supported. The key names have been renamed,
        similar to the changes made in :py:func:`pkg.group_info
        <salt.modules.yumpkg.group_info>`.

    Lists which of a group's packages are installed and which are not
    installed

    CLI Example:

    .. code-block:: bash

        salt '*' pkg.group_diff 'Perl Support'
    '''
    pkgtypes = ('mandatory', 'optional', 'default', 'conditional')
    ret = {}
    for pkgtype in pkgtypes:
        ret[pkgtype] = {'installed': [], 'not installed': []}

    pkgs = list_pkgs()
    group_pkgs = group_info(name, expand=True)
    for pkgtype in pkgtypes:
        for member in group_pkgs.get(pkgtype, []):
            if member in pkgs:
                ret[pkgtype]['installed'].append(member)
            else:
                ret[pkgtype]['not installed'].append(member)
    return ret


def group_install(name,
                  skip=(),
                  include=(),
                  **kwargs):
    '''
    .. versionadded:: 2014.1.0

    Install the passed package group(s). This is basically a wrapper around
    :py:func:`pkg.install <salt.modules.yumpkg.install>`, which performs
    package group resolution for the user. This function is currently
    considered experimental, and should be expected to undergo changes.

    name
        Package group to install. To install more than one group, either use a
        comma-separated list or pass the value as a python list.

        CLI Examples:

        .. code-block:: bash

            salt '*' pkg.group_install 'Group 1'
            salt '*' pkg.group_install 'Group 1,Group 2'
            salt '*' pkg.group_install '["Group 1", "Group 2"]'

    skip
        Packages that would normally be installed by the package group
        ("default" packages), which should not be installed. Can be passed
        either as a comma-separated list or a python list.

        CLI Examples:

        .. code-block:: bash

            salt '*' pkg.group_install 'My Group' skip='foo,bar'
            salt '*' pkg.group_install 'My Group' skip='["foo", "bar"]'

    include
        Packages which are included in a group, which would not normally be
        installed by a ``yum groupinstall`` ("optional" packages). Note that
        this will not enforce group membership; if you include packages which
        are not members of the specified groups, they will still be installed.
        Can be passed either as a comma-separated list or a python list.

        CLI Examples:

        .. code-block:: bash

            salt '*' pkg.group_install 'My Group' include='foo,bar'
            salt '*' pkg.group_install 'My Group' include='["foo", "bar"]'

    .. note::

        Because this is essentially a wrapper around pkg.install, any argument
        which can be passed to pkg.install may also be included here, and it
        will be passed along wholesale.
    '''
    groups = name.split(',') if isinstance(name, six.string_types) else name

    if not groups:
        raise SaltInvocationError('no groups specified')
    elif not isinstance(groups, list):
        raise SaltInvocationError('\'groups\' must be a list')

    # pylint: disable=maybe-no-member
    if isinstance(skip, six.string_types):
        skip = skip.split(',')
    if not isinstance(skip, (list, tuple)):
        raise SaltInvocationError('\'skip\' must be a list')

    if isinstance(include, six.string_types):
        include = include.split(',')
    if not isinstance(include, (list, tuple)):
        raise SaltInvocationError('\'include\' must be a list')
    # pylint: enable=maybe-no-member

    targets = []
    for group in groups:
        group_detail = group_info(group)
        targets.extend(group_detail.get('mandatory packages', []))
        targets.extend(
            [pkg for pkg in group_detail.get('default packages', [])
             if pkg not in skip]
        )
    if include:
        targets.extend(include)

    # Don't install packages that are already installed, install() isn't smart
    # enough to make this distinction.
    pkgs = [x for x in targets if x not in list_pkgs()]
    if not pkgs:
        return {}

    return install(pkgs=pkgs, **kwargs)

groupinstall = salt.utils.alias_function(group_install, 'groupinstall')


def list_repos(basedir=None):
    '''
    Lists all repos in <basedir> (default: all dirs in `reposdir` yum option).

    CLI Example:

    .. code-block:: bash

        salt '*' pkg.list_repos
        salt '*' pkg.list_repos basedir=/path/to/dir
        salt '*' pkg.list_repos basedir=/path/to/dir,/path/to/another/dir
    '''

    basedirs = _normalize_basedir(basedir)
    repos = {}
    log.debug('Searching for repos in %s', basedirs)
    for bdir in basedirs:
        if not os.path.exists(bdir):
            continue
        for repofile in os.listdir(bdir):
            repopath = '{0}/{1}'.format(bdir, repofile)
            if not repofile.endswith('.repo'):
                continue
            filerepos = _parse_repo_file(repopath)[1]
            for reponame in filerepos:
                repo = filerepos[reponame]
                repo['file'] = repopath
                repos[reponame] = repo
    return repos


def get_repo(name, basedir=None, **kwargs):  # pylint: disable=W0613
    '''
    Display a repo from <basedir> (default basedir: all dirs in ``reposdir``
    yum option).

    CLI Examples:

    .. code-block:: bash

        salt '*' pkg.get_repo myrepo
        salt '*' pkg.get_repo myrepo basedir=/path/to/dir
        salt '*' pkg.get_repo myrepo basedir=/path/to/dir,/path/to/another/dir
    '''
    repos = list_repos(basedir)

    # Find out what file the repo lives in
    repofile = ''
    for repo in repos:
        if repo == name:
            repofile = repos[repo]['file']

    if repofile:
        # Return just one repo
        filerepos = _parse_repo_file(repofile)[1]
        return filerepos[name]
    return {}


def del_repo(repo, basedir=None, **kwargs):  # pylint: disable=W0613
    '''
    Delete a repo from <basedir> (default basedir: all dirs in `reposdir` yum
    option).

    If the .repo file in which the repo exists does not contain any other repo
    configuration, the file itself will be deleted.

    CLI Examples:

    .. code-block:: bash

        salt '*' pkg.del_repo myrepo
        salt '*' pkg.del_repo myrepo basedir=/path/to/dir
        salt '*' pkg.del_repo myrepo basedir=/path/to/dir,/path/to/another/dir
    '''
    # this is so we know which dirs are searched for our error messages below
    basedirs = _normalize_basedir(basedir)
    repos = list_repos(basedirs)

    if repo not in repos:
        return 'Error: the {0} repo does not exist in {1}'.format(
            repo, basedirs)

    # Find out what file the repo lives in
    repofile = ''
    for arepo in repos:
        if arepo == repo:
            repofile = repos[arepo]['file']

    # See if the repo is the only one in the file
    onlyrepo = True
    for arepo in six.iterkeys(repos):
        if arepo == repo:
            continue
        if repos[arepo]['file'] == repofile:
            onlyrepo = False

    # If this is the only repo in the file, delete the file itself
    if onlyrepo:
        os.remove(repofile)
        return 'File {0} containing repo {1} has been removed'.format(
            repofile, repo)

    # There must be other repos in this file, write the file with them
    header, filerepos = _parse_repo_file(repofile)
    content = header
    for stanza in six.iterkeys(filerepos):
        if stanza == repo:
            continue
        comments = ''
        if 'comments' in filerepos[stanza]:
            comments = '\n'.join(filerepos[stanza]['comments'])
            del filerepos[stanza]['comments']
        content += '\n[{0}]'.format(stanza)
        for line in filerepos[stanza]:
            content += '\n{0}={1}'.format(line, filerepos[stanza][line])
        content += '\n{0}\n'.format(comments)

    with salt.utils.fopen(repofile, 'w') as fileout:
        fileout.write(content)

    return 'Repo {0} has been removed from {1}'.format(repo, repofile)


def mod_repo(repo, basedir=None, **kwargs):
    '''
    Modify one or more values for a repo. If the repo does not exist, it will
    be created, so long as the following values are specified:

    repo
        name by which the yum refers to the repo
    name
        a human-readable name for the repo
    baseurl
        the URL for yum to reference
    mirrorlist
        the URL for yum to reference

    Key/Value pairs may also be removed from a repo's configuration by setting
    a key to a blank value. Bear in mind that a name cannot be deleted, and a
    baseurl can only be deleted if a mirrorlist is specified (or vice versa).

    CLI Examples:

    .. code-block:: bash

        salt '*' pkg.mod_repo reponame enabled=1 gpgcheck=1
        salt '*' pkg.mod_repo reponame basedir=/path/to/dir enabled=1
        salt '*' pkg.mod_repo reponame baseurl= mirrorlist=http://host.com/
    '''
    # Filter out '__pub' arguments, as well as saltenv
    repo_opts = dict(
        (x, kwargs[x]) for x in kwargs
        if not x.startswith('__') and x not in ('saltenv',)
    )

    if all(x in repo_opts for x in ('mirrorlist', 'baseurl')):
        raise SaltInvocationError(
            'Only one of \'mirrorlist\' and \'baseurl\' can be specified'
        )

    # Build a list of keys to be deleted
    todelete = []
    for key in repo_opts:
        if repo_opts[key] != 0 and not repo_opts[key]:
            del repo_opts[key]
            todelete.append(key)

    # Add baseurl or mirrorlist to the 'todelete' list if the other was
    # specified in the repo_opts
    if 'mirrorlist' in repo_opts:
        todelete.append('baseurl')
    elif 'baseurl' in repo_opts:
        todelete.append('mirrorlist')

    # Fail if the user tried to delete the name
    if 'name' in todelete:
        raise SaltInvocationError('The repo name cannot be deleted')

    # Give the user the ability to change the basedir
    repos = {}
    basedirs = _normalize_basedir(basedir)
    repos = list_repos(basedirs)

    repofile = ''
    header = ''
    filerepos = {}
    if repo not in repos:
        # If the repo doesn't exist, create it in a new file in the first
        # repo directory that exists
        newdir = None
        for d in basedirs:
            if os.path.exists(d):
                newdir = d
                break
        if not newdir:
            raise SaltInvocationError(
                'The repo does not exist and needs to be created, but none '
                'of the following basedir directories exist: {0}'.format(basedirs)
            )

        repofile = '{0}/{1}.repo'.format(newdir, repo)

        if 'name' not in repo_opts:
            raise SaltInvocationError(
                'The repo does not exist and needs to be created, but a name '
                'was not given'
            )

        if 'baseurl' not in repo_opts and 'mirrorlist' not in repo_opts:
            raise SaltInvocationError(
                'The repo does not exist and needs to be created, but either '
                'a baseurl or a mirrorlist needs to be given'
            )
        filerepos[repo] = {}
    else:
        # The repo does exist, open its file
        repofile = repos[repo]['file']
        header, filerepos = _parse_repo_file(repofile)

    # Error out if they tried to delete baseurl or mirrorlist improperly
    if 'baseurl' in todelete:
        if 'mirrorlist' not in repo_opts and 'mirrorlist' \
                not in filerepos[repo]:
            raise SaltInvocationError(
                'Cannot delete baseurl without specifying mirrorlist'
            )
    if 'mirrorlist' in todelete:
        if 'baseurl' not in repo_opts and 'baseurl' \
                not in filerepos[repo]:
            raise SaltInvocationError(
                'Cannot delete mirrorlist without specifying baseurl'
            )

    # Delete anything in the todelete list
    for key in todelete:
        if key in six.iterkeys(filerepos[repo].copy()):
            del filerepos[repo][key]

    _bool_to_str = lambda x: '1' if x else '0'
    # Old file or new, write out the repos(s)
    filerepos[repo].update(repo_opts)
    content = header
    for stanza in six.iterkeys(filerepos):
        comments = ''
        if 'comments' in six.iterkeys(filerepos[stanza]):
            comments = '\n'.join(filerepos[stanza]['comments'])
            del filerepos[stanza]['comments']
        content += '\n[{0}]'.format(stanza)
        for line in six.iterkeys(filerepos[stanza]):
            content += '\n{0}={1}'.format(
                line,
                filerepos[stanza][line]
                    if not isinstance(filerepos[stanza][line], bool)
                    else _bool_to_str(filerepos[stanza][line])
            )
        content += '\n{0}\n'.format(comments)

    with salt.utils.fopen(repofile, 'w') as fileout:
        fileout.write(content)

    return {repofile: filerepos}


def _parse_repo_file(filename):
    '''
    Turn a single repo file into a dict
    '''
    repos = {}
    header = ''
    repo = ''
    with salt.utils.fopen(filename, 'r') as rfile:
        for line in rfile:
            if line.startswith('['):
                repo = line.strip().replace('[', '').replace(']', '')
                repos[repo] = {}

            # Even though these are essentially uselss, I want to allow the
            # user to maintain their own comments, etc
            if not line:
                if not repo:
                    header += line
            if line.startswith('#'):
                if not repo:
                    header += line
                else:
                    if 'comments' not in repos[repo]:
                        repos[repo]['comments'] = []
                    repos[repo]['comments'].append(line.strip())
                continue

            # These are the actual configuration lines that matter
            if '=' in line:
                try:
                    comps = line.strip().split('=')
                    repos[repo][comps[0].strip()] = '='.join(comps[1:])
                except KeyError:
                    log.error(
                        'Failed to parse line in %s, offending line was '
                        '\'%s\'', filename, line.rstrip()
                    )

    return (header, repos)


def file_list(*packages):
    '''
    .. versionadded:: 2014.1.0

    List the files that belong to a package. Not specifying any packages will
    return a list of *every* file on the system's rpm database (not generally
    recommended).

    CLI Examples:

    .. code-block:: bash

        salt '*' pkg.file_list httpd
        salt '*' pkg.file_list httpd postfix
        salt '*' pkg.file_list
    '''
    return __salt__['lowpkg.file_list'](*packages)


def file_dict(*packages):
    '''
    .. versionadded:: 2014.1.0

    List the files that belong to a package, grouped by package. Not
    specifying any packages will return a list of *every* file on the system's
    rpm database (not generally recommended).

    CLI Examples:

    .. code-block:: bash

        salt '*' pkg.file_list httpd
        salt '*' pkg.file_list httpd postfix
        salt '*' pkg.file_list
    '''
    return __salt__['lowpkg.file_dict'](*packages)


def owner(*paths):
    '''
    .. versionadded:: 2014.7.0

    Return the name of the package that owns the file. Multiple file paths can
    be passed. Like :mod:`pkg.version <salt.modules.yumpkg.version`, if a
    single path is passed, a string will be returned, and if multiple paths are
    passed, a dictionary of file/package name pairs will be returned.

    If the file is not owned by a package, or is not present on the minion,
    then an empty string will be returned for that path.

    CLI Examples:

    .. code-block:: bash

        salt '*' pkg.owner /usr/bin/apachectl
        salt '*' pkg.owner /usr/bin/apachectl /etc/httpd/conf/httpd.conf
    '''
    if not paths:
        return ''
    ret = {}
    cmd_prefix = ['rpm', '-qf', '--queryformat', '%{name}']
    for path in paths:
        ret[path] = __salt__['cmd.run_stdout'](
            cmd_prefix + [path],
            output_loglevel='trace',
            python_shell=False
        )
        if 'not owned' in ret[path].lower():
            ret[path] = ''
    if len(ret) == 1:
        return next(six.itervalues(ret))
    return ret


def modified(*packages, **flags):
    '''
    List the modified files that belong to a package. Not specifying any packages
    will return a list of _all_ modified files on the system's RPM database.

    .. versionadded:: 2015.5.0

    Filtering by flags (True or False):

    size
        Include only files where size changed.

    mode
        Include only files which file's mode has been changed.

    checksum
        Include only files which MD5 checksum has been changed.

    device
        Include only files which major and minor numbers has been changed.

    symlink
        Include only files which are symbolic link contents.

    owner
        Include only files where owner has been changed.

    group
        Include only files where group has been changed.

    time
        Include only files where modification time of the file has been
        changed.

    capabilities
        Include only files where capabilities differ or not. Note: supported
        only on newer RPM versions.

    CLI Examples:

    .. code-block:: bash

        salt '*' pkg.modified
        salt '*' pkg.modified httpd
        salt '*' pkg.modified httpd postfix
        salt '*' pkg.modified httpd owner=True group=False
    '''

    return __salt__['lowpkg.modified'](*packages, **flags)


@decorators.which('yumdownloader')
def download(*packages):
    '''
    .. versionadded:: 2015.5.0

    Download packages to the local disk. Requires ``yumdownloader`` from
    ``yum-utils`` package.

    .. note::

        ``yum-utils`` will already be installed on the minion if the package
        was installed from the Fedora / EPEL repositories.

    CLI example:

    .. code-block:: bash

        salt '*' pkg.download httpd
        salt '*' pkg.download httpd postfix
    '''
    if not packages:
        raise SaltInvocationError('No packages were specified')

    CACHE_DIR = '/var/cache/yum/packages'
    if not os.path.exists(CACHE_DIR):
        os.makedirs(CACHE_DIR)
    cached_pkgs = os.listdir(CACHE_DIR)
    to_purge = []
    for pkg in packages:
        to_purge.extend([os.path.join(CACHE_DIR, x)
                         for x in cached_pkgs
                         if x.startswith('{0}-'.format(pkg))])
    for purge_target in set(to_purge):
        log.debug('Removing cached package %s', purge_target)
        try:
            os.unlink(purge_target)
        except OSError as exc:
            log.error('Unable to remove %s: %s', purge_target, exc)

    cmd = ['yumdownloader', '-q', '--destdir={0}'.format(CACHE_DIR)]
    cmd.extend(packages)
    __salt__['cmd.run'](
        cmd,
        output_loglevel='trace',
        python_shell=False
    )
    ret = {}
    for dld_result in os.listdir(CACHE_DIR):
        if not dld_result.endswith('.rpm'):
            continue
        pkg_name = None
        pkg_file = None
        for query_pkg in packages:
            if dld_result.startswith('{0}-'.format(query_pkg)):
                pkg_name = query_pkg
                pkg_file = dld_result
                break
        if pkg_file is not None:
            ret[pkg_name] = os.path.join(CACHE_DIR, pkg_file)

    if not ret:
        raise CommandExecutionError(
            'Unable to download any of the following packages: {0}'
            .format(', '.join(packages))
        )

    failed = [x for x in packages if x not in ret]
    if failed:
        ret['_error'] = ('The following package(s) failed to download: {0}'
                         .format(', '.join(failed)))
    return ret


def diff(*paths):
    '''
    Return a formatted diff between current files and original in a package.
    NOTE: this function includes all files (configuration and not), but does
    not work on binary content.

    :param path: Full path to the installed file
    :return: Difference string or raises and exception if examined file is binary.

    CLI example:

    .. code-block:: bash

        salt '*' pkg.diff /etc/apache2/httpd.conf /etc/sudoers
    '''
    ret = {}

    pkg_to_paths = {}
    for pth in paths:
        pth_pkg = __salt__['lowpkg.owner'](pth)
        if not pth_pkg:
            ret[pth] = os.path.exists(pth) and 'Not managed' or 'N/A'
        else:
            if pkg_to_paths.get(pth_pkg) is None:
                pkg_to_paths[pth_pkg] = []
            pkg_to_paths[pth_pkg].append(pth)

    if pkg_to_paths:
        local_pkgs = __salt__['pkg.download'](*pkg_to_paths.keys())
        for pkg, files in pkg_to_paths.items():
            for path in files:
                ret[path] = __salt__['lowpkg.diff'](
                    local_pkgs[pkg]['path'], path) or 'Unchanged'

    return ret<|MERGE_RESOLUTION|>--- conflicted
+++ resolved
@@ -1634,20 +1634,16 @@
             salt -G role:nsd pkg.upgrade gpfs.gplbin-2.6.32-279.31.1.el6.x86_64 normalize=False
 
         .. versionadded:: 2016.3.0
-<<<<<<< HEAD
-=======
-
 
     .. note::
 
-        To add extra arguments to the `yum upgrade` command, pass them as key
-        word arguments.  For arguments without assignments, pass `True`
+        To add extra arguments to the ``yum upgrade`` command, pass them as key
+        word arguments.  For arguments without assignments, pass ``True``
 
     .. code-block:: bash
 
         salt '*' pkg.upgrade security=True exclude='kernel*'
 
->>>>>>> 29bd7f48
     '''
     repo_arg = _get_repo_options(**kwargs)
     exclude_arg = _get_excludes_option(**kwargs)
