'''
Some of the utils used by salt
'''

import logging
import os
import sys

log = logging.getLogger(__name__)

# Do not use these color declarations, use get_colors()
# These color declarations will be removed in the future
BLACK = '\033[0;30m'
DARK_GRAY = '\033[1;30m'
LIGHT_GRAY = '\033[0;37m'
BLUE = '\033[0;34m'
LIGHT_BLUE = '\033[1;34m'
GREEN = '\033[0;32m'
LIGHT_GREEN = '\033[1;32m'
CYAN = '\033[0;36m'
LIGHT_CYAN = '\033[1;36m'
RED = '\033[0;31m'
LIGHT_RED = '\033[1;31m'
PURPLE = '\033[0;35m'
LIGHT_PURPLE = '\033[1;35m'
BROWN = '\033[0;33m'
YELLOW = '\033[1;33m'
WHITE = '\033[1;37m'
DEFAULT_COLOR = '\033[00m'
RED_BOLD = '\033[01;31m'
ENDC = '\033[0m'


def get_colors(use=True):
    '''
    Return the colors as an easy to use dict, pass False to return the colors
    as empty strings so that they will not be applied
    '''
    colors = {
            'BLACK': '\033[0;30m',
            'DARK_GRAY': '\033[1;30m',
            'LIGHT_GRAY': '\033[0;37m',
            'BLUE': '\033[0;34m',
            'LIGHT_BLUE': '\033[1;34m',
            'GREEN': '\033[0;32m',
            'LIGHT_GREEN': '\033[1;32m',
            'CYAN': '\033[0;36m',
            'LIGHT_CYAN': '\033[1;36m',
            'RED': '\033[0;31m',
            'LIGHT_RED': '\033[1;31m',
            'PURPLE': '\033[0;35m',
            'LIGHT_PURPLE': '\033[1;35m',
            'BROWN': '\033[0;33m',
            'YELLOW': '\033[1;33m',
            'WHITE': '\033[1;37m',
            'DEFAULT_COLOR': '\033[00m',
            'RED_BOLD': '\033[01;31m',
            'ENDC': '\033[0m',
            }

    if not use:
        for color in colors:
            colors[color] = ''

    return colors


def daemonize():
    '''
    Daemonize a process
    '''
    try:
        pid = os.fork()
        if pid > 0:
            # exit first parent
            sys.exit(0)
    except OSError, e:
        print >> sys.stderr, "fork #1 failed: %d (%s)" % (e.errno, e.strerror)
        sys.exit(1)

    # decouple from parent environment
    os.chdir("/")
    os.setsid()
    os.umask(022)

    # do second fork
    try:
        pid = os.fork()
        if pid > 0:
            # print "Daemon PID %d" % pid
            sys.exit(0)
    except OSError, e:
        print >> sys.stderr, "fork #2 failed: %d (%s)" % (e.errno, e.strerror)
        sys.exit(1)

    dev_null = open('/dev/null', 'rw')
    os.dup2(dev_null.fileno(), sys.stdin.fileno())
    os.dup2(dev_null.fileno(), sys.stdout.fileno())
    os.dup2(dev_null.fileno(), sys.stderr.fileno())


<<<<<<< HEAD
def check_root():
=======
def profile_func(filename=None):
>>>>>>> 05edea8b
    '''
    Decorator for adding profiling to a nested function in Salt
    '''
<<<<<<< HEAD
    if os.getuid():
        print ('Sorry, the salt must run as root, it needs to operate '
               'in a privileged environment to do what it does.\n'
               'http://xkcd.com/838/')
        sys.exit(1)


def profile_func(filename=None):
    '''
    Decorator for adding profiling to a nested function in Salt
    '''
=======
>>>>>>> 05edea8b
    def proffunc(fun):
        def profiled_func(*args, **kwargs):
            import cProfile
            logging.info('Profiling function {0}'.format(fun.__name__))
            try:
                profiler = cProfile.Profile()
                retval = profiler.runcall(fun, *args, **kwargs)
                profiler.dump_stats((filename or '{0}_func.profile'
                                     .format(fun.__name__)))
            except IOError:
                logging.exception(('Could not open profile file {0}'
                                   .format(filename)))

            return retval
        return profiled_func
<<<<<<< HEAD
    return proffunc
=======
    return proffunc

def which(exe=None):
    '''
    Python clone of POSIX's /usr/bin/which
    '''
    if exe:
        (path, name) = os.path.split(exe)
        if os.access(exe, os.X_OK):
            return exe
        for path in os.environ.get('PATH').split(os.pathsep):
            full_path = os.path.join(path, exe)
            if os.access(full_path, os.X_OK):
                return full_path
    return None

def list_files(directory):
    '''
    Return a list of all files found under directory
    '''
    ret = set()
    ret.add(directory)
    for root, dirs, files in os.walk(directory):
        for name in files:
            ret.add(os.path.join(root, name))
        for name in dirs:
            ret.add(os.path.join(root, name))

    return list(ret)
>>>>>>> 05edea8b
<|MERGE_RESOLUTION|>--- conflicted
+++ resolved
@@ -99,28 +99,10 @@
     os.dup2(dev_null.fileno(), sys.stderr.fileno())
 
 
-<<<<<<< HEAD
-def check_root():
-=======
-def profile_func(filename=None):
->>>>>>> 05edea8b
-    '''
-    Decorator for adding profiling to a nested function in Salt
-    '''
-<<<<<<< HEAD
-    if os.getuid():
-        print ('Sorry, the salt must run as root, it needs to operate '
-               'in a privileged environment to do what it does.\n'
-               'http://xkcd.com/838/')
-        sys.exit(1)
-
-
 def profile_func(filename=None):
     '''
     Decorator for adding profiling to a nested function in Salt
     '''
-=======
->>>>>>> 05edea8b
     def proffunc(fun):
         def profiled_func(*args, **kwargs):
             import cProfile
@@ -136,9 +118,6 @@
 
             return retval
         return profiled_func
-<<<<<<< HEAD
-    return proffunc
-=======
     return proffunc
 
 def which(exe=None):
@@ -167,5 +146,4 @@
         for name in dirs:
             ret.add(os.path.join(root, name))
 
-    return list(ret)
->>>>>>> 05edea8b
+    return list(ret)