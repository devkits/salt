# -*- coding: utf-8 -*-
"""
States to manage git repositories and git configuration

.. important::
    Before using git over ssh, make sure your remote host fingerprint exists in
    your ``~/.ssh/known_hosts`` file.

.. versionchanged:: 2015.8.8
    This state module now requires git 1.6.5 (released 10 October 2009) or
    newer.
"""
from __future__ import absolute_import, print_function, unicode_literals

# Import python libs
import copy
import errno
import logging
import os
import re
import string

# Import salt libs
import salt.utils.args
import salt.utils.files
import salt.utils.url
import salt.utils.versions
from salt.exceptions import CommandExecutionError

# Import 3rd-party libs
from salt.ext import six
from salt.utils.versions import LooseVersion as _LooseVersion

log = logging.getLogger(__name__)


def __virtual__():
    """
    Only load if git is available
<<<<<<< HEAD
    '''
    if 'git.version' not in __salt__:
        return (False, 'git module could not be loaded')
    git_ver = _LooseVersion(__salt__['git.version'](versioninfo=False))
    return git_ver >= _LooseVersion('1.6.5')
=======
    """
    if "git.version" not in __salt__:
        return False
    git_ver = _LooseVersion(__salt__["git.version"](versioninfo=False))
    return git_ver >= _LooseVersion("1.6.5")
>>>>>>> a670b4ae


def _revs_equal(rev1, rev2, rev_type):
    """
    Shorthand helper function for comparing SHA1s. If rev_type == 'sha1' then
    the comparison will be done using str.startwith() to allow short SHA1s to
    compare successfully.

    NOTE: This means that rev2 must be the short rev.
    """
    if (rev1 is None and rev2 is not None) or (rev2 is None and rev1 is not None):
        return False
    elif rev1 is rev2 is None:
        return True
    elif rev_type == "sha1":
        return rev1.startswith(rev2)
    else:
        return rev1 == rev2


def _short_sha(sha1):
    return sha1[:7] if sha1 is not None else None


def _format_comments(comments):
    """
    Return a joined list
    """
    ret = ". ".join(comments)
    if len(comments) > 1:
        ret += "."
    return ret


def _need_branch_change(branch, local_branch):
    """
    Short hand for telling when a new branch is needed
    """
    return branch is not None and branch != local_branch


def _get_branch_opts(
    branch, local_branch, all_local_branches, desired_upstream, git_ver=None
):
    """
    DRY helper to build list of opts for git.branch, for the purposes of
    setting upstream tracking branch
    """
    if branch is not None and branch not in all_local_branches:
        # We won't be setting upstream because the act of checking out a new
        # branch will set upstream for us
        return None

    if git_ver is None:
        git_ver = _LooseVersion(__salt__["git.version"](versioninfo=False))

    ret = []
    if git_ver >= _LooseVersion("1.8.0"):
        ret.extend(["--set-upstream-to", desired_upstream])
    else:
        ret.append("--set-upstream")
        # --set-upstream does not assume the current branch, so we have to
        # tell it which branch we'll be using
        ret.append(local_branch if branch is None else branch)
        ret.append(desired_upstream)
    return ret


def _get_local_rev_and_branch(target, user, password, output_encoding=None):
    """
    Return the local revision for before/after comparisons
    """
    log.info("Checking local revision for %s", target)
    try:
        local_rev = __salt__["git.revision"](
            target,
            user=user,
            password=password,
            ignore_retcode=True,
            output_encoding=output_encoding,
        )
    except CommandExecutionError:
        log.info("No local revision for %s", target)
        local_rev = None

    log.info("Checking local branch for %s", target)
    try:
        local_branch = __salt__["git.current_branch"](
            target,
            user=user,
            password=password,
            ignore_retcode=True,
            output_encoding=output_encoding,
        )
    except CommandExecutionError:
        log.info("No local branch for %s", target)
        local_branch = None

    return local_rev, local_branch


def _strip_exc(exc):
    """
    Strip the actual command that was run from exc.strerror to leave just the
    error message
    """
    return re.sub(r'^Command [\'"].+[\'"] failed: ', "", exc.strerror)


def _uptodate(ret, target, comments=None, local_changes=False):
    ret["comment"] = "Repository {0} is up-to-date".format(target)
    if local_changes:
        ret["comment"] += (
            ", but with uncommitted changes. Set 'force_reset' to True to "
            "purge uncommitted changes."
        )
    if comments:
        # Shouldn't be making any changes if the repo was up to date, but
        # report on them so we are alerted to potential problems with our
        # logic.
        ret["comment"] += "\n\nChanges {0}made: {1}".format(
            "that would be " if __opts__["test"] else "", _format_comments(comments)
        )
    return ret


def _neutral_test(ret, comment):
    ret["result"] = None
    ret["comment"] = comment
    return ret


def _fail(ret, msg, comments=None):
    ret["result"] = False
    if comments:
        msg += "\n\nChanges already made: " + _format_comments(comments)
    ret["comment"] = msg
    return ret


def _already_cloned(ret, target, branch=None, comments=None):
    ret["result"] = True
    ret["comment"] = "Repository already exists at {0}{1}".format(
        target, " and is checked out to branch '{0}'".format(branch) if branch else ""
    )
    if comments:
        ret["comment"] += "\n\nChanges {0}made: {1}".format(
            "that would be " if __opts__["test"] else "", _format_comments(comments)
        )
    return ret


def _failed_fetch(ret, exc, comments=None):
    msg = (
        "Fetch failed. Set 'force_fetch' to True to force the fetch if the "
        "failure was due to not being able to fast-forward. Output of the fetch "
        "command follows:\n\n{0}".format(_strip_exc(exc))
    )
    return _fail(ret, msg, comments)


def _failed_submodule_update(ret, exc, comments=None):
    msg = "Failed to update submodules: " + _strip_exc(exc)
    return _fail(ret, msg, comments)


def _not_fast_forward(
    ret, rev, pre, post, branch, local_branch, default_branch, local_changes, comments
):
    branch_msg = ""
    if branch is None:
        if rev != "HEAD":
            if local_branch != rev:
                branch_msg = (
                    " The desired rev ({0}) differs from the name of the "
                    "local branch ({1}), if the desired rev is a branch name "
                    "then a forced update could possibly be avoided by "
                    "setting the 'branch' argument to '{0}' instead.".format(
                        rev, local_branch
                    )
                )
        else:
            if default_branch is not None and local_branch != default_branch:
                branch_msg = (
                    " The default remote branch ({0}) differs from the "
                    "local branch ({1}). This could be caused by changing the "
                    "default remote branch, or if the local branch was "
                    "manually changed. Rather than forcing an update, it "
                    "may be advisable to set the 'branch' argument to "
                    "'{0}' instead. To ensure that this state follows the "
                    "'{0}' branch instead of the remote HEAD, set the "
                    "'rev' argument to '{0}'.".format(default_branch, local_branch)
                )

    pre = _short_sha(pre)
    post = _short_sha(post)
    return _fail(
        ret,
        "Repository would be updated {0}{1}, but {2}. Set 'force_reset' to "
        "True{3} to force this update{4}.{5}".format(
            "from {0} to {1}".format(pre, post)
            if local_changes and pre != post
            else "to {0}".format(post),
            " (after checking out local branch '{0}')".format(branch)
            if _need_branch_change(branch, local_branch)
            else "",
            "this is not a fast-forward merge"
            if not local_changes
            else "there are uncommitted changes",
            " (or 'remote-changes')" if local_changes else "",
            " and discard these changes" if local_changes else "",
            branch_msg,
        ),
        comments,
    )


def latest(
    name,
    rev="HEAD",
    target=None,
    branch=None,
    user=None,
    password=None,
    update_head=True,
    force_checkout=False,
    force_clone=False,
    force_fetch=False,
    force_reset=False,
    submodules=False,
    bare=False,
    mirror=False,
    remote="origin",
    fetch_tags=True,
    sync_tags=True,
    depth=None,
    identity=None,
    https_user=None,
    https_pass=None,
    onlyif=None,
    unless=None,
    refspec_branch="*",
    refspec_tag="*",
    output_encoding=None,
    **kwargs
):
    """
    Make sure the repository is cloned to the given directory and is
    up-to-date.

    name
        Address of the remote repository, as passed to ``git clone``

        .. note::
             From the `Git documentation`_, there are two URL formats
             supported for SSH authentication. The below two examples are
             equivalent:

             .. code-block:: text

                 # ssh:// URL
                 ssh://user@server/project.git

                 # SCP-like syntax
                 user@server:project.git

             A common mistake is to use an ``ssh://`` URL, but with a colon
             after the domain instead of a slash. This is invalid syntax in
             Git, and will therefore not work in Salt. When in doubt, confirm
             that a ``git clone`` works for the URL before using it in Salt.

             It has been reported by some users that SCP-like syntax is
             incompatible with git repos hosted on `Atlassian Stash/BitBucket
             Server`_. In these cases, it may be necessary to use ``ssh://``
             URLs for SSH authentication.

        .. _`Git documentation`: https://git-scm.com/book/en/v2/Git-on-the-Server-The-Protocols#The-SSH-Protocol
        .. _`Atlassian Stash/BitBucket Server`: https://www.atlassian.com/software/bitbucket/server

    rev : HEAD
        The remote branch, tag, or revision ID to checkout after clone / before
        update. If specified, then Salt will also ensure that the tracking
        branch is set to ``<remote>/<rev>``, unless ``rev`` refers to a tag or
        SHA1, in which case Salt will ensure that the tracking branch is unset.

        If ``rev`` is not specified, it will be assumed to be ``HEAD``, and
        Salt will not manage the tracking branch at all.

        .. versionchanged:: 2015.8.0
            If not specified, ``rev`` now defaults to the remote repository's
            HEAD.

    target
        Name of the target directory where repository is about to be cloned

    branch
        Name of the local branch into which to checkout the specified rev. If
        not specified, then Salt will not care what branch is being used
        locally and will just use whatever branch is currently there.

        .. versionadded:: 2015.8.0

        .. note::
            If this argument is not specified, this means that Salt will not
            change the local branch if the repository is reset to another
            branch/tag/SHA1. For example, assume that the following state was
            run initially:

            .. code-block:: yaml

                foo_app:
                  git.latest:
                    - name: https://mydomain.tld/apps/foo.git
                    - target: /var/www/foo
                    - user: www

            This would have cloned the HEAD of that repo (since a ``rev``
            wasn't specified), and because ``branch`` is not specified, the
            branch in the local clone at ``/var/www/foo`` would be whatever the
            default branch is on the remote repository (usually ``master``, but
            not always). Now, assume that it becomes necessary to switch this
            checkout to the ``dev`` branch. This would require ``rev`` to be
            set, and probably would also require ``force_reset`` to be enabled:

            .. code-block:: yaml

                foo_app:
                  git.latest:
                    - name: https://mydomain.tld/apps/foo.git
                    - target: /var/www/foo
                    - user: www
                    - rev: dev
                    - force_reset: True

            The result of this state would be to perform a hard-reset to
            ``origin/dev``. Since ``branch`` was not specified though, while
            ``/var/www/foo`` would reflect the contents of the remote repo's
            ``dev`` branch, the local branch would still remain whatever it was
            when it was cloned. To make the local branch match the remote one,
            set ``branch`` as well, like so:

            .. code-block:: yaml

                foo_app:
                  git.latest:
                    - name: https://mydomain.tld/apps/foo.git
                    - target: /var/www/foo
                    - user: www
                    - rev: dev
                    - branch: dev
                    - force_reset: True

            This may seem redundant, but Salt tries to support a wide variety
            of use cases, and doing it this way allows for the use case where
            the local branch doesn't need to be strictly managed.

    user
        Local system user under which to run git commands. By default, commands
        are run by the user under which the minion is running.

        .. note::
            This is not to be confused with the username for http(s)/SSH
            authentication.

        .. versionadded:: 0.17.0

    password
        Windows only. Required when specifying ``user``. This parameter will be
        ignored on non-Windows platforms.

        .. versionadded:: 2016.3.4

    update_head : True
        If set to ``False``, then the remote repository will be fetched (if
        necessary) to ensure that the commit to which ``rev`` points exists in
        the local checkout, but no changes will be made to the local HEAD.

        .. versionadded:: 2015.8.3

    force_checkout : False
        When checking out the local branch, the state will fail if there are
        unwritten changes. Set this argument to ``True`` to discard unwritten
        changes when checking out.

    force_clone : False
        If the ``target`` directory exists and is not a git repository, then
        this state will fail. Set this argument to ``True`` to remove the
        contents of the target directory and clone the repo into it.

    force_fetch : False
        If a fetch needs to be performed, non-fast-forward fetches will cause
        this state to fail. Set this argument to ``True`` to force the fetch
        even if it is a non-fast-forward update.

        .. versionadded:: 2015.8.0

    force_reset : False
        If the update is not a fast-forward, this state will fail. Set this
        argument to ``True`` to force a hard-reset to the remote revision in
        these cases.

        .. versionchanged:: 2019.2.0
            This option can now be set to ``remote-changes``, which will
            instruct Salt not to discard local changes if the repo is
            up-to-date with the remote repository.

    submodules : False
        Update submodules on clone or branch change

    bare : False
        Set to ``True`` if the repository is to be a bare clone of the remote
        repository.

        .. note:

            Setting this option to ``True`` is incompatible with the ``rev``
            argument.

    mirror
        Set to ``True`` if the repository is to be a mirror of the remote
        repository. This implies that ``bare`` set to ``True``, and thus is
        incompatible with ``rev``.

    remote : origin
        Git remote to use. If this state needs to clone the repo, it will clone
        it using this value as the initial remote name. If the repository
        already exists, and a remote by this name is not present, one will be
        added.

    fetch_tags : True
        If ``True``, then when a fetch is performed all tags will be fetched,
        even those which are not reachable by any branch on the remote.

    sync_tags : True
        If ``True``, then Salt will delete tags which exist in the local clone
        but are not found on the remote repository.

        .. versionadded:: 2018.3.4

    depth
        Defines depth in history when git a clone is needed in order to ensure
        latest. E.g. ``depth: 1`` is useful when deploying from a repository
        with a long history. Use rev to specify branch or tag. This is not
        compatible with revision IDs.

        .. versionchanged:: 2019.2.0
            This option now supports tags as well as branches, on Git 1.8.0 and
            newer.

    identity
        Path to a private key to use for ssh URLs. This can be either a single
        string, or a list of strings. For example:

        .. code-block:: yaml

            # Single key
            git@github.com:user/repo.git:
              git.latest:
                - user: deployer
                - identity: /home/deployer/.ssh/id_rsa

            # Two keys
            git@github.com:user/repo.git:
              git.latest:
                - user: deployer
                - identity:
                  - /home/deployer/.ssh/id_rsa
                  - /home/deployer/.ssh/id_rsa_alternate

        If multiple keys are specified, they will be tried one-by-one in order
        for each git command which needs to authenticate.

        .. warning::

            Unless Salt is invoked from the minion using ``salt-call``, the
            key(s) must be passphraseless. For greater security with
            passphraseless private keys, see the `sshd(8)`_ manpage for
            information on securing the keypair from the remote side in the
            ``authorized_keys`` file.

            .. _`sshd(8)`: http://www.man7.org/linux/man-pages/man8/sshd.8.html#AUTHORIZED_KEYS_FILE%20FORMAT

        .. versionchanged:: 2015.8.7
            Salt will no longer attempt to use passphrase-protected keys unless
            invoked from the minion using ``salt-call``, to prevent blocking
            waiting for user input.

        .. versionchanged:: 2016.3.0
            Key can now be specified as a SaltStack fileserver URL (e.g.
            ``salt://path/to/identity_file``).

    https_user
        HTTP Basic Auth username for HTTPS (only) clones

        .. versionadded:: 2015.5.0

    https_pass
        HTTP Basic Auth password for HTTPS (only) clones

        .. versionadded:: 2015.5.0

    onlyif
        A command to run as a check, run the named command only if the command
        passed to the ``onlyif`` option returns true

    unless
        A command to run as a check, only run the named command if the command
        passed to the ``unless`` option returns false

    refspec_branch : *
        A glob expression defining which branches to retrieve when fetching.
        See `git-fetch(1)`_ for more information on how refspecs work.

        .. versionadded:: 2017.7.0

    refspec_tag : *
        A glob expression defining which tags to retrieve when fetching. See
        `git-fetch(1)`_ for more information on how refspecs work.

        .. versionadded:: 2017.7.0

    output_encoding
        Use this option to specify which encoding to use to decode the output
        from any git commands which are run. This should not be needed in most
        cases.

        .. note::
            This should only be needed if the files in the repository were
            created with filenames using an encoding other than UTF-8 to handle
            Unicode characters.

        .. versionadded:: 2018.3.1

    .. _`git-fetch(1)`: http://git-scm.com/docs/git-fetch

    .. note::
        Clashing ID declarations can be avoided when including different
        branches from the same git repository in the same SLS file by using the
        ``name`` argument. The example below checks out the ``gh-pages`` and
        ``gh-pages-prod`` branches from the same repository into separate
        directories. The example also sets up the ``ssh_known_hosts`` ssh key
        required to perform the git checkout.

        Also, it has been reported that the SCP-like syntax for

        .. code-block:: yaml

            gitlab.example.com:
              ssh_known_hosts:
                - present
                - user: root
                - enc: ecdsa
                - fingerprint: 4e:94:b0:54:c1:5b:29:a2:70:0e:e1:a3:51:ee:ee:e3

            git-website-staging:
              git.latest:
                - name: git@gitlab.example.com:user/website.git
                - rev: gh-pages
                - target: /usr/share/nginx/staging
                - identity: /root/.ssh/website_id_rsa
                - require:
                  - pkg: git
                  - ssh_known_hosts: gitlab.example.com

            git-website-staging:
              git.latest:
                - name: git@gitlab.example.com:user/website.git
                - rev: gh-pages
                - target: /usr/share/nginx/staging
                - identity: salt://website/id_rsa
                - require:
                  - pkg: git
                  - ssh_known_hosts: gitlab.example.com

            git-website-prod:
              git.latest:
                - name: git@gitlab.example.com:user/website.git
                - rev: gh-pages-prod
                - target: /usr/share/nginx/prod
                - identity: /root/.ssh/website_id_rsa
                - require:
                  - pkg: git
                  - ssh_known_hosts: gitlab.example.com
    """
    ret = {"name": name, "result": True, "comment": "", "changes": {}}

    kwargs = salt.utils.args.clean_kwargs(**kwargs)
    if kwargs:
        return _fail(ret, salt.utils.args.invalid_kwargs(kwargs, raise_exc=False))

    if not remote:
        return _fail(ret, "'remote' argument is required")

    if not target:
        return _fail(ret, "'target' argument is required")

    if not rev:
        return _fail(
            ret, "'{0}' is not a valid value for the 'rev' argument".format(rev)
        )

    if force_reset not in (True, False, "remote-changes"):
        return _fail(
            ret, "'force_reset' must be one of True, False, or 'remote-changes'"
        )

    # Ensure that certain arguments are strings to ensure that comparisons work
    if not isinstance(rev, six.string_types):
        rev = six.text_type(rev)
    if target is not None:
        if not isinstance(target, six.string_types):
            target = six.text_type(target)
        if not os.path.isabs(target):
            return _fail(ret, "target '{0}' is not an absolute path".format(target))
    if branch is not None and not isinstance(branch, six.string_types):
        branch = six.text_type(branch)
    if user is not None and not isinstance(user, six.string_types):
        user = six.text_type(user)
    if password is not None and not isinstance(password, six.string_types):
        password = six.text_type(password)
    if remote is not None and not isinstance(remote, six.string_types):
        remote = six.text_type(remote)
    if identity is not None:
        if isinstance(identity, six.string_types):
            identity = [identity]
        elif not isinstance(identity, list):
            return _fail(ret, "identity must be either a list or a string")
        identity = [os.path.expanduser(x) for x in identity]
        for ident_path in identity:
            if "salt://" in ident_path:
                try:
                    ident_path = __salt__["cp.cache_file"](ident_path, __env__)
                except IOError as exc:
                    log.exception("Failed to cache %s", ident_path)
                    return _fail(
                        ret, "identity '{0}' does not exist.".format(ident_path)
                    )
            if not os.path.isabs(ident_path):
                return _fail(
                    ret, "identity '{0}' is not an absolute path".format(ident_path)
                )
    if https_user is not None and not isinstance(https_user, six.string_types):
        https_user = six.text_type(https_user)
    if https_pass is not None and not isinstance(https_pass, six.string_types):
        https_pass = six.text_type(https_pass)

    # Check for lfs filter settings, and setup lfs_opts accordingly. These opts
    # will be passed where appropriate to ensure that these commands are
    # authenticated and that the git LFS plugin can download files.
    use_lfs = bool(
        __salt__["git.config_get_regexp"](r"filter\.lfs\.", **{"global": True})
    )
    lfs_opts = {"identity": identity} if use_lfs else {}

    if os.path.isfile(target):
        return _fail(
            ret,
            "Target '{0}' exists and is a regular file, cannot proceed".format(target),
        )

    try:
        desired_fetch_url = salt.utils.url.add_http_basic_auth(
            name, https_user, https_pass, https_only=True
        )
    except ValueError as exc:
        return _fail(ret, exc.__str__())

    redacted_fetch_url = salt.utils.url.redact_http_basic_auth(desired_fetch_url)

    if mirror:
        bare = True

    # Check to make sure rev and mirror/bare are not both in use
    if rev != "HEAD" and bare:
        return _fail(
            ret, ("'rev' is not compatible with the 'mirror' and " "'bare' arguments")
        )

    run_check_cmd_kwargs = {"runas": user, "password": password}
    if "shell" in __grains__:
        run_check_cmd_kwargs["shell"] = __grains__["shell"]

    # check if git.latest should be applied
    cret = mod_run_check(run_check_cmd_kwargs, onlyif, unless)
    if isinstance(cret, dict):
        ret.update(cret)
        return ret

    refspecs = (
        [
            "refs/heads/{0}:refs/remotes/{1}/{0}".format(refspec_branch, remote),
            "+refs/tags/{0}:refs/tags/{0}".format(refspec_tag),
        ]
        if fetch_tags
        else []
    )

    log.info("Checking remote revision for %s", name)
    try:
        all_remote_refs = __salt__["git.remote_refs"](
            name,
            heads=False,
            tags=False,
            user=user,
            password=password,
            identity=identity,
            https_user=https_user,
            https_pass=https_pass,
            ignore_retcode=False,
            saltenv=__env__,
            output_encoding=output_encoding,
        )
    except CommandExecutionError as exc:
        return _fail(ret, "Failed to check remote refs: {0}".format(_strip_exc(exc)))
    except NameError as exc:
        if "global name" in exc.message:
            raise CommandExecutionError(
                "Failed to check remote refs: You may need to install "
                "GitPython or PyGit2"
            )
        raise

    if "HEAD" in all_remote_refs:
        head_rev = all_remote_refs["HEAD"]
        for refname, refsha in six.iteritems(all_remote_refs):
            if refname.startswith("refs/heads/"):
                if refsha == head_rev:
                    default_branch = refname.partition("refs/heads/")[-1]
                    break
        else:
            default_branch = None
    else:
        head_rev = None
        default_branch = None

    desired_upstream = False
    if bare:
        remote_rev = None
        remote_rev_type = None
    else:
        if rev == "HEAD":
            if head_rev is not None:
                remote_rev = head_rev
                # Just go with whatever the upstream currently is
                desired_upstream = None
                remote_rev_type = "sha1"
            else:
                # Empty remote repo
                remote_rev = None
                remote_rev_type = None
        elif "refs/heads/" + rev in all_remote_refs:
            remote_rev = all_remote_refs["refs/heads/" + rev]
            desired_upstream = "/".join((remote, rev))
            remote_rev_type = "branch"
        elif "refs/tags/" + rev + "^{}" in all_remote_refs:
            # Annotated tag
            remote_rev = all_remote_refs["refs/tags/" + rev + "^{}"]
            remote_rev_type = "tag"
        elif "refs/tags/" + rev in all_remote_refs:
            # Non-annotated tag
            remote_rev = all_remote_refs["refs/tags/" + rev]
            remote_rev_type = "tag"
        else:
            if len(rev) <= 40 and all(x in string.hexdigits for x in rev):
                # git ls-remote did not find the rev, and because it's a
                # hex string <= 40 chars we're going to assume that the
                # desired rev is a SHA1
                rev = rev.lower()
                remote_rev = rev
                remote_rev_type = "sha1"
            else:
                remote_rev = None
                remote_rev_type = None

        # For the comment field of the state return dict, the remote location
        # (and short-sha1, if rev is not a sha1) is referenced several times,
        # determine it once here and reuse the value below.
        if remote_rev_type == "sha1":
            if rev == "HEAD":
                remote_loc = "remote HEAD (" + remote_rev[:7] + ")"
            else:
                remote_loc = remote_rev[:7]
        elif remote_rev is not None:
            remote_loc = "{0} ({1})".format(
                desired_upstream if remote_rev_type == "branch" else rev, remote_rev[:7]
            )
        else:
            # Shouldn't happen but log a warning here for future
            # troubleshooting purposes in the event we find a corner case.
            log.warning(
                "Unable to determine remote_loc. rev is %s, remote_rev is "
                "%s, remove_rev_type is %s, desired_upstream is %s, and bare "
                "is%s set",
                rev,
                remote_rev,
                remote_rev_type,
                desired_upstream,
                " not" if not bare else "",
            )
            remote_loc = None

    if depth is not None and remote_rev_type not in ("branch", "tag"):
        return _fail(
            ret,
            "When 'depth' is used, 'rev' must be set to the name of a "
            "branch or tag on the remote repository",
        )

    if remote_rev is None and not bare:
        if rev != "HEAD":
            # A specific rev is desired, but that rev doesn't exist on the
            # remote repo.
            return _fail(
                ret,
                "No revision matching '{0}' exists in the remote "
                "repository".format(rev),
            )

    git_ver = _LooseVersion(__salt__["git.version"](versioninfo=False))

    check = "refs" if bare else ".git"
    gitdir = os.path.join(target, check)
    comments = []
    if os.path.isdir(gitdir) or __salt__["git.is_worktree"](
        target, user=user, password=password, output_encoding=output_encoding
    ):
        # Target directory is a git repository or git worktree
        try:
            all_local_branches = __salt__["git.list_branches"](
                target, user=user, password=password, output_encoding=output_encoding
            )
            all_local_tags = set(
                __salt__["git.list_tags"](
                    target,
                    user=user,
                    password=password,
                    output_encoding=output_encoding,
                )
            )
            local_rev, local_branch = _get_local_rev_and_branch(
                target, user, password, output_encoding
            )

            if not bare and remote_rev is None and local_rev is not None:
                return _fail(
                    ret,
                    "Remote repository is empty, cannot update from a "
                    "non-empty to an empty repository",
                )

            # Base rev and branch are the ones from which any reset or merge
            # will take place. If the branch is not being specified, the base
            # will be the "local" rev and branch, i.e. those we began with
            # before this state was run. If a branch is being specified and it
            # both exists and is not the one with which we started, then we'll
            # be checking that branch out first, and it instead becomes our
            # base. The base branch and rev will be used below in comparisons
            # to determine what changes to make.
            base_rev = local_rev
            base_branch = local_branch
            if _need_branch_change(branch, local_branch):
                if branch not in all_local_branches:
                    # We're checking out a new branch, so the base_rev and
                    # remote_rev will be identical.
                    base_rev = remote_rev
                else:
                    base_branch = branch
                    # Desired branch exists locally and is not the current
                    # branch. We'll be performing a checkout to that branch
                    # eventually, but before we do that we need to find the
                    # current SHA1.
                    try:
                        base_rev = __salt__["git.rev_parse"](
                            target,
                            branch + "^{commit}",
                            user=user,
                            password=password,
                            ignore_retcode=True,
                            output_encoding=output_encoding,
                        )
                    except CommandExecutionError as exc:
                        return _fail(
                            ret,
                            "Unable to get position of local branch '{0}': "
                            "{1}".format(branch, _strip_exc(exc)),
                            comments,
                        )

            remotes = __salt__["git.remotes"](
                target,
                user=user,
                password=password,
                redact_auth=False,
                output_encoding=output_encoding,
            )

            revs_match = _revs_equal(local_rev, remote_rev, remote_rev_type)
            try:
                # If not a bare repo, check `git diff HEAD` to determine if
                # there are local changes.
                local_changes = bool(
                    not bare
                    and __salt__["git.diff"](
                        target,
                        "HEAD",
                        user=user,
                        password=password,
                        output_encoding=output_encoding,
                    )
                )
            except CommandExecutionError:
                # No need to capture the error and log it, the _git_run()
                # helper in the git execution module will have already logged
                # the output from the command.
                log.warning(
                    "git.latest: Unable to determine if %s has local changes", target
                )
                local_changes = False

            if local_changes and revs_match:
                if force_reset is True:
                    msg = (
                        "{0} is up-to-date, but with uncommitted changes. "
                        "Since 'force_reset' is set to True, these local "
                        "changes would be reset. To only reset when there are "
                        "changes in the remote repository, set "
                        "'force_reset' to 'remote-changes'.".format(target)
                    )
                    if __opts__["test"]:
                        ret["changes"]["forced update"] = True
                        if comments:
                            msg += _format_comments(comments)
                        return _neutral_test(ret, msg)
                    log.debug(msg.replace("would", "will"))
                else:
                    log.debug(
                        "%s up-to-date, but with uncommitted changes. Since "
                        "'force_reset' is set to %s, no changes will be "
                        "made.",
                        target,
                        force_reset,
                    )
                    return _uptodate(
                        ret, target, _format_comments(comments), local_changes
                    )

            if (
                remote_rev_type == "sha1"
                and base_rev is not None
                and base_rev.startswith(remote_rev)
            ):
                # Either we're already checked out to the branch we need and it
                # is up-to-date, or the branch to which we need to switch is
                # on the same SHA1 as the desired remote revision. Either way,
                # we know we have the remote rev present already and no fetch
                # will be needed.
                has_remote_rev = True
            else:
                has_remote_rev = False
                if remote_rev is not None:
                    try:
                        __salt__["git.rev_parse"](
                            target,
                            remote_rev + "^{commit}",
                            user=user,
                            password=password,
                            ignore_retcode=True,
                            output_encoding=output_encoding,
                        )
                    except CommandExecutionError:
                        # Local checkout doesn't have the remote_rev
                        pass
                    else:
                        # The object might exist enough to get a rev-parse to
                        # work, while the local ref could have been
                        # deleted/changed/force updated. Do some further sanity
                        # checks to determine if we really do have the
                        # remote_rev.
                        if remote_rev_type == "branch":
                            if remote in remotes:
                                try:
                                    # Do a rev-parse on <remote>/<rev> to get
                                    # the local SHA1 for it, so we can compare
                                    # it to the remote_rev SHA1.
                                    local_copy = __salt__["git.rev_parse"](
                                        target,
                                        desired_upstream,
                                        user=user,
                                        password=password,
                                        ignore_retcode=True,
                                        output_encoding=output_encoding,
                                    )
                                except CommandExecutionError:
                                    pass
                                else:
                                    # If the SHA1s don't match, then the remote
                                    # branch was force-updated, and we need to
                                    # fetch to update our local copy the ref
                                    # for the remote branch. If they do match,
                                    # then we have the remote_rev and don't
                                    # need to fetch.
                                    if local_copy == remote_rev:
                                        has_remote_rev = True
                        elif remote_rev_type == "tag":
                            if rev in all_local_tags:
                                try:
                                    local_tag_sha1 = __salt__["git.rev_parse"](
                                        target,
                                        rev + "^{commit}",
                                        user=user,
                                        password=password,
                                        ignore_retcode=True,
                                        output_encoding=output_encoding,
                                    )
                                except CommandExecutionError:
                                    # Shouldn't happen if the tag exists
                                    # locally but account for this just in
                                    # case.
                                    local_tag_sha1 = None
                                if local_tag_sha1 == remote_rev:
                                    has_remote_rev = True
                                else:
                                    if not force_reset:
                                        # SHA1 of tag on remote repo is
                                        # different than local tag. Unless
                                        # we're doing a hard reset then we
                                        # don't need to proceed as we know that
                                        # the fetch will update the tag and the
                                        # only way to make the state succeed is
                                        # to reset the branch to point at the
                                        # tag's new location.
                                        return _fail(
                                            ret,
                                            "'{0}' is a tag, but the remote "
                                            "SHA1 for this tag ({1}) doesn't "
                                            "match the local SHA1 ({2}). Set "
                                            "'force_reset' to True to force "
                                            "this update.".format(
                                                rev,
                                                _short_sha(remote_rev),
                                                _short_sha(local_tag_sha1),
                                            ),
                                        )
                        elif remote_rev_type == "sha1":
                            has_remote_rev = True

            # If fast_forward is not boolean, then we don't yet know if this
            # will be a fast forward or not, because a fetch is required.
            fast_forward = (
                False if (local_changes and force_reset != "remote-changes") else None
            )

            if has_remote_rev:
                if (not revs_match and not update_head) and (
                    branch is None or branch == local_branch
                ):
                    ret["comment"] = (
                        "{0} is already present and local HEAD ({1}) does not "
                        "match, but update_head=False. HEAD has not been "
                        "updated locally.".format(
                            remote_loc.capitalize() if rev == "HEAD" else remote_loc,
                            local_rev[:7],
                        )
                    )
                    return ret

                # No need to check if this is a fast_forward if we already know
                # that it won't be (due to local changes).
                if fast_forward is not False:
                    if base_rev is None:
                        # If we're here, the remote_rev exists in the local
                        # checkout but there is still no HEAD locally. A
                        # possible reason for this is that an empty repository
                        # existed there and a remote was added and fetched, but
                        # the repository was not fast-forwarded. Regardless,
                        # going from no HEAD to a locally-present rev is
                        # considered a fast-forward update.
                        fast_forward = True
                    else:
                        fast_forward = __salt__["git.merge_base"](
                            target,
                            refs=[base_rev, remote_rev],
                            is_ancestor=True,
                            user=user,
                            password=password,
                            ignore_retcode=True,
                            output_encoding=output_encoding,
                        )

            if fast_forward is False:
                if force_reset is False:
                    return _not_fast_forward(
                        ret,
                        rev,
                        base_rev,
                        remote_rev,
                        branch,
                        local_branch,
                        default_branch,
                        local_changes,
                        comments,
                    )
                merge_action = "hard-reset"
            elif fast_forward is True:
                merge_action = "fast-forwarded"
            else:
                merge_action = "updated"

            if base_branch is None:
                # No local branch, no upstream tracking branch
                upstream = None
            else:
                try:
                    upstream = __salt__["git.rev_parse"](
                        target,
                        base_branch + "@{upstream}",
                        opts=["--abbrev-ref"],
                        user=user,
                        password=password,
                        ignore_retcode=True,
                        output_encoding=output_encoding,
                    )
                except CommandExecutionError:
                    # There is a local branch but the rev-parse command
                    # failed, so that means there is no upstream tracking
                    # branch. This could be because it is just not set, or
                    # because the branch was checked out to a SHA1 or tag
                    # instead of a branch. Set upstream to False to make a
                    # distinction between the case above where there is no
                    # local_branch (when the local checkout is an empty
                    # repository).
                    upstream = False

            if remote in remotes:
                fetch_url = remotes[remote]["fetch"]
            else:
                log.debug("Remote '%s' not found in git checkout at %s", remote, target)
                fetch_url = None

            if remote_rev is not None and desired_fetch_url != fetch_url:
                if __opts__["test"]:
                    actions = [
                        "Remote '{0}' would be changed from {1} to {2}".format(
                            remote,
                            salt.utils.url.redact_http_basic_auth(fetch_url),
                            redacted_fetch_url,
                        )
                    ]
                    if not has_remote_rev:
                        actions.append("Remote would be fetched")
                    if not revs_match:
                        if update_head:
                            ret["changes"]["revision"] = {
                                "old": local_rev,
                                "new": remote_rev,
                            }
                            if fast_forward is False:
                                ret["changes"]["forced update"] = True
                            actions.append(
                                "Repository would be {0} to {1}".format(
                                    merge_action, _short_sha(remote_rev)
                                )
                            )
                    if ret["changes"]:
                        return _neutral_test(ret, _format_comments(actions))
                    else:
                        if not revs_match and not update_head:
                            # Repo content would not be modified but the remote
                            # URL would be modified, so we can't just say that
                            # the repo is up-to-date, we need to inform the
                            # user of the actions taken.
                            ret["comment"] = _format_comments(actions)
                            return ret
                        return _uptodate(ret, target, _format_comments(actions))

                # The fetch_url for the desired remote does not match the
                # specified URL (or the remote does not exist), so set the
                # remote URL.
                __salt__["git.remote_set"](
                    target,
                    url=name,
                    remote=remote,
                    user=user,
                    password=password,
                    https_user=https_user,
                    https_pass=https_pass,
                    output_encoding=output_encoding,
                )
                if fetch_url is None:
                    comments.append(
                        "Remote '{0}' set to {1}".format(remote, redacted_fetch_url)
                    )
                    ret["changes"]["new"] = name + " => " + remote
                else:
                    comments.append(
                        "Remote '{0}' changed from {1} to {2}".format(
                            remote,
                            salt.utils.url.redact_http_basic_auth(fetch_url),
                            redacted_fetch_url,
                        )
                    )

            if remote_rev is not None:
                if __opts__["test"]:
                    actions = []
                    if not has_remote_rev:
                        actions.append("Remote '{0}' would be fetched".format(remote))
                    if (not revs_match) and (
                        update_head or (branch is not None and branch != local_branch)
                    ):
                        ret["changes"]["revision"] = {
                            "old": local_rev,
                            "new": remote_rev,
                        }
                    if _need_branch_change(branch, local_branch):
                        if branch not in all_local_branches:
                            actions.append(
                                "New branch '{0}' would be checked "
                                "out, with {1} as a starting "
                                "point".format(branch, remote_loc)
                            )
                            if desired_upstream:
                                actions.append(
                                    "Tracking branch would be set to {0}".format(
                                        desired_upstream
                                    )
                                )
                        else:
                            actions.append(
                                "Branch '{0}' would be checked out "
                                "and {1} to {2}".format(
                                    branch, merge_action, _short_sha(remote_rev)
                                )
                            )
                    else:
                        if not revs_match:
                            if update_head:
                                if fast_forward is True:
                                    actions.append(
                                        "Repository would be fast-forwarded from "
                                        "{0} to {1}".format(
                                            _short_sha(local_rev),
                                            _short_sha(remote_rev),
                                        )
                                    )
                                else:
                                    actions.append(
                                        "Repository would be {0} from {1} to {2}".format(
                                            "hard-reset"
                                            if force_reset and has_remote_rev
                                            else "updated",
                                            _short_sha(local_rev),
                                            _short_sha(remote_rev),
                                        )
                                    )
                            else:
                                actions.append(
                                    "Local HEAD ({0}) does not match {1} but "
                                    "update_head=False, HEAD would not be "
                                    "updated locally".format(local_rev[:7], remote_loc)
                                )

                    # Check if upstream needs changing
                    if not upstream and desired_upstream:
                        actions.append(
                            "Tracking branch would be set to {0}".format(
                                desired_upstream
                            )
                        )
                    elif upstream and desired_upstream is False:
                        actions.append("Tracking branch would be unset")
                    elif desired_upstream and upstream != desired_upstream:
                        actions.append(
                            "Tracking branch would be "
                            "updated to {0}".format(desired_upstream)
                        )
                    if ret["changes"]:
                        return _neutral_test(ret, _format_comments(actions))
                    else:
                        formatted_actions = _format_comments(actions)
                        if not revs_match and not update_head and formatted_actions:
                            ret["comment"] = formatted_actions
                            return ret
                        return _uptodate(ret, target, _format_comments(actions))

                if not upstream and desired_upstream:
                    upstream_action = "Tracking branch was set to {0}".format(
                        desired_upstream
                    )
                    branch_opts = _get_branch_opts(
                        branch,
                        local_branch,
                        all_local_branches,
                        desired_upstream,
                        git_ver,
                    )
                elif upstream and desired_upstream is False:
                    # If the remote_rev is a tag or SHA1, and there is an
                    # upstream tracking branch, we will unset it. However, we
                    # can only do this if the git version is 1.8.0 or newer, as
                    # the --unset-upstream option was not added until that
                    # version.
                    if git_ver >= _LooseVersion("1.8.0"):
                        upstream_action = "Tracking branch was unset"
                        branch_opts = ["--unset-upstream"]
                    else:
                        branch_opts = None
                elif desired_upstream and upstream != desired_upstream:
                    upstream_action = "Tracking branch was updated to {0}".format(
                        desired_upstream
                    )
                    branch_opts = _get_branch_opts(
                        branch,
                        local_branch,
                        all_local_branches,
                        desired_upstream,
                        git_ver,
                    )
                else:
                    branch_opts = None

                if branch_opts is not None and local_branch is None:
                    return _fail(
                        ret,
                        "Cannot set/unset upstream tracking branch, local "
                        "HEAD refers to nonexistent branch. This may have "
                        "been caused by cloning a remote repository for which "
                        "the default branch was renamed or deleted. If you "
                        "are unable to fix the remote repository, you can "
                        "work around this by setting the 'branch' argument "
                        "(which will ensure that the named branch is created "
                        "if it does not already exist).",
                        comments,
                    )
                remote_tags = set(
                    [
                        x.replace("refs/tags/", "")
                        for x in __salt__["git.ls_remote"](
                            cwd=target,
                            remote=remote,
                            opts="--tags",
                            user=user,
                            password=password,
                            identity=identity,
                            saltenv=__env__,
                            ignore_retcode=True,
                            output_encoding=output_encoding,
                        )
                        if "^{}" not in x
                    ]
                )
                if all_local_tags != remote_tags:
                    has_remote_rev = False
                    new_tags = remote_tags - all_local_tags
                    deleted_tags = all_local_tags - remote_tags
                    if new_tags:
                        ret["changes"]["new_tags"] = new_tags
                    if sync_tags and deleted_tags:
                        # Delete the local copy of the tags to keep up with the
                        # remote repository.
                        for tag_name in deleted_tags:
                            try:
                                if not __opts__["test"]:
                                    __salt__["git.tag"](
                                        target,
                                        tag_name,
                                        opts="-d",
                                        user=user,
                                        password=password,
                                        output_encoding=output_encoding,
                                    )
                            except CommandExecutionError as exc:
                                ret.setdefault("warnings", []).append(
                                    "Failed to remove local tag '{0}':\n\n"
                                    "{1}\n\n".format(tag_name, exc)
                                )
                            else:
                                ret["changes"].setdefault("deleted_tags", []).append(
                                    tag_name
                                )

                        if ret["changes"].get("deleted_tags"):
                            comments.append(
                                "The following tags {0} removed from the local "
                                "checkout: {1}".format(
                                    "would be" if __opts__["test"] else "were",
                                    ", ".join(ret["changes"]["deleted_tags"]),
                                )
                            )

                if not has_remote_rev:
                    try:
                        fetch_changes = __salt__["git.fetch"](
                            target,
                            remote=remote,
                            force=force_fetch,
                            refspecs=refspecs,
                            user=user,
                            password=password,
                            identity=identity,
                            saltenv=__env__,
                            output_encoding=output_encoding,
                        )
                    except CommandExecutionError as exc:
                        return _failed_fetch(ret, exc, comments)
                    else:
                        if fetch_changes:
                            comments.append(
                                "{0} was fetched, resulting in updated "
                                "refs".format(name)
                            )

                    try:
                        __salt__["git.rev_parse"](
                            target,
                            remote_rev + "^{commit}",
                            user=user,
                            password=password,
                            ignore_retcode=True,
                            output_encoding=output_encoding,
                        )
                    except CommandExecutionError as exc:
                        return _fail(
                            ret,
                            "Fetch did not successfully retrieve rev '{0}' "
                            "from {1}: {2}".format(rev, name, exc),
                        )

                    if (not revs_match and not update_head) and (
                        branch is None or branch == local_branch
                    ):
                        # Rev now exists locally (was fetched), and since we're
                        # not updating HEAD we'll just exit here.
                        ret["comment"] = (
                            remote_loc.capitalize() if rev == "HEAD" else remote_loc
                        )
                        ret["comment"] += (
                            " is already present and local HEAD ({0}) does not "
                            "match, but update_head=False. HEAD has not been "
                            "updated locally.".format(local_rev[:7])
                        )
                        return ret

                    # Now that we've fetched, check again whether or not
                    # the update is a fast-forward.
                    if base_rev is None:
                        fast_forward = True
                    else:
                        fast_forward = __salt__["git.merge_base"](
                            target,
                            refs=[base_rev, remote_rev],
                            is_ancestor=True,
                            user=user,
                            password=password,
                            output_encoding=output_encoding,
                        )

                    if fast_forward is force_reset is False or (
                        fast_forward is True and local_changes and force_reset is False
                    ):
                        return _not_fast_forward(
                            ret,
                            rev,
                            base_rev,
                            remote_rev,
                            branch,
                            local_branch,
                            default_branch,
                            local_changes,
                            comments,
                        )

                if _need_branch_change(branch, local_branch):
                    if local_changes and not force_checkout:
                        return _fail(
                            ret,
                            "Local branch '{0}' has uncommitted "
                            "changes. Set 'force_checkout' to True to "
                            "discard them and proceed.".format(local_branch),
                        )

                    # TODO: Maybe re-retrieve all_local_branches to handle
                    # the corner case where the destination branch was
                    # added to the local checkout during a fetch that takes
                    # a long time to complete.
                    if branch not in all_local_branches:
                        if rev == "HEAD":
                            checkout_rev = remote_rev
                        else:
                            checkout_rev = desired_upstream if desired_upstream else rev
                        checkout_opts = ["-b", branch]
                    else:
                        checkout_rev = branch
                        checkout_opts = []
                    __salt__["git.checkout"](
                        target,
                        checkout_rev,
                        force=force_checkout,
                        opts=checkout_opts,
                        user=user,
                        password=password,
                        output_encoding=output_encoding,
                    )
                    if "-b" in checkout_opts:
                        comments.append(
                            "New branch '{0}' was checked out, with {1} "
                            "as a starting point".format(branch, remote_loc)
                        )
                    else:
                        comments.append("'{0}' was checked out".format(checkout_rev))

                if fast_forward is False:
                    __salt__["git.reset"](
                        target,
                        opts=["--hard", remote_rev],
                        user=user,
                        password=password,
                        output_encoding=output_encoding,
                        **lfs_opts
                    )
                    ret["changes"]["forced update"] = True
                    if local_changes:
                        comments.append("Uncommitted changes were discarded")
                    comments.append(
                        "Repository was hard-reset to {0}".format(remote_loc)
                    )
                elif (
                    fast_forward is True and local_changes and force_reset is not False
                ):
                    __salt__["git.discard_local_changes"](
                        target,
                        user=user,
                        password=password,
                        output_encoding=output_encoding,
                    )
                    comments.append("Uncommitted changes were discarded")

                if branch_opts is not None:
                    __salt__["git.branch"](
                        target,
                        opts=branch_opts,
                        user=user,
                        password=password,
                        output_encoding=output_encoding,
                    )
                    comments.append(upstream_action)

                # Fast-forward to the desired revision
                if fast_forward is True and not _revs_equal(
                    base_rev, remote_rev, remote_rev_type
                ):
                    if desired_upstream or rev == "HEAD":
                        # Check first to see if we are on a branch before
                        # trying to merge changes. (The call to
                        # git.symbolic_ref will only return output if HEAD
                        # points to a branch.)
                        if __salt__["git.symbolic_ref"](
                            target,
                            "HEAD",
                            opts=["--quiet"],
                            user=user,
                            password=password,
                            ignore_retcode=True,
                            output_encoding=output_encoding,
                        ):

                            if git_ver >= _LooseVersion("1.8.1.6"):
                                # --ff-only added in version 1.8.1.6. It's not
                                # 100% necessary, but if we can use it, we'll
                                # ensure that the merge doesn't go through if
                                # not a fast-forward. Granted, the logic that
                                # gets us to this point shouldn't allow us to
                                # attempt this merge if it's not a
                                # fast-forward, but it's an extra layer of
                                # protection.
                                merge_opts = ["--ff-only"]
                            else:
                                merge_opts = []

                            __salt__["git.merge"](
                                target,
                                rev=remote_rev,
                                opts=merge_opts,
                                user=user,
                                password=password,
                                output_encoding=output_encoding,
                                **lfs_opts
                            )
                            comments.append(
                                "Repository was fast-forwarded to {0}".format(
                                    remote_loc
                                )
                            )
                        else:
                            return _fail(
                                ret,
                                "Unable to fast-forward, HEAD is detached",
                                comments,
                            )
                    else:
                        # Update is a fast forward, but we cannot merge to that
                        # commit so we'll reset to it.
                        __salt__["git.reset"](
                            target,
                            opts=["--hard", remote_rev if rev == "HEAD" else rev],
                            user=user,
                            password=password,
                            output_encoding=output_encoding,
                            **lfs_opts
                        )
                        comments.append(
                            "Repository was reset to {0} (fast-forward)".format(rev)
                        )

                # TODO: Figure out how to add submodule update info to
                # test=True return data, and changes dict.
                if submodules:
                    try:
                        __salt__["git.submodule"](
                            target,
                            "update",
                            opts=["--init", "--recursive"],
                            user=user,
                            password=password,
                            identity=identity,
                            saltenv=__env__,
                            output_encoding=output_encoding,
                        )
                    except CommandExecutionError as exc:
                        return _failed_submodule_update(ret, exc, comments)
            elif bare:
                if __opts__["test"]:
                    msg = "Bare repository at {0} would be fetched".format(target)
                    if ret["changes"]:
                        return _neutral_test(ret, msg)
                    else:
                        return _uptodate(ret, target, msg)
                try:
                    fetch_changes = __salt__["git.fetch"](
                        target,
                        remote=remote,
                        force=force_fetch,
                        refspecs=refspecs,
                        user=user,
                        password=password,
                        identity=identity,
                        saltenv=__env__,
                        output_encoding=output_encoding,
                    )
                except CommandExecutionError as exc:
                    return _failed_fetch(ret, exc, comments)
                else:
                    comments.append(
                        "Bare repository at {0} was fetched{1}".format(
                            target,
                            ", resulting in updated refs" if fetch_changes else "",
                        )
                    )
            try:
                new_rev = __salt__["git.revision"](
                    cwd=target,
                    user=user,
                    password=password,
                    ignore_retcode=True,
                    output_encoding=output_encoding,
                )
            except CommandExecutionError:
                new_rev = None

        except Exception as exc:  # pylint: disable=broad-except
            log.error("Unexpected exception in git.latest state", exc_info=True)
            if isinstance(exc, CommandExecutionError):
                msg = _strip_exc(exc)
            else:
                msg = six.text_type(exc)
            return _fail(ret, msg, comments)

        if not bare and not _revs_equal(new_rev, remote_rev, remote_rev_type):
            return _fail(ret, "Failed to update repository", comments)

        if local_rev != new_rev:
            log.info("Repository %s updated: %s => %s", target, local_rev, new_rev)
            ret["comment"] = _format_comments(comments)
            ret["changes"]["revision"] = {"old": local_rev, "new": new_rev}
        else:
            return _uptodate(ret, target, _format_comments(comments))
    else:
        if os.path.isdir(target):
            target_contents = os.listdir(target)
            if force_clone:
                # Clone is required, and target directory exists, but the
                # ``force`` option is enabled, so we need to clear out its
                # contents to proceed.
                if __opts__["test"]:
                    ret["changes"]["forced clone"] = True
                    ret["changes"]["new"] = name + " => " + target
                    return _neutral_test(
                        ret,
                        "Target directory {0} exists. Since force_clone=True, "
                        "the contents of {0} would be deleted, and {1} would "
                        "be cloned into this directory.".format(target, name),
                    )
                log.debug(
                    "Removing contents of %s to clone repository %s in its "
                    "place (force_clone=True set in git.latest state)",
                    target,
                    name,
                )
                removal_errors = {}
                for target_object in target_contents:
                    target_path = os.path.join(target, target_object)
                    try:
                        salt.utils.files.rm_rf(target_path)
                    except OSError as exc:
                        if exc.errno != errno.ENOENT:
                            removal_errors[target_path] = exc
                if removal_errors:
                    err_strings = [
                        "  {0}\n    {1}".format(k, v)
                        for k, v in six.iteritems(removal_errors)
                    ]
                    return _fail(
                        ret,
                        "Unable to remove\n{0}".format("\n".join(err_strings)),
                        comments,
                    )
                ret["changes"]["forced clone"] = True
            # Clone is required, but target dir exists and is non-empty. We
            # can't proceed.
            elif target_contents:
                return _fail(
                    ret,
                    "Target '{0}' exists, is non-empty and is not a git "
                    "repository. Set the 'force_clone' option to True to "
                    "remove this directory's contents and proceed with "
                    "cloning the remote repository".format(target),
                )

        log.debug("Target %s is not found, 'git clone' is required", target)
        if __opts__["test"]:
            ret["changes"]["new"] = name + " => " + target
            return _neutral_test(
                ret, "Repository {0} would be cloned to {1}".format(name, target)
            )
        try:
            clone_opts = ["--mirror"] if mirror else ["--bare"] if bare else []
            if remote != "origin":
                clone_opts.extend(["--origin", remote])
            if depth is not None:
                clone_opts.extend(["--depth", six.text_type(depth), "--branch", rev])

            # We're cloning a fresh repo, there is no local branch or revision
            local_branch = local_rev = None

            try:
                __salt__["git.clone"](
                    target,
                    name,
                    user=user,
                    password=password,
                    opts=clone_opts,
                    identity=identity,
                    https_user=https_user,
                    https_pass=https_pass,
                    saltenv=__env__,
                    output_encoding=output_encoding,
                )
            except CommandExecutionError as exc:
                msg = "Clone failed: {0}".format(_strip_exc(exc))
                return _fail(ret, msg, comments)

            ret["changes"]["new"] = name + " => " + target
            comments.append(
                "{0} cloned to {1}{2}".format(
                    name,
                    target,
                    " as mirror" if mirror else " as bare repository" if bare else "",
                )
            )

            if not bare:
                if not remote_rev:
                    if rev != "HEAD":
                        # No HEAD means the remote repo is empty, which means
                        # our new clone will also be empty. This state has
                        # failed, since a rev was specified but no matching rev
                        # exists on the remote host.
                        msg = (
                            "%s was cloned but is empty, so {0}/{1} "
                            "cannot be checked out".format(remote, rev)
                        )
                        log.error(msg, name)
                        # Disable check for string substitution
                        return _fail(
                            ret, msg % "Repository", comments
                        )  # pylint: disable=E1321
                else:
                    if remote_rev_type == "tag" and rev not in __salt__[
                        "git.list_tags"
                    ](
                        target,
                        user=user,
                        password=password,
                        output_encoding=output_encoding,
                    ):
                        return _fail(
                            ret,
                            "Revision '{0}' does not exist in clone".format(rev),
                            comments,
                        )

                    if branch is not None:
                        if branch not in __salt__["git.list_branches"](
                            target,
                            user=user,
                            password=password,
                            output_encoding=output_encoding,
                        ):
                            if rev == "HEAD":
                                checkout_rev = remote_rev
                            else:
                                checkout_rev = (
                                    desired_upstream if desired_upstream else rev
                                )
                            __salt__["git.checkout"](
                                target,
                                checkout_rev,
                                opts=["-b", branch],
                                user=user,
                                password=password,
                                output_encoding=output_encoding,
                            )
                            comments.append(
                                "Branch '{0}' checked out, with {1} "
                                "as a starting point".format(branch, remote_loc)
                            )

                    local_rev, local_branch = _get_local_rev_and_branch(
                        target, user, password, output_encoding=output_encoding
                    )

                    if (
                        local_branch is None
                        and remote_rev is not None
                        and "HEAD" not in all_remote_refs
                    ):
                        return _fail(
                            ret,
                            "Remote HEAD refers to a ref that does not exist. "
                            "This can happen when the default branch on the "
                            "remote repository is renamed or deleted. If you "
                            "are unable to fix the remote repository, you can "
                            "work around this by setting the 'branch' argument "
                            "(which will ensure that the named branch is created "
                            "if it does not already exist).",
                            comments,
                        )

                    if not _revs_equal(local_rev, remote_rev, remote_rev_type):
                        __salt__["git.reset"](
                            target,
                            opts=["--hard", remote_rev],
                            user=user,
                            password=password,
                            output_encoding=output_encoding,
                        )
                        comments.append(
                            "Repository was reset to {0}".format(remote_loc)
                        )

                    try:
                        upstream = __salt__["git.rev_parse"](
                            target,
                            local_branch + "@{upstream}",
                            opts=["--abbrev-ref"],
                            user=user,
                            password=password,
                            ignore_retcode=True,
                            output_encoding=output_encoding,
                        )
                    except CommandExecutionError:
                        upstream = False

                    if not upstream and desired_upstream:
                        upstream_action = "Tracking branch was set to {0}".format(
                            desired_upstream
                        )
                        branch_opts = _get_branch_opts(
                            branch,
                            local_branch,
                            __salt__["git.list_branches"](
                                target,
                                user=user,
                                password=password,
                                output_encoding=output_encoding,
                            ),
                            desired_upstream,
                            git_ver,
                        )
                    elif upstream and desired_upstream is False:
                        # If the remote_rev is a tag or SHA1, and there is an
                        # upstream tracking branch, we will unset it. However,
                        # we can only do this if the git version is 1.8.0 or
                        # newer, as the --unset-upstream option was not added
                        # until that version.
                        if git_ver >= _LooseVersion("1.8.0"):
                            upstream_action = "Tracking branch was unset"
                            branch_opts = ["--unset-upstream"]
                        else:
                            branch_opts = None
                    elif desired_upstream and upstream != desired_upstream:
                        upstream_action = "Tracking branch was updated to {0}".format(
                            desired_upstream
                        )
                        branch_opts = _get_branch_opts(
                            branch,
                            local_branch,
                            __salt__["git.list_branches"](
                                target,
                                user=user,
                                password=password,
                                output_encoding=output_encoding,
                            ),
                            desired_upstream,
                            git_ver,
                        )
                    else:
                        branch_opts = None

                    if branch_opts is not None:
                        __salt__["git.branch"](
                            target,
                            opts=branch_opts,
                            user=user,
                            password=password,
                            output_encoding=output_encoding,
                        )
                        comments.append(upstream_action)

            if submodules and remote_rev:
                try:
                    __salt__["git.submodule"](
                        target,
                        "update",
                        opts=["--init", "--recursive"],
                        user=user,
                        password=password,
                        identity=identity,
                        output_encoding=output_encoding,
                    )
                except CommandExecutionError as exc:
                    return _failed_submodule_update(ret, exc, comments)

            try:
                new_rev = __salt__["git.revision"](
                    cwd=target,
                    user=user,
                    password=password,
                    ignore_retcode=True,
                    output_encoding=output_encoding,
                )
            except CommandExecutionError:
                new_rev = None

        except Exception as exc:  # pylint: disable=broad-except
            log.error("Unexpected exception in git.latest state", exc_info=True)
            if isinstance(exc, CommandExecutionError):
                msg = _strip_exc(exc)
            else:
                msg = six.text_type(exc)
            return _fail(ret, msg, comments)

        msg = _format_comments(comments)
        log.info(msg)
        ret["comment"] = msg
        if new_rev is not None:
            ret["changes"]["revision"] = {"old": None, "new": new_rev}
    return ret


def present(
    name,
    force=False,
    bare=True,
    template=None,
    separate_git_dir=None,
    shared=None,
    user=None,
    password=None,
    output_encoding=None,
):
    """
    Ensure that a repository exists in the given directory

    .. warning::
        If the minion has Git 2.5 or later installed, ``name`` points to a
        worktree_, and ``force`` is set to ``True``, then the worktree will be
        deleted. This has been corrected in Salt 2015.8.0.

    name
        Path to the directory

        .. versionchanged:: 2015.8.0
            This path must now be absolute

    force : False
        If ``True``, and if ``name`` points to an existing directory which does
        not contain a git repository, then the contents of that directory will
        be recursively removed and a new repository will be initialized in its
        place.

    bare : True
        If ``True``, and a repository must be initialized, then the repository
        will be a bare repository.

        .. note::
            This differs from the default behavior of :py:func:`git.init
            <salt.modules.git.init>`, make sure to set this value to ``False``
            if a bare repo is not desired.

    template
        If a new repository is initialized, this argument will specify an
        alternate template directory.

        .. versionadded:: 2015.8.0

    separate_git_dir
        If a new repository is initialized, this argument will specify an
        alternate ``$GIT_DIR``

        .. versionadded:: 2015.8.0

    shared
        Set sharing permissions on git repo. See `git-init(1)`_ for more
        details.

        .. versionadded:: 2015.5.0

    user
        User under which to run git commands. By default, commands are run by
        the user under which the minion is running.

        .. versionadded:: 0.17.0

    password
        Windows only. Required when specifying ``user``. This parameter will be
        ignored on non-Windows platforms.

      .. versionadded:: 2016.3.4

    output_encoding
        Use this option to specify which encoding to use to decode the output
        from any git commands which are run. This should not be needed in most
        cases.

        .. note::
            This should only be needed if the files in the repository were
            created with filenames using an encoding other than UTF-8 to handle
            Unicode characters.

        .. versionadded:: 2018.3.1

    .. _`git-init(1)`: http://git-scm.com/docs/git-init
    .. _`worktree`: http://git-scm.com/docs/git-worktree
    """
    ret = {"name": name, "result": True, "comment": "", "changes": {}}

    # If the named directory is a git repo return True
    if os.path.isdir(name):
        if bare and os.path.isfile(os.path.join(name, "HEAD")):
            return ret
        elif not bare and (
            os.path.isdir(os.path.join(name, ".git"))
            or __salt__["git.is_worktree"](
                name, user=user, password=password, output_encoding=output_encoding
            )
        ):
            return ret
        # Directory exists and is not a git repo, if force is set destroy the
        # directory and recreate, otherwise throw an error
        elif force:
            # Directory exists, and the ``force`` option is enabled, so we need
            # to clear out its contents to proceed.
            if __opts__["test"]:
                ret["changes"]["new"] = name
                ret["changes"]["forced init"] = True
                return _neutral_test(
                    ret,
                    "Target directory {0} exists. Since force=True, the "
                    "contents of {0} would be deleted, and a {1}repository "
                    "would be initialized in its place.".format(
                        name, "bare " if bare else ""
                    ),
                )
            log.debug(
                "Removing contents of %s to initialize %srepository in its "
                "place (force=True set in git.present state)",
                name,
                "bare " if bare else "",
            )
            try:
                if os.path.islink(name):
                    os.unlink(name)
                else:
                    salt.utils.files.rm_rf(name)
            except OSError as exc:
                return _fail(ret, "Unable to remove {0}: {1}".format(name, exc))
            else:
                ret["changes"]["forced init"] = True
        elif os.listdir(name):
            return _fail(
                ret,
                "Target '{0}' exists, is non-empty, and is not a git "
                "repository. Set the 'force' option to True to remove "
                "this directory's contents and proceed with initializing a "
                "repository".format(name),
            )

    # Run test is set
    if __opts__["test"]:
        ret["changes"]["new"] = name
        return _neutral_test(
            ret, "New {0}repository would be created".format("bare " if bare else "")
        )

    __salt__["git.init"](
        cwd=name,
        bare=bare,
        template=template,
        separate_git_dir=separate_git_dir,
        shared=shared,
        user=user,
        password=password,
        output_encoding=output_encoding,
    )

    actions = ["Initialized {0}repository in {1}".format("bare " if bare else "", name)]
    if template:
        actions.append("Template directory set to {0}".format(template))
    if separate_git_dir:
        actions.append("Gitdir set to {0}".format(separate_git_dir))
    message = ". ".join(actions)
    if len(actions) > 1:
        message += "."
    log.info(message)
    ret["changes"]["new"] = name
    ret["comment"] = message
    return ret


def detached(
    name,
    rev,
    target=None,
    remote="origin",
    user=None,
    password=None,
    force_clone=False,
    force_checkout=False,
    fetch_remote=True,
    hard_reset=False,
    submodules=False,
    identity=None,
    https_user=None,
    https_pass=None,
    onlyif=None,
    unless=None,
    output_encoding=None,
    **kwargs
):
    """
    .. versionadded:: 2016.3.0

    Make sure a repository is cloned to the given target directory and is
    a detached HEAD checkout of the commit ID resolved from ``rev``.

    name
        Address of the remote repository.

    rev
        The branch, tag, or commit ID to checkout after clone.
        If a branch or tag is specified it will be resolved to a commit ID
        and checked out.

    target
        Name of the target directory where repository is about to be cloned.

    remote : origin
        Git remote to use. If this state needs to clone the repo, it will clone
        it using this value as the initial remote name. If the repository
        already exists, and a remote by this name is not present, one will be
        added.

    user
        User under which to run git commands. By default, commands are run by
        the user under which the minion is running.

    password
        Windows only. Required when specifying ``user``. This parameter will be
        ignored on non-Windows platforms.

      .. versionadded:: 2016.3.4

    force_clone : False
        If the ``target`` directory exists and is not a git repository, then
        this state will fail. Set this argument to ``True`` to remove the
        contents of the target directory and clone the repo into it.

    force_checkout : False
        When checking out the revision ID, the state will fail if there are
        unwritten changes. Set this argument to ``True`` to discard unwritten
        changes when checking out.

    fetch_remote : True
        If ``False`` a fetch will not be performed and only local refs
        will be reachable.

    hard_reset : False
        If ``True`` a hard reset will be performed before the checkout and any
        uncommitted modifications to the working directory will be discarded.
        Untracked files will remain in place.

        .. note::
            Changes resulting from a hard reset will not trigger requisites.

    submodules : False
        Update submodules

    identity
        A path on the minion (or a SaltStack fileserver URL, e.g.
        ``salt://path/to/identity_file``) to a private key to use for SSH
        authentication.

    https_user
        HTTP Basic Auth username for HTTPS (only) clones

    https_pass
        HTTP Basic Auth password for HTTPS (only) clones

    onlyif
        A command to run as a check, run the named command only if the command
        passed to the ``onlyif`` option returns true

    unless
        A command to run as a check, only run the named command if the command
        passed to the ``unless`` option returns false

    output_encoding
        Use this option to specify which encoding to use to decode the output
        from any git commands which are run. This should not be needed in most
        cases.

        .. note::
            This should only be needed if the files in the repository were
            created with filenames using an encoding other than UTF-8 to handle
            Unicode characters.

        .. versionadded:: 2018.3.1
    """

    ret = {"name": name, "result": True, "comment": "", "changes": {}}

    kwargs = salt.utils.args.clean_kwargs(**kwargs)
    if kwargs:
        return _fail(ret, salt.utils.args.invalid_kwargs(kwargs, raise_exc=False))

    if not rev:
        return _fail(
            ret, "'{0}' is not a valid value for the 'rev' argument".format(rev)
        )

    if not target:
        return _fail(
            ret, "'{0}' is not a valid value for the 'target' argument".format(rev)
        )

    # Ensure that certain arguments are strings to ensure that comparisons work
    if not isinstance(rev, six.string_types):
        rev = six.text_type(rev)
    if target is not None:
        if not isinstance(target, six.string_types):
            target = six.text_type(target)
        if not os.path.isabs(target):
            return _fail(ret, "Target '{0}' is not an absolute path".format(target))
    if user is not None and not isinstance(user, six.string_types):
        user = six.text_type(user)
    if remote is not None and not isinstance(remote, six.string_types):
        remote = six.text_type(remote)
    if identity is not None:
        if isinstance(identity, six.string_types):
            identity = [identity]
        elif not isinstance(identity, list):
            return _fail(ret, "Identity must be either a list or a string")
        identity = [os.path.expanduser(x) for x in identity]
        for ident_path in identity:
            if "salt://" in ident_path:
                try:
                    ident_path = __salt__["cp.cache_file"](ident_path)
                except IOError as exc:
                    log.error("Failed to cache %s: %s", ident_path, exc)
                    return _fail(
                        ret, "Identity '{0}' does not exist.".format(ident_path)
                    )
            if not os.path.isabs(ident_path):
                return _fail(
                    ret, "Identity '{0}' is not an absolute path".format(ident_path)
                )
    if https_user is not None and not isinstance(https_user, six.string_types):
        https_user = six.text_type(https_user)
    if https_pass is not None and not isinstance(https_pass, six.string_types):
        https_pass = six.text_type(https_pass)

    if os.path.isfile(target):
        return _fail(
            ret,
            "Target '{0}' exists and is a regular file, cannot proceed".format(target),
        )

    try:
        desired_fetch_url = salt.utils.url.add_http_basic_auth(
            name, https_user, https_pass, https_only=True
        )
    except ValueError as exc:
        return _fail(ret, exc.__str__())

    redacted_fetch_url = salt.utils.url.redact_http_basic_auth(desired_fetch_url)

    # Check if onlyif or unless conditions match
    run_check_cmd_kwargs = {"runas": user}
    if "shell" in __grains__:
        run_check_cmd_kwargs["shell"] = __grains__["shell"]
    cret = mod_run_check(run_check_cmd_kwargs, onlyif, unless)
    if isinstance(cret, dict):
        ret.update(cret)
        return ret

    # Determine if supplied ref is a hash
    remote_rev_type = "ref"
    if len(rev) <= 40 and all(x in string.hexdigits for x in rev):
        rev = rev.lower()
        remote_rev_type = "hash"

    comments = []
    hash_exists_locally = False
    local_commit_id = None

    gitdir = os.path.join(target, ".git")
    if os.path.isdir(gitdir) or __salt__["git.is_worktree"](
        target, user=user, password=password, output_encoding=output_encoding
    ):
        # Target directory is a git repository or git worktree

        local_commit_id = _get_local_rev_and_branch(
            target, user, password, output_encoding=output_encoding
        )[0]

        if remote_rev_type is "hash":
            try:
                __salt__["git.describe"](
                    target,
                    rev,
                    user=user,
                    password=password,
                    ignore_retcode=True,
                    output_encoding=output_encoding,
                )
            except CommandExecutionError:
                hash_exists_locally = False
            else:
                # The rev is a hash and it exists locally so skip to checkout
                hash_exists_locally = True
        else:
            # Check that remote is present and set to correct url
            remotes = __salt__["git.remotes"](
                target,
                user=user,
                password=password,
                redact_auth=False,
                output_encoding=output_encoding,
            )

            if remote in remotes and name in remotes[remote]["fetch"]:
                pass
            else:
                # The fetch_url for the desired remote does not match the
                # specified URL (or the remote does not exist), so set the
                # remote URL.
                current_fetch_url = None
                if remote in remotes:
                    current_fetch_url = remotes[remote]["fetch"]

                if __opts__["test"]:
                    return _neutral_test(
                        ret, "Remote {0} would be set to {1}".format(remote, name)
                    )

                __salt__["git.remote_set"](
                    target,
                    url=name,
                    remote=remote,
                    user=user,
                    password=password,
                    https_user=https_user,
                    https_pass=https_pass,
                    output_encoding=output_encoding,
                )
                comments.append(
                    "Remote {0} updated from '{1}' to '{2}'".format(
                        remote, current_fetch_url, name
                    )
                )

    else:
        # Clone repository
        if os.path.isdir(target):
            target_contents = os.listdir(target)
            if force_clone:
                # Clone is required, and target directory exists, but the
                # ``force`` option is enabled, so we need to clear out its
                # contents to proceed.
                if __opts__["test"]:
                    return _neutral_test(
                        ret,
                        "Target directory {0} exists. Since force_clone=True, "
                        "the contents of {0} would be deleted, and {1} would "
                        "be cloned into this directory.".format(target, name),
                    )
                log.debug(
                    "Removing contents of %s to clone repository %s in its "
                    "place (force_clone=True set in git.detached state)",
                    target,
                    name,
                )
                removal_errors = {}
                for target_object in target_contents:
                    target_path = os.path.join(target, target_object)
                    try:
                        salt.utils.files.rm_rf(target_path)
                    except OSError as exc:
                        if exc.errno != errno.ENOENT:
                            removal_errors[target_path] = exc
                if removal_errors:
                    err_strings = [
                        "  {0}\n    {1}".format(k, v)
                        for k, v in six.iteritems(removal_errors)
                    ]
                    return _fail(
                        ret,
                        "Unable to remove\n{0}".format("\n".join(err_strings)),
                        comments,
                    )
                ret["changes"]["forced clone"] = True
            elif target_contents:
                # Clone is required, but target dir exists and is non-empty. We
                # can't proceed.
                return _fail(
                    ret,
                    "Target '{0}' exists, is non-empty and is not a git "
                    "repository. Set the 'force_clone' option to True to "
                    "remove this directory's contents and proceed with "
                    "cloning the remote repository".format(target),
                )

        log.debug("Target %s is not found, 'git clone' is required", target)
        if __opts__["test"]:
            return _neutral_test(
                ret, "Repository {0} would be cloned to {1}".format(name, target)
            )
        try:
            clone_opts = ["--no-checkout"]
            if remote != "origin":
                clone_opts.extend(["--origin", remote])

            __salt__["git.clone"](
                target,
                name,
                user=user,
                password=password,
                opts=clone_opts,
                identity=identity,
                https_user=https_user,
                https_pass=https_pass,
                saltenv=__env__,
                output_encoding=output_encoding,
            )
            comments.append("{0} cloned to {1}".format(name, target))

        except Exception as exc:  # pylint: disable=broad-except
            log.error("Unexpected exception in git.detached state", exc_info=True)
            if isinstance(exc, CommandExecutionError):
                msg = _strip_exc(exc)
            else:
                msg = six.text_type(exc)
            return _fail(ret, msg, comments)

    # Repository exists and is ready for fetch/checkout
    refspecs = [
        "refs/heads/*:refs/remotes/{0}/*".format(remote),
        "+refs/tags/*:refs/tags/*",
    ]
    if hash_exists_locally or fetch_remote is False:
        pass
    else:
        # Fetch refs from remote
        if __opts__["test"]:
            return _neutral_test(
                ret, "Repository remote {0} would be fetched".format(remote)
            )
        try:
            fetch_changes = __salt__["git.fetch"](
                target,
                remote=remote,
                force=True,
                refspecs=refspecs,
                user=user,
                password=password,
                identity=identity,
                saltenv=__env__,
                output_encoding=output_encoding,
            )
        except CommandExecutionError as exc:
            msg = "Fetch failed"
            msg += ":\n\n" + six.text_type(exc)
            return _fail(ret, msg, comments)
        else:
            if fetch_changes:
                comments.append(
                    "Remote {0} was fetched, resulting in updated "
                    "refs".format(remote)
                )

    # get refs and checkout
    checkout_commit_id = ""
    if remote_rev_type is "hash":
        if __salt__["git.describe"](
            target, rev, user=user, password=password, output_encoding=output_encoding
        ):
            checkout_commit_id = rev
        else:
            return _fail(ret, "Revision '{0}' does not exist".format(rev))
    else:
        try:
            all_remote_refs = __salt__["git.remote_refs"](
                target,
                user=user,
                password=password,
                identity=identity,
                https_user=https_user,
                https_pass=https_pass,
                ignore_retcode=False,
                output_encoding=output_encoding,
            )

            if "refs/remotes/" + remote + "/" + rev in all_remote_refs:
                checkout_commit_id = all_remote_refs[
                    "refs/remotes/" + remote + "/" + rev
                ]
            elif "refs/tags/" + rev in all_remote_refs:
                checkout_commit_id = all_remote_refs["refs/tags/" + rev]
            else:
                return _fail(ret, "Revision '{0}' does not exist".format(rev))

        except CommandExecutionError as exc:
            return _fail(
                ret, "Failed to list refs for {0}: {1}".format(remote, _strip_exc(exc))
            )

    if hard_reset:
        if __opts__["test"]:
            return _neutral_test(
                ret, "Hard reset to HEAD would be performed on {0}".format(target)
            )
        __salt__["git.reset"](
            target,
            opts=["--hard", "HEAD"],
            user=user,
            password=password,
            output_encoding=output_encoding,
        )
        comments.append("Repository was reset to HEAD before checking out revision")

    # TODO: implement clean function for git module and add clean flag

    if checkout_commit_id == local_commit_id:
        new_rev = None
    else:
        if __opts__["test"]:
            ret["changes"]["HEAD"] = {"old": local_commit_id, "new": checkout_commit_id}
            return _neutral_test(
                ret,
                "Commit ID {0} would be checked out at {1}".format(
                    checkout_commit_id, target
                ),
            )
        __salt__["git.checkout"](
            target,
            checkout_commit_id,
            force=force_checkout,
            user=user,
            password=password,
            output_encoding=output_encoding,
        )
        comments.append(
            "Commit ID {0} was checked out at {1}".format(checkout_commit_id, target)
        )

        try:
            new_rev = __salt__["git.revision"](
                cwd=target,
                user=user,
                password=password,
                ignore_retcode=True,
                output_encoding=output_encoding,
            )
        except CommandExecutionError:
            new_rev = None

    if submodules:
        __salt__["git.submodule"](
            target,
            "update",
            opts=["--init", "--recursive"],
            user=user,
            password=password,
            identity=identity,
            output_encoding=output_encoding,
        )
        comments.append("Submodules were updated")

    if new_rev is not None:
        ret["changes"]["HEAD"] = {"old": local_commit_id, "new": new_rev}
    else:
        comments.append("Already checked out at correct revision")

    msg = _format_comments(comments)
    log.info(msg)
    ret["comment"] = msg

    return ret


def cloned(
    name,
    target=None,
    branch=None,
    user=None,
    password=None,
    identity=None,
    https_user=None,
    https_pass=None,
    output_encoding=None,
):
    """
    .. versionadded:: 2018.3.3,2019.2.0

    Ensure that a repository has been cloned to the specified target directory.
    If not, clone that repository. No fetches will be performed once cloned.

    name
        Address of the remote repository

    target
        Name of the target directory where repository should be cloned

    branch
        Remote branch to check out. If unspecified, the default branch (i.e.
        the one to the remote HEAD points) will be checked out.

        .. note::
            The local branch name will match the remote branch name. If the
            branch name is changed, then that branch will be checked out
            locally, but keep in mind that remote repository will not be
            fetched. If your use case requires that you keep the clone up to
            date with the remote repository, then consider using
            :py:func:`git.latest <salt.states.git.latest>`.

    user
        User under which to run git commands. By default, commands are run by
        the user under which the minion is running.

    password
        Windows only. Required when specifying ``user``. This parameter will be
        ignored on non-Windows platforms.

    identity
        Path to a private key to use for ssh URLs. Works the same way as in
        :py:func:`git.latest <salt.states.git.latest>`, see that state's
        documentation for more information.

    https_user
        HTTP Basic Auth username for HTTPS (only) clones

    https_pass
        HTTP Basic Auth password for HTTPS (only) clones

    output_encoding
        Use this option to specify which encoding to use to decode the output
        from any git commands which are run. This should not be needed in most
        cases.

        .. note::
            This should only be needed if the files in the repository were
            created with filenames using an encoding other than UTF-8 to handle
            Unicode characters.
    """
    ret = {"name": name, "result": False, "comment": "", "changes": {}}

    if target is None:
        ret["comment"] = "'target' argument is required"
        return ret
    elif not isinstance(target, six.string_types):
        target = six.text_type(target)

    if not os.path.isabs(target):
        ret["comment"] = "'target' path must be absolute"
        return ret

    if branch is not None:
        if not isinstance(branch, six.string_types):
            branch = six.text_type(branch)
        if not branch:
            ret["comment"] = "Invalid 'branch' argument"
            return ret

    if not os.path.exists(target):
        need_clone = True
    else:
        try:
            __salt__["git.status"](
                target, user=user, password=password, output_encoding=output_encoding
            )
        except Exception as exc:  # pylint: disable=broad-except
            ret["comment"] = six.text_type(exc)
            return ret
        else:
            need_clone = False

    comments = []

    def _clone_changes(ret):
        ret["changes"]["new"] = name + " => " + target

    def _branch_changes(ret, old, new):
        ret["changes"]["branch"] = {"old": old, "new": new}

    if need_clone:
        if __opts__["test"]:
            _clone_changes(ret)
            comment = "{0} would be cloned to {1}{2}".format(
                name,
                target,
                " with branch '{0}'".format(branch) if branch is not None else "",
            )
            return _neutral_test(ret, comment)
        clone_opts = ["--branch", branch] if branch is not None else None
        try:
            __salt__["git.clone"](
                target,
                name,
                opts=clone_opts,
                user=user,
                password=password,
                identity=identity,
                https_user=https_user,
                https_pass=https_pass,
                output_encoding=output_encoding,
            )
        except CommandExecutionError as exc:
            msg = "Clone failed: {0}".format(_strip_exc(exc))
            return _fail(ret, msg, comments)

        comments.append(
            "{0} cloned to {1}{2}".format(
                name,
                target,
                " with branch '{0}'".format(branch) if branch is not None else "",
            )
        )
        _clone_changes(ret)
        ret["comment"] = _format_comments(comments)
        ret["result"] = True
        return ret
    else:
        if branch is None:
            return _already_cloned(ret, target, branch, comments)
        else:
            current_branch = __salt__["git.current_branch"](
                target, user=user, password=password, output_encoding=output_encoding
            )
            if current_branch == branch:
                return _already_cloned(ret, target, branch, comments)
            else:
                if __opts__["test"]:
                    _branch_changes(ret, current_branch, branch)
                    return _neutral_test(
                        ret, "Branch would be changed to '{0}'".format(branch)
                    )
                try:
                    __salt__["git.rev_parse"](
                        target,
                        rev=branch,
                        user=user,
                        password=password,
                        ignore_retcode=True,
                        output_encoding=output_encoding,
                    )
                except CommandExecutionError:
                    # Local head does not exist, so we need to check out a new
                    # branch at the remote rev
                    checkout_rev = "/".join(("origin", branch))
                    checkout_opts = ["-b", branch]
                else:
                    # Local head exists, so we just need to check it out
                    checkout_rev = branch
                    checkout_opts = None

                try:
                    __salt__["git.checkout"](
                        target,
                        rev=checkout_rev,
                        opts=checkout_opts,
                        user=user,
                        password=password,
                        output_encoding=output_encoding,
                    )
                except CommandExecutionError as exc:
                    msg = "Failed to change branch to '{0}': {1}".format(branch, exc)
                    return _fail(ret, msg, comments)
                else:
                    comments.append("Branch changed to '{0}'".format(branch))
                    _branch_changes(ret, current_branch, branch)
                    ret["comment"] = _format_comments(comments)
                    ret["result"] = True
                    return ret


def config_unset(
    name,
    value_regex=None,
    repo=None,
    user=None,
    password=None,
    output_encoding=None,
    **kwargs
):
    r"""
    .. versionadded:: 2015.8.0

    Ensure that the named config key is not present

    name
        The name of the configuration key to unset. This value can be a regex,
        but the regex must match the entire key name. For example, ``foo\.``
        would not match all keys in the ``foo`` section, it would be necessary
        to use ``foo\..+`` to do so.

    value_regex
        Regex indicating the values to unset for the matching key(s)

        .. note::
            This option behaves differently depending on whether or not ``all``
            is set to ``True``. If it is, then all values matching the regex
            will be deleted (this is the only way to delete multiple values
            from a multivar). If ``all`` is set to ``False``, then this state
            will fail if the regex matches more than one value in a multivar.

    all : False
        If ``True``, unset all matches

    repo
        Location of the git repository for which the config value should be
        set. Required unless ``global`` is set to ``True``.

    user
        User under which to run git commands. By default, commands are run by
        the user under which the minion is running.

    password
        Windows only. Required when specifying ``user``. This parameter will be
        ignored on non-Windows platforms.

      .. versionadded:: 2016.3.4

    global : False
        If ``True``, this will set a global git config option

    output_encoding
        Use this option to specify which encoding to use to decode the output
        from any git commands which are run. This should not be needed in most
        cases.

        .. note::
            This should only be needed if the files in the repository were
            created with filenames using an encoding other than UTF-8 to handle
            Unicode characters.

        .. versionadded:: 2018.3.1


    **Examples:**

    .. code-block:: yaml

        # Value matching 'baz'
        mylocalrepo:
          git.config_unset:
            - name: foo.bar
            - value_regex: 'baz'
            - repo: /path/to/repo

        # Ensure entire multivar is unset
        mylocalrepo:
          git.config_unset:
            - name: foo.bar
            - all: True

        # Ensure all variables in 'foo' section are unset, including multivars
        mylocalrepo:
          git.config_unset:
            - name: 'foo\..+'
            - all: True

        # Ensure that global config value is unset
        mylocalrepo:
          git.config_unset:
            - name: foo.bar
            - global: True
    """
    ret = {
        "name": name,
        "changes": {},
        "result": True,
        "comment": "No matching keys are set",
    }

    # Sanitize kwargs and make sure that no invalid ones were passed. This
    # allows us to accept 'global' as an argument to this function without
    # shadowing global(), while also not allowing unwanted arguments to be
    # passed.
    kwargs = salt.utils.args.clean_kwargs(**kwargs)
    global_ = kwargs.pop("global", False)
    all_ = kwargs.pop("all", False)
    if kwargs:
        return _fail(ret, salt.utils.args.invalid_kwargs(kwargs, raise_exc=False))

    if not global_ and not repo:
        return _fail(
            ret, "Non-global config options require the 'repo' argument to be " "set"
        )

    if not isinstance(name, six.string_types):
        name = six.text_type(name)
    if value_regex is not None:
        if not isinstance(value_regex, six.string_types):
            value_regex = six.text_type(value_regex)

    # Ensure that the key regex matches the full key name
    key = "^" + name.lstrip("^").rstrip("$") + "$"

    # Get matching keys/values
    pre_matches = __salt__["git.config_get_regexp"](
        cwd=repo,
        key=key,
        value_regex=value_regex,
        user=user,
        password=password,
        ignore_retcode=True,
        output_encoding=output_encoding,
        **{"global": global_}
    )

    if not pre_matches:
        # No changes need to be made
        return ret

    # Perform sanity check on the matches. We can't proceed if the value_regex
    # matches more than one value in a given key, and 'all' is not set to True
    if not all_:
        greedy_matches = [
            "{0} ({1})".format(x, ", ".join(y))
            for x, y in six.iteritems(pre_matches)
            if len(y) > 1
        ]
        if greedy_matches:
            if value_regex is not None:
                return _fail(
                    ret,
                    "Multiple values are matched by value_regex for the "
                    "following keys (set 'all' to True to force removal): "
                    "{0}".format("; ".join(greedy_matches)),
                )
            else:
                return _fail(
                    ret,
                    "Multivar(s) matched by the key expression (set 'all' "
                    "to True to force removal): {0}".format("; ".join(greedy_matches)),
                )

    if __opts__["test"]:
        ret["changes"] = pre_matches
        return _neutral_test(
            ret, "{0} key(s) would have value(s) unset".format(len(pre_matches))
        )

    if value_regex is None:
        pre = pre_matches
    else:
        # Get all keys matching the key expression, so we can accurately report
        # on changes made.
        pre = __salt__["git.config_get_regexp"](
            cwd=repo,
            key=key,
            value_regex=None,
            user=user,
            password=password,
            ignore_retcode=True,
            output_encoding=output_encoding,
            **{"global": global_}
        )

    failed = []
    # Unset the specified value(s). There is no unset for regexes so loop
    # through the pre_matches dict and unset each matching key individually.
    for key_name in pre_matches:
        try:
            __salt__["git.config_unset"](
                cwd=repo,
                key=name,
                value_regex=value_regex,
                all=all_,
                user=user,
                password=password,
                output_encoding=output_encoding,
                **{"global": global_}
            )
        except CommandExecutionError as exc:
            msg = "Failed to unset '{0}'".format(key_name)
            if value_regex is not None:
                msg += " using value_regex '{1}'"
            msg += ": " + _strip_exc(exc)
            log.error(msg)
            failed.append(key_name)

    if failed:
        return _fail(
            ret,
            "Error(s) occurred unsetting values for the following keys (see "
            "the minion log for details): {0}".format(", ".join(failed)),
        )

    post = __salt__["git.config_get_regexp"](
        cwd=repo,
        key=key,
        value_regex=None,
        user=user,
        password=password,
        ignore_retcode=True,
        output_encoding=output_encoding,
        **{"global": global_}
    )

    for key_name in pre:
        if key_name not in post:
            ret["changes"][key_name] = pre[key_name]
        unset = [x for x in pre[key_name] if x not in post[key_name]]
        if unset:
            ret["changes"][key_name] = unset

    if value_regex is None:
        post_matches = post
    else:
        post_matches = __salt__["git.config_get_regexp"](
            cwd=repo,
            key=key,
            value_regex=value_regex,
            user=user,
            password=password,
            ignore_retcode=True,
            output_encoding=output_encoding,
            **{"global": global_}
        )

    if post_matches:
        failed = [
            "{0} ({1})".format(x, ", ".join(y)) for x, y in six.iteritems(post_matches)
        ]
        return _fail(ret, "Failed to unset value(s): {0}".format("; ".join(failed)))

    ret["comment"] = "Value(s) successfully unset"
    return ret


def config_set(
    name,
    value=None,
    multivar=None,
    repo=None,
    user=None,
    password=None,
    output_encoding=None,
    **kwargs
):
    """
    .. versionadded:: 2014.7.0
    .. versionchanged:: 2015.8.0
        Renamed from ``git.config`` to ``git.config_set``. For earlier
        versions, use ``git.config``.

    Ensure that a config value is set to the desired value(s)

    name
        Name of the git config value to set

    value
        Set a single value for the config item

    multivar
        Set multiple values for the config item

        .. note::
            The order matters here, if the same parameters are set but in a
            different order, they will be removed and replaced in the order
            specified.

        .. versionadded:: 2015.8.0

    repo
        Location of the git repository for which the config value should be
        set. Required unless ``global`` is set to ``True``.

    user
        User under which to run git commands. By default, the commands are run
        by the user under which the minion is running.

    password
        Windows only. Required when specifying ``user``. This parameter will be
        ignored on non-Windows platforms.

      .. versionadded:: 2016.3.4

    global : False
        If ``True``, this will set a global git config option

    output_encoding
        Use this option to specify which encoding to use to decode the output
        from any git commands which are run. This should not be needed in most
        cases.

        .. note::
            This should only be needed if the files in the repository were
            created with filenames using an encoding other than UTF-8 to handle
            Unicode characters.

        .. versionadded:: 2018.3.1

    **Local Config Example:**

    .. code-block:: yaml

        # Single value
        mylocalrepo:
          git.config_set:
            - name: user.email
            - value: foo@bar.net
            - repo: /path/to/repo

        # Multiple values
        mylocalrepo:
          git.config_set:
            - name: mysection.myattribute
            - multivar:
              - foo
              - bar
              - baz
            - repo: /path/to/repo

    **Global Config Example (User ``foo``):**

    .. code-block:: yaml

        mylocalrepo:
          git.config_set:
            - name: user.name
            - value: Foo Bar
            - user: foo
            - global: True
    """
    ret = {"name": name, "changes": {}, "result": True, "comment": ""}

    if value is not None and multivar is not None:
        return _fail(ret, "Only one of 'value' and 'multivar' is permitted")

    # Sanitize kwargs and make sure that no invalid ones were passed. This
    # allows us to accept 'global' as an argument to this function without
    # shadowing global(), while also not allowing unwanted arguments to be
    # passed.
    kwargs = salt.utils.args.clean_kwargs(**kwargs)
    global_ = kwargs.pop("global", False)
    if kwargs:
        return _fail(ret, salt.utils.args.invalid_kwargs(kwargs, raise_exc=False))

    if not global_ and not repo:
        return _fail(
            ret, "Non-global config options require the 'repo' argument to be " "set"
        )

    if not isinstance(name, six.string_types):
        name = six.text_type(name)
    if value is not None:
        if not isinstance(value, six.string_types):
            value = six.text_type(value)
        value_comment = "'" + value + "'"
        desired = [value]
    if multivar is not None:
        if not isinstance(multivar, list):
            try:
                multivar = multivar.split(",")
            except AttributeError:
                multivar = six.text_type(multivar).split(",")
        else:
            new_multivar = []
            for item in multivar:
                if isinstance(item, six.string_types):
                    new_multivar.append(item)
                else:
                    new_multivar.append(six.text_type(item))
            multivar = new_multivar
        value_comment = multivar
        desired = multivar

    # Get current value
    pre = __salt__["git.config_get"](
        cwd=repo,
        key=name,
        user=user,
        password=password,
        ignore_retcode=True,
        output_encoding=output_encoding,
        **{"all": True, "global": global_}
    )

    if desired == pre:
        ret["comment"] = "{0}'{1}' is already set to {2}".format(
            "Global key " if global_ else "", name, value_comment
        )
        return ret

    if __opts__["test"]:
        ret["changes"] = {"old": pre, "new": desired}
        msg = "{0}'{1}' would be {2} {3}".format(
            "Global key " if global_ else "",
            name,
            "added as" if pre is None else "set to",
            value_comment,
        )
        return _neutral_test(ret, msg)

    try:
        # Set/update config value
        post = __salt__["git.config_set"](
            cwd=repo,
            key=name,
            value=value,
            multivar=multivar,
            user=user,
            password=password,
            output_encoding=output_encoding,
            **{"global": global_}
        )
    except CommandExecutionError as exc:
        return _fail(
            ret,
            "Failed to set {0}'{1}' to {2}: {3}".format(
                "global key " if global_ else "", name, value_comment, _strip_exc(exc)
            ),
        )

    if pre != post:
        ret["changes"][name] = {"old": pre, "new": post}

    if post != desired:
        return _fail(
            ret,
            "Failed to set {0}'{1}' to {2}".format(
                "global key " if global_ else "", name, value_comment
            ),
        )

    ret["comment"] = "{0}'{1}' was {2} {3}".format(
        "Global key " if global_ else "",
        name,
        "added as" if pre is None else "set to",
        value_comment,
    )
    return ret


def mod_run_check(cmd_kwargs, onlyif, unless):
    """
    Execute the onlyif and unless logic. Return a result dict if:

    * onlyif failed (onlyif != 0)
    * unless succeeded (unless == 0)

    Otherwise, returns ``True``
    """
    cmd_kwargs = copy.deepcopy(cmd_kwargs)
    cmd_kwargs.update(
        {"use_vt": False, "bg": False, "ignore_retcode": True, "python_shell": True}
    )

    if onlyif is not None:
        if not isinstance(onlyif, list):
            onlyif = [onlyif]

        for command in onlyif:
            if not isinstance(command, six.string_types) and command:
                # Boolean or some other non-string which resolves to True
                continue
            try:
                if __salt__["cmd.retcode"](command, **cmd_kwargs) == 0:
                    # Command exited with a zero retcode
                    continue
            except Exception as exc:  # pylint: disable=broad-except
                log.exception(
                    "The following onlyif command raised an error: %s", command
                )
                return {
                    "comment": "onlyif raised error ({0}), see log for "
                    "more details".format(exc),
                    "result": False,
                }

            return {
                "comment": "onlyif condition is false",
                "skip_watch": True,
                "result": True,
            }

    if unless is not None:
        if not isinstance(unless, list):
            unless = [unless]

        for command in unless:
            if not isinstance(command, six.string_types) and not command:
                # Boolean or some other non-string which resolves to False
                break
            try:
                if __salt__["cmd.retcode"](command, **cmd_kwargs) != 0:
                    # Command exited with a non-zero retcode
                    break
            except Exception as exc:  # pylint: disable=broad-except
                log.exception(
                    "The following unless command raised an error: %s", command
                )
                return {
                    "comment": "unless raised error ({0}), see log for "
                    "more details".format(exc),
                    "result": False,
                }
        else:
            return {
                "comment": "unless condition is true",
                "skip_watch": True,
                "result": True,
            }

    return True<|MERGE_RESOLUTION|>--- conflicted
+++ resolved
@@ -37,19 +37,11 @@
 def __virtual__():
     """
     Only load if git is available
-<<<<<<< HEAD
-    '''
-    if 'git.version' not in __salt__:
-        return (False, 'git module could not be loaded')
-    git_ver = _LooseVersion(__salt__['git.version'](versioninfo=False))
-    return git_ver >= _LooseVersion('1.6.5')
-=======
     """
     if "git.version" not in __salt__:
-        return False
+        return (False, "git module could not be loaded")
     git_ver = _LooseVersion(__salt__["git.version"](versioninfo=False))
     return git_ver >= _LooseVersion("1.6.5")
->>>>>>> a670b4ae
 
 
 def _revs_equal(rev1, rev2, rev_type):
