# -*- coding: utf-8 -*-
'''
Management of Docker containers

.. versionadded:: 2015.8.0

:depends: docker-py_ Python module

.. _docker-py: https://pypi.python.org/pypi/docker-py

This is the state module to accompany the :mod:`docker <salt.modules.docker>`
execution module.

.. note::

    To pull from a Docker registry, authentication must be configured. See
    :ref:`here <docker-authentication>` for more information on how to
    configure access to docker registries in :ref:`Pillar <pillar>` data.
'''

from __future__ import absolute_import
import copy
import logging
import sys
import traceback

# Import salt libs
from salt.exceptions import CommandExecutionError, SaltInvocationError
# pylint: disable=no-name-in-module,import-error
from salt.modules.docker import (
    CLIENT_TIMEOUT,
    STOP_TIMEOUT,
    VALID_CREATE_OPTS,
    _validate_input,
    _get_repo_tag,
)
# pylint: enable=no-name-in-module,import-error
import salt.utils
import salt.ext.six as six

# Enable proper logging
log = logging.getLogger(__name__)  # pylint: disable=invalid-name

# Define the module's virtual name
__virtualname__ = 'docker'
__virtual_aliases__ = ('dockerng',)


def __virtual__():
    '''
    Only load if the docker execution module is available
    '''
    if 'docker.version' in __salt__:
        global _validate_input  # pylint: disable=global-statement
        _validate_input = salt.utils.namespaced_function(
            _validate_input, globals(), preserve_context=True,
        )
        return __virtualname__
    return (False, __salt__.missing_fun_string('docker.version'))


def _format_comments(comments):
    '''
    DRY code for joining comments together and conditionally adding a period at
    the end.
    '''
    ret = '. '.join(comments)
    if len(comments) > 1:
        ret += '.'
    return ret


def _map_port_from_yaml_to_docker(port):
    '''
    docker-py interface is not very nice:
    While for ``port_bindings`` they support:

    .. code-block:: python

        '8888/tcp'

    For ``ports``, it has to be transformed into:

    .. code-block:: python

        (8888, 'tcp')

    '''
    if isinstance(port, six.string_types):
        port, sep, protocol = port.partition('/')
        if protocol:
            return int(port), protocol
        return int(port)
    return port


def _prep_input(kwargs):
    '''
    Repack (if necessary) data that should be in a dict but is easier to
    configure in an SLS file as a dictlist. If the data type is a string, then
    skip repacking and let _validate_input() try to sort it out.
    '''
    for kwarg in ('environment', 'lxc_conf', 'sysctls'):
        kwarg_value = kwargs.get(kwarg)
        if kwarg_value is not None \
                and not isinstance(kwarg_value, six.string_types):
            err = ('Invalid {0} configuration. See the documentation for '
                   'proper usage.'.format(kwarg))
            if salt.utils.is_dictlist(kwarg_value):
                new_kwarg_value = salt.utils.repack_dictlist(kwarg_value)
                if not kwarg_value:
                    raise SaltInvocationError(err)
                kwargs[kwarg] = new_kwarg_value
            if not isinstance(kwargs[kwarg], dict):
                raise SaltInvocationError(err)


def _compare(actual, create_kwargs, defaults_from_image):
    '''
    Compare the desired configuration against the actual configuration returned
    by docker.inspect_container
    '''
    def _get(path, default=None):
        return salt.utils.traverse_dict(actual, path, default, delimiter=':')

    def _image_get(path, default=None):
        return salt.utils.traverse_dict(defaults_from_image, path, default,
                                        delimiter=':')
    ret = {}
    for item, config in six.iteritems(VALID_CREATE_OPTS):
        try:
            data = create_kwargs[item]
        except KeyError:
            try:
                data = _image_get(config['image_path'])
            except KeyError:
                if config.get('get_default_from_container'):
                    data = _get(config['path'])
                else:
                    data = config.get('default')

        log.trace('docker.running: comparing ' + item)
        conf_path = config['path']
        if isinstance(conf_path, tuple):
            actual_data = [_get(x) for x in conf_path]
        else:
            actual_data = _get(conf_path, default=config.get('default'))
        log.trace('docker.running ({0}): desired value: {1}'
                  .format(item, data))
        log.trace('docker.running ({0}): actual value: {1}'
                  .format(item, actual_data))

        # 'create' comparison params
        if item == 'detach':
            # Something unique here. Two fields to check, if both are False
            # then detach is True
            actual_detach = all(x is False for x in actual_data)
            log.trace('docker.running ({0}): munged actual value: {1}'
                      .format(item, actual_detach))
            if actual_detach != data:
                ret.update({item: {'old': actual_detach, 'new': data}})
            continue

        elif item == 'environment':
            if actual_data is None:
                actual_data = []
            actual_env = {}
            for env_var in actual_data:
                try:
                    key, val = env_var.split('=', 1)
                except (AttributeError, ValueError):
                    log.warning(
                        'Unexpected environment variable in inspect '
                        'output {0}'.format(env_var)
                    )
                    continue
                else:
                    actual_env[key] = val
            log.trace('docker.running ({0}): munged actual value: {1}'
                      .format(item, actual_env))
            env_diff = {}
            for key in data:
                actual_val = actual_env.get(key)
                if data[key] != actual_val:
                    env_ptr = env_diff.setdefault(item, {})
                    env_ptr.setdefault('old', {})[key] = actual_val
                    env_ptr.setdefault('new', {})[key] = data[key]
            if env_diff:
                ret.update(env_diff)
            continue

        elif item == 'ports':
            # Munge the desired configuration instead of the actual
            # configuration here, because the desired configuration is a
            # list of ints or tuples, and that won't look as good in the
            # nested outputter as a simple comparison of lists of
            # port/protocol pairs (as found in the "actual" dict).
            if actual_data is None:
                actual_data = []
            if data is None:
                data = []
            actual_ports = sorted(actual_data)
            desired_ports = []
            for port_def in data:
                if isinstance(port_def, six.integer_types):
                    port_def = str(port_def)
                if isinstance(port_def, (tuple, list)):
                    desired_ports.append('{0}/{1}'.format(*port_def))
                elif '/' not in port_def:
                    desired_ports.append('{0}/tcp'.format(port_def))
                else:
                    desired_ports.append(port_def)
            # Ports declared in docker file should be part of desired_ports.
            desired_ports.extend([
                k for k in _image_get(config['image_path']) or [] if
                k not in desired_ports])
            desired_ports.sort()
            log.trace('docker.running ({0}): munged actual value: {1}'
                      .format(item, actual_ports))
            log.trace('docker.running ({0}): munged desired value: {1}'
                      .format(item, desired_ports))
            if actual_ports != desired_ports:
                ret.update({item: {'old': actual_ports,
                                   'new': desired_ports}})
            continue

        elif item == 'volumes':
            if actual_data is None:
                actual_data = []
            if data is None:
                data = []
            actual_volumes = sorted(actual_data)
            # Volumes declared in docker file should be part of desired_volumes.
            desired_volumes = sorted(list(data) + [
                k for k in _image_get(config['image_path']) or [] if
                k not in data])

            if actual_volumes != desired_volumes:
                ret.update({item: {'old': actual_volumes,
                                   'new': desired_volumes}})

        elif item == 'binds':
            if actual_data is None:
                actual_data = {}
            if data is None:
                data = {}
            actual_binds = []
            for bind in actual_data:
                bind_parts = bind.split(':')
                if len(bind_parts) == 2:
                    actual_binds.append(bind + ':rw')
                else:
                    actual_binds.append(bind)
            desired_binds = []
            for host_path, bind_data in six.iteritems(data):
                desired_binds.append(
                    '{0}:{1}:{2}'.format(
                        host_path,
                        bind_data['bind'],
                        'ro' if bind_data['ro'] else 'rw'
                    )
                )
            actual_binds.sort()
            desired_binds.sort()
            if actual_binds != desired_binds:
                ret.update({item: {'old': actual_binds,
                                   'new': desired_binds}})
                continue

        elif item == 'port_bindings':
            if actual_data is None:
                actual_data = {}
            if data is None:
                data = {}
            actual_binds = []
            for container_port, bind_list in six.iteritems(actual_data):
                if container_port.endswith('/tcp'):
                    container_port = container_port[:-4]
                for bind_data in bind_list:
                    host_port = bind_data['HostPort']
                    if bind_data['HostIp'] in ('0.0.0.0', ''):
                        if host_port:
                            bind_def = (host_port, container_port)
                        else:
                            bind_def = (container_port,)
                    else:
                        bind_def = (bind_data['HostIp'],
                                    host_port,
                                    container_port)
                    actual_binds.append(':'.join(bind_def))

            desired_binds = []
            for container_port, bind_list in six.iteritems(data):
                try:
                    if container_port.endswith('/tcp'):
                        container_port = container_port[:-4]
                except AttributeError:
                    # The port's protocol was not specified, so it is
                    # assumed to be TCP. Thus, according to docker-py usage
                    # examples, the port was passed as an int. Convert it
                    # to a string here.
                    container_port = str(container_port)
                for bind_data in bind_list:
                    if isinstance(bind_data, tuple):
                        try:
                            host_ip, host_port = bind_data
                            host_port = str(host_port)
                        except ValueError:
                            host_ip = bind_data[0]
                            host_port = ''
                        bind_def = '{0}:{1}:{2}'.format(
                            host_ip, host_port, container_port
                        )
                    else:
                        if bind_data is not None:
                            bind_def = '{0}:{1}'.format(
                                bind_data, container_port
                            )
                        else:
                            bind_def = container_port
                    # The any address (0.0.0.0) is omitted from the
                    # actual_binds comparison key, so be sure to
                    # strip it from the desired_binds comparison
                    # key if it's included.
                    if bind_def.startswith('0.0.0.0:'):
                        bind_def = bind_def.replace('0.0.0.0:', '')
                    desired_binds.append(bind_def)
            actual_binds.sort()
            desired_binds.sort()
            log.trace('docker.running ({0}): munged actual value: {1}'
                      .format(item, actual_binds))
            log.trace('docker.running ({0}): munged desired value: {1}'
                      .format(item, desired_binds))
            if actual_binds != desired_binds:
                ret.update({item: {'old': actual_binds,
                                   'new': desired_binds}})
                continue

        elif item == 'links':
            if actual_data is None:
                actual_data = []
            if data is None:
                data = []
            actual_links = []
            for link in actual_data:
                try:
                    link_name, alias_info = link.split(':')
                except ValueError:
                    log.error(
                        'Failed to compare link {0}, unrecognized format'
                        .format(link)
                    )
                    continue
                container_name, _, link_alias = alias_info.rpartition('/')
                if not container_name:
                    log.error(
                        'Failed to interpret link alias from {0}, '
                        'unrecognized format'.format(alias_info)
                    )
                    continue
                actual_links.append((link_name, link_alias))
            actual_links.sort()
            desired_links = sorted(data)
            if actual_links != desired_links:
                ret.update({item: {'old': actual_links,
                                   'new': desired_links}})
                continue

        elif item == 'extra_hosts':
            if actual_data is None:
                actual_data = {}
            if data is None:
                data = {}
            actual_hosts = sorted(actual_data)
            desired_hosts = sorted(
                ['{0}:{1}'.format(x, y) for x, y in six.iteritems(data)]
            )
            if actual_hosts != desired_hosts:
                ret.update({item: {'old': actual_hosts,
                                   'new': desired_hosts}})
                continue

        elif item == 'dns':
            # Sometimes docker daemon returns `None` and
            # sometimes `[]`. We have to deal with it.
            if bool(actual_data) != bool(data):
                ret.update({item: {'old': actual_data, 'new': data}})

        elif item == 'dns_search':
            # Sometimes docker daemon returns `None` and
            # sometimes `[]`. We have to deal with it.
            if bool(actual_data) != bool(data):
                ret.update({item: {'old': actual_data, 'new': data}})

        elif item == 'labels':
            if actual_data is None:
                actual_data = {}
            if data is None:
                data = {}
            image_labels = _image_get(config['image_path'], default={})
            if image_labels is not None:
                image_labels = image_labels.copy()
                if isinstance(data, list):
                    data = dict((k, '') for k in data)
                image_labels.update(data)
                data = image_labels
            if actual_data != data:
                ret.update({item: {'old': actual_data, 'new': data}})
                continue
        elif item == 'log_config':
            # https://github.com/saltstack/salt/issues/30577#issuecomment-238322721
            if not data.get('Config'):
                data['Config'] = {}
                actual_data['Config'] = {}
            if not data.get('Type'):
                data['Type'] = None
                actual_data['Type'] = None
            if data != actual_data:
                ret.update({item: {'old': actual_data, 'new': data}})
            continue

        elif item == 'devices':
            if data:
                keys = ['PathOnHost', 'PathInContainer', 'CgroupPermissions']
                modified_data = []
                for index, device_info in enumerate(data):
                    data_device_info = dict(list(six.zip(keys, device_info.split(':'))))
                    try:
                        actual_data_device_info = actual_data[index]
                    except IndexError:
                        continue
                    for key, value in actual_data_device_info.items():
                        data_device_info[key] = data_device_info.get(key, value)
                    modified_data.append(data_device_info)
                data = modified_data
            if data != actual_data:
                ret.update({item: {'old': actual_data, 'new': data}})
                continue
<<<<<<< HEAD
        elif item == 'sysctls':
            if actual_data is None:
                actual_data = []
            actual_sysctls = {}
            for sysctl_var in actual_data:
                try:
                    key, val = sysctl_var.split('=', 1)
                except (AttributeError, ValueError):
                    log.warning(
                        'Unexpected sysctl variable in inspect '
                        'output {0}'.format(sysctl_var)
                    )
                    continue
                else:
                    actual_sysctls[key] = val
            log.trace('dockerng.running ({0}): munged actual value: {1}'
                      .format(item, actual_sysctls))
            sysctls_diff = {}
            for key in data:
                actual_val = actual_sysctls.get(key)
                if data[key] != actual_val:
                    sysctls_ptr = sysctls_diff.setdefault(item, {})
                    sysctls_ptr.setdefault('old', {})[key] = actual_val
                    sysctls_ptr.setdefault('new', {})[key] = data[key]
            if sysctls_diff:
                ret.update(sysctls_diff)
            continue
=======

>>>>>>> 2e555c3c
        elif item == 'security_opt':
            if actual_data is None:
                actual_data = []
            if data is None:
                data = []
            actual_data = sorted(set(actual_data))
            desired_data = sorted(set(data))
            log.trace('dockerng.running ({0}): munged actual value: {1}'
                      .format(item, actual_data))
            log.trace('dockerng.running ({0}): munged desired value: {1}'
                      .format(item, desired_data))
            if actual_data != desired_data:
                ret.update({item: {'old': actual_data,
                                   'new': desired_data}})
            continue

        elif item in ('cmd', 'command', 'entrypoint'):
            if (actual_data is None and item not in create_kwargs and
                    _image_get(config['image_path'])):
                # It appears we can't blank values defined on Image layer,
                # So ignore the diff.
                continue
            if actual_data != data:
                ret.update({item: {'old': actual_data, 'new': data}})
            continue

        elif isinstance(data, list):
            # Compare two sorted lists of items. Won't work for "command"
            # or "entrypoint" because those are both shell commands and the
            # original order matters. It will, however, work for "volumes"
            # because even though "volumes" is a sub-dict nested within the
            # "actual" dict sorted(somedict) still just gives you a sorted
            # list of the dictionary's keys. And we don't care about the
            # value for "volumes", just its keys.
            if actual_data is None:
                actual_data = []
            actual_data = sorted(actual_data)
            desired_data = sorted(data)
            log.trace('docker.running ({0}): munged actual value: {1}'
                      .format(item, actual_data))
            log.trace('docker.running ({0}): munged desired value: {1}'
                      .format(item, desired_data))
            if actual_data != desired_data:
                ret.update({item: {'old': actual_data,
                                   'new': desired_data}})
            continue

        else:
            # Generic comparison, works on strings, numeric types, and
            # booleans
            if actual_data != data:
                ret.update({item: {'old': actual_data, 'new': data}})
    return ret


def _find_volume(name):
    '''
    Find volume by name on minion
    '''
    docker_volumes = __salt__['docker.volumes']()['Volumes']
    if docker_volumes:
        volumes = [v for v in docker_volumes if v['Name'] == name]
        if volumes:
            return volumes[0]

    return None


def _get_defaults_from_image(image_id):
    return __salt__['docker.inspect_image'](image_id)


def image_present(name,
                  build=None,
                  load=None,
                  force=False,
                  insecure_registry=False,
                  client_timeout=CLIENT_TIMEOUT,
                  dockerfile=None,
                  sls=None,
                  base='opensuse/python',
                  saltenv='base',
                  **kwargs):
    '''
    Ensure that an image is present. The image can either be pulled from a
    Docker registry, built from a Dockerfile, or loaded from a saved image.
    Image names can be specified either using ``repo:tag`` notation, or just
    the repo name (in which case a tag of ``latest`` is assumed).
    Repo identifier is mandatory, we don't assume the default repository
    is docker hub.

    If neither of the ``build`` or ``load`` arguments are used, then Salt will
    pull from the :ref:`configured registries <docker-authentication>`. If the
    specified image already exists, it will not be pulled unless ``force`` is
    set to ``True``. Here is an example of a state that will pull an image from
    the Docker Hub:

    .. code-block:: yaml

        myuser/myimage:mytag:
          docker.image_present

    build
        Path to directory on the Minion containing a Dockerfile

        .. code-block:: yaml

            myuser/myimage:mytag:
              docker.image_present:
                - build: /home/myuser/docker/myimage


            myuser/myimage:mytag:
              docker.image_present:
                - build: /home/myuser/docker/myimage
                - dockerfile: Dockerfile.alternative

            .. versionadded:: 2016.11.0

        The image will be built using :py:func:`docker.build
        <salt.modules.docker.build>` and the specified image name and tag
        will be applied to it.

    load
        Loads a tar archive created with :py:func:`docker.load
        <salt.modules.docker.load>` (or the ``docker load`` Docker CLI
        command), and assigns it the specified repo and tag.

        .. code-block:: yaml

            myuser/myimage:mytag:
              docker.image_present:
                - load: salt://path/to/image.tar

    force : False
        Set this parameter to ``True`` to force Salt to pull/build/load the
        image even if it is already present.

    client_timeout
        Timeout in seconds for the Docker client. This is not a timeout for
        the state, but for receiving a response from the API.

    dockerfile
        Allows for an alternative Dockerfile to be specified.  Path to alternative
        Dockefile is relative to the build path for the Docker container.

        .. versionadded:: 2016.11.0

    sls
        Allow for building images with ``dockerng.sls_build`` by specify the
        sls files to build with. This can be a list or comma-seperated string.

        .. code-block:: yaml

            myuser/myimage:mytag:
              dockerng.image_present:
                - sls:
                    - webapp1
                    - webapp2
                - base: centos
                - saltenv: base

        .. versionadded: Nitrogen

    base
        Base image with which to start ``dockerng.sls_build``

        .. versionadded: Nitrogen

    saltenv
        environment from which to pull sls files for ``dockerng.sls_build``.

        .. versionadded: Nitrogen
    '''
    ret = {'name': name,
           'changes': {},
           'result': False,
           'comment': ''}

    if build is not None and load is not None:
        ret['comment'] = 'Only one of \'build\' or \'load\' is permitted.'
        return ret

    # Ensure that we have repo:tag notation
    image = ':'.join(_get_repo_tag(name))
    all_tags = __salt__['docker.list_tags']()

    if image in all_tags:
        if not force:
            ret['result'] = True
            ret['comment'] = 'Image \'{0}\' already present'.format(name)
            return ret
        else:
            try:
                image_info = __salt__['docker.inspect_image'](name)
            except Exception as exc:
                ret['comment'] = \
                    'Unable to get info for image \'{0}\': {1}'.format(name, exc)
                return ret
    else:
        image_info = None

    if build or sls:
        action = 'built'
    elif load:
        action = 'loaded'
    else:
        action = 'pulled'

    if __opts__['test']:
        ret['result'] = None
        if (image in all_tags and force) or image not in all_tags:
            ret['comment'] = 'Image \'{0}\' will be {1}'.format(name, action)
            return ret

    if build:
        try:
            image_update = __salt__['docker.build'](path=build,
                                                      image=image,
                                                      dockerfile=dockerfile)
        except Exception as exc:
            ret['comment'] = (
                'Encountered error building {0} as {1}: {2}'
                .format(build, image, exc)
            )
            return ret
        if image_info is None or image_update['Id'] != image_info['Id'][:12]:
            ret['changes'] = image_update

    elif sls:
        if isinstance(sls, list):
            sls = ','.join(sls)
        try:
            image_update = __salt__['dockerng.sls_build'](name=image,
                                                          base=base,
                                                          mods=sls,
                                                          saltenv=saltenv)
        except Exception as exc:
            ret['comment'] = (
                'Encountered error using sls {0} for building {1}: {2}'
                .format(sls, image, exc)
            )
            return ret
        if image_info is None or image_update['Id'] != image_info['Id'][:12]:
            ret['changes'] = image_update

    elif load:
        try:
            image_update = __salt__['docker.load'](path=load, image=image)
        except Exception as exc:
            ret['comment'] = (
                'Encountered error loading {0} as {1}: {2}'
                .format(load, image, exc)
            )
            return ret
        if image_info is None or image_update.get('Layers', []):
            ret['changes'] = image_update

    else:
        try:
            image_update = __salt__['docker.pull'](
                image,
                insecure_registry=insecure_registry,
                client_timeout=client_timeout
            )
        except Exception as exc:
            ret['comment'] = (
                'Encountered error pulling {0}: {1}'
                .format(image, exc)
            )
            return ret
        if (image_info is not None and image_info['Id'][:12] == image_update
                .get('Layers', {})
                .get('Already_Pulled', [None])[0]):
            # Image was pulled again (because of force) but was also
            # already there. No new image was available on the registry.
            pass
        elif image_info is None or image_update.get('Layers', {}).get('Pulled'):
            # Only add to the changes dict if layers were pulled
            ret['changes'] = image_update

    ret['result'] = image in __salt__['docker.list_tags']()

    if not ret['result']:
        # This shouldn't happen, failure to pull should be caught above
        ret['comment'] = 'Image \'{0}\' could not be {1}'.format(name, action)
    elif not ret['changes']:
        ret['comment'] = (
            'Image \'{0}\' was {1}, but there were no changes'
            .format(name, action)
        )
    else:
        ret['comment'] = 'Image \'{0}\' was {1}'.format(name, action)
    return ret


def image_absent(name=None, images=None, force=False):
    '''
    Ensure that an image is absent from the Minion. Image names can be
    specified either using ``repo:tag`` notation, or just the repo name (in
    which case a tag of ``latest`` is assumed).

    images
        Run this state on more than one image at a time. The following two
        examples accomplish the same thing:

        .. code-block:: yaml

            remove_images:
              docker.image_absent:
                - names:
                  - busybox
                  - centos:6
                  - nginx

        .. code-block:: yaml

            remove_images:
              docker.image_absent:
                - images:
                  - busybox
                  - centos:6
                  - nginx

        However, the second example will be a bit quicker since Salt will do
        all the deletions in a single run, rather than executing the state
        separately on each image (as it would in the first example).

    force : False
        Salt will fail to remove any images currently in use by a container.
        Set this option to true to remove the image even if it is already
        present.

        .. note::

            This option can also be overridden by Pillar data. If the Minion
            has a pillar variable named ``docker.running.force`` which is
            set to ``True``, it will turn on this option. This pillar variable
            can even be set at runtime. For example:

            .. code-block:: bash

                salt myminion state.sls docker_stuff pillar="{docker.force: True}"

            If this pillar variable is present and set to ``False``, then it
            will turn off this option.

            For more granular control, setting a pillar variable named
            ``docker.force.image_name`` will affect only the named image.
    '''
    ret = {'name': name,
           'changes': {},
           'result': False,
           'comment': ''}

    if not name and not images:
        ret['comment'] = 'One of \'name\' and \'images\' must be provided'
        return ret
    elif images is not None:
        targets = []
        for target in images:
            try:
                targets.append(':'.join(_get_repo_tag(target)))
            except TypeError:
                # Don't stomp on images with unicode characters in Python 2,
                # only force image to be a str if it wasn't already (which is
                # very unlikely).
                targets.append(':'.join(_get_repo_tag(str(target))))
    elif name:
        try:
            targets = [':'.join(_get_repo_tag(name))]
        except TypeError:
            targets = [':'.join(_get_repo_tag(str(name)))]

    pre_tags = __salt__['docker.list_tags']()
    to_delete = [x for x in targets if x in pre_tags]
    log.debug('targets = {0}'.format(targets))
    log.debug('to_delete = {0}'.format(to_delete))

    if not to_delete:
        ret['result'] = True
        if len(targets) == 1:
            ret['comment'] = 'Image \'{0}\' is not present'.format(name)
        else:
            ret['comment'] = 'All specified images are not present'
        return ret

    if __opts__['test']:
        ret['result'] = None
        if len(to_delete) == 1:
            ret['comment'] = ('Image \'{0}\' will be removed'
                              .format(to_delete[0]))
        else:
            ret['comment'] = ('The following images will be removed: {0}'
                              .format(', '.join(to_delete)))
        return ret

    result = __salt__['docker.rmi'](*to_delete, force=force)
    post_tags = __salt__['docker.list_tags']()
    failed = [x for x in to_delete if x in post_tags]

    if failed:
        if [x for x in to_delete if x not in post_tags]:
            ret['changes'] = result
            ret['comment'] = (
                'The following image(s) failed to be removed: {0}'
                .format(', '.join(failed))
            )
        else:
            ret['comment'] = 'None of the specified images were removed'
            if 'Errors' in result:
                ret['comment'] += (
                    '. The following errors were encountered: {0}'
                    .format('; '.join(result['Errors']))
                )
    else:
        ret['changes'] = result
        if len(to_delete) == 1:
            ret['comment'] = 'Image \'{0}\' was removed'.format(to_delete[0])
        else:
            ret['comment'] = (
                'The following images were removed: {0}'
                .format(', '.join(to_delete))
            )
        ret['result'] = True

    return ret


def running(name,
            image=None,
            force=False,
            stop_timeout=STOP_TIMEOUT,
            validate_ip_addrs=True,
            watch_action='force',
            client_timeout=CLIENT_TIMEOUT,
            start=True,
            **kwargs):
    '''
    Ensure that a container with a specific configuration is present and
    running

    name
        Name of the container

    image
        Image to use for the container. Image names can be specified either
        using ``repo:tag`` notation, or just the repo name (in which case a tag
        of ``latest`` is assumed).

        .. note::

            This state will pull the image if it is not present. However, if
            the image needs to be built from a Dockerfile or loaded from a
            saved image, or if you would like to use requisites to trigger a
            replacement of the container when the image is updated, then the
            :py:func:`docker.image_present
            <salt.modules.docker.image_present>` should be used to manage the
            image.

    force : False
        Set this parameter to ``True`` to force Salt to re-create the container
        irrespective of whether or not it is configured as desired.

    stop_timeout : 10
        If the container needs to be replaced, the container will be stopped
        using :py:func:`docker.stop <salt.modules.docker.stop>`. The value
        of this parameter will be passed to :py:func:`docker.stop
        <salt.modules.docker.stop>` as the ``timeout`` value, telling Docker
        how long to wait for a graceful shutdown before killing the container.

    validate_ip_addrs : True
        For parameters which accept IP addresses as input, IP address
        validation will be performed. To disable, set this to ``False``

    watch_action : force
        Control what type of action is taken when this state :ref:`watches
        <requisites-watch>` another state that has changes. The default action
        is ``force``, which runs the state with ``force`` set to ``True``,
        triggering a rebuild of the container.

        If any other value is passed, it will be assumed to be a kill signal.
        If the container matches the specified configuration, and is running,
        then the action will be to send that signal to the container. Kill
        signals can be either strings or numbers, and are defined in the
        **Standard Signals** section of the ``signal(7)`` manpage. Run ``man 7
        signal`` on a Linux host to browse this manpage. For example:

        .. code-block:: yaml

            mycontainer:
              docker.running:
                - image: busybox
                - watch_action: SIGHUP
                - watch:
                  - file: some_file

        .. note::

            If the container differs from the specified configuration, or is
            not running, then instead of sending a signal to the container, the
            container will be re-created/started and no signal will be sent.

    client_timeout
        Timeout in seconds for the Docker client. This is not a timeout for
        this function, but for receiving a response from the API.

        .. note::

            This is only used if Salt needs to pull the requested image.


    **CONTAINER CONFIGURATION PARAMETERS**

    command or cmd
        Command to run in the container

        .. code-block:: yaml

            foo:
              docker.running:
                - image: bar/baz:latest
                - command: bash

        OR

        .. code-block:: yaml

            foo:
              docker.running:
                - image: bar/baz:latest
                - cmd: bash

        .. versionchanged:: 2015.8.1
            ``cmd`` is now also accepted

    hostname
        Hostname of the container. If not provided, and if a ``name`` has been
        provided, the ``hostname`` will default to the ``name`` that was
        passed.

        .. code-block:: yaml

            foo:
              docker.running:
                - image: bar/baz:latest
                - hostname: web1

        .. warning::

            ``hostname`` cannot be set if ``network_mode`` is set to ``host``.
            The below example will result in an error:

            .. code-block:: yaml

                foo:
                  docker.running:
                    - image: bar/baz:latest
                    - hostname: web1
                    - network_mode: host

    domainname
        Domain name of the container

        .. code-block:: yaml

            foo:
              docker.running:
                - image: bar/baz:latest
                - hostname: domain.tld


    interactive : False
        Leave stdin open

        .. code-block:: yaml

            foo:
              docker.running:
                - image: bar/baz:latest
                - interactive: True

    tty : False
        Attach TTYs

        .. code-block:: yaml

            foo:
              docker.running:
                - image: bar/baz:latest
                - tty: True

    detach : False
        If ``True``, run the container's command in the background (daemon
        mode)

        .. code-block:: yaml

            foo:
              docker.running:
                - image: bar/baz:latest
                - detach: True

    user
        User under which to run docker

        .. code-block:: yaml

            foo:
              docker.running:
                - image: bar/baz:latest
                - user: foo

    memory : 0
        Memory limit. Can be specified in bytes or using single-letter units
        (i.e. ``512M``, ``2G``, etc.). A value of ``0`` (the default) means no
        memory limit.

        .. code-block:: yaml

            foo:
              docker.running:
                - image: bar/baz:latest
                - memory: 512M

    memory_swap : -1
        Total memory limit (memory plus swap). Set to ``-1`` to disable swap. A
        value of ``0`` means no swap limit.

        .. code-block:: yaml

            foo:
              docker.running:
                - image: bar/baz:latest
                - memory_swap: 1G

    mac_address
        MAC address to use for the container. If not specified, a random MAC
        address will be used.

        .. code-block:: yaml

            foo:
              docker.running:
                - image: bar/baz:latest
                - mac_address: 01:23:45:67:89:0a

    network_disabled : False
        If ``True``, networking will be disabled within the container

        .. code-block:: yaml

            foo:
              docker.running:
                - image: bar/baz:latest
                - network_disabled: True

    working_dir
        Working directory inside the container

        .. code-block:: yaml

            foo:
              docker.running:
                - image: bar/baz:latest
                - working_dir: /var/log/nginx

    entrypoint
        Entrypoint for the container

        .. code-block:: yaml

            foo:
              docker.running:
                - image: bar/baz:latest
                - entrypoint: "mycmd --arg1 --arg2"

        The entrypoint can also be specified as a list of arguments:

        .. code-block:: yaml

            foo:
              docker.running:
                - image: bar/baz:latest
                - entrypoint:
                  - mycmd
                  - --arg1
                  - --arg2

    environment
        Either a list of variable/value mappings, or a list of strings in the
        format ``VARNAME=value``. The below two examples are equivalent:

        .. code-block:: yaml

            foo:
              docker.running:
                - image: bar/baz:latest
                - environment:
                  - VAR1: value
                  - VAR2: value

        .. code-block:: yaml

            foo:
              docker.running:
                - image: bar/baz:latest
                - environment:
                  - VAR1=value
                  - VAR2=value

        .. note::

            Values must be strings. Otherwise it will be considered
            as an error.

    ports
        A list of ports to expose on the container. Can either be a
        comma-separated list or a YAML list. If the protocol is omitted, the
        port will be assumed to be a TCP port. The below two examples are
        equivalent:

        .. code-block:: yaml

            foo:
              docker.running:
                - image: bar/baz:latest
                - ports: 1111,2222/udp

        .. code-block:: yaml

            foo:
              docker.running:
                - image: bar/baz:latest
                - ports:
                  - 1111
                  - 2222/udp

    volumes : None
        List of directories to expose as volumes. Can either be a
        comma-separated list or a YAML list. The below two examples are
        equivalent:

        .. code-block:: yaml

            foo:
              docker.running:
                - image: bar/baz:latest
                - volumes: /mnt/vol1,/mnt/vol2

        .. code-block:: yaml

            foo:
              docker.running:
                - image: bar/baz:latest
                - volumes:
                  - /mnt/vol1
                  - /mnt/vol2

    cpu_shares
        CPU shares (relative weight), specified as an integer between 2 and 1024.

        .. code-block:: yaml

            foo:
              docker.running:
                - image: bar/baz:latest
                - cpu_shares: 256

    cpuset
        CPUs on which which to allow execution, specified as a string
        containing a range (e.g. ``0-3``) or a comma-separated list of CPUs
        (e.g. ``0,1``).

        .. code-block:: yaml

            foo:
              docker.running:
                - image: bar/baz:latest
                - cpuset: "0,1"

    binds
        Files/directories to bind mount. Each bind mount should be passed in
        the format ``<host_path>:<container_path>:<read_only>``, where
        ``<read_only>`` is one of ``rw`` (for read-write access) or ``ro`` (for
        read-only access).

        .. code-block:: yaml

            foo:
              docker.running:
                - image: bar/baz:latest
                - binds: /srv/www:/var/www:ro,/etc/foo.conf:/usr/local/etc/foo.conf:rw

        Binds can be passed as a YAML list instead of a comma-separated list:

        .. code-block:: yaml

            foo:
              docker.running:
                - image: bar/baz:latest
                - binds:
                  - /srv/www:/var/www:ro
                  - /home/myuser/conf/foo.conf:/etc/foo.conf:rw

        Optionally, the read-only information can be left off the end and the
        bind mount will be assumed to be read-write. The example below is
        equivalent to the one above:

        .. code-block:: yaml

            foo:
              docker.running:
                - image: bar/baz:latest
                - binds:
                  - /srv/www:/var/www:ro
                  - /home/myuser/conf/foo.conf:/etc/foo.conf

    port_bindings
        Bind exposed ports. Port bindings should be passed in the same way as
        the ``--publish`` argument to the ``docker run`` CLI command:

        - ``ip:hostPort:containerPort`` - Bind a specific IP and port on the
          host to a specific port within the container.
        - ``ip::containerPort`` - Bind a specific IP and an ephemeral port to a
          specific port within the container.
        - ``hostPort:containerPort`` - Bind a specific port on all of the
          host's interfaces to a specific port within the container.
        - ``containerPort`` - Bind an ephemeral port on all of the host's
          interfaces to a specific port within the container.

        Multiple bindings can be separated by commas, or passed as a Python
        list. The below two examples are equivalent:

        .. code-block:: yaml

            foo:
              docker.running:
                - image: bar/baz:latest
                - port_bindings: "5000:5000,2123:2123/udp,8080"

        .. code-block:: yaml

            foo:
              docker.running:
                - image: bar/baz:latest
                - port_bindings:
                  - 5000:5000
                  - 2123:2123/udp
                  - "8080"

        .. note::

            When configuring bindings for UDP ports, the protocol must be
            passed in the ``containerPort`` value, as seen in the examples
            above.

    lxc_conf
        Additional LXC configuration parameters to set before starting the
        container.

        .. code-block:: yaml

            foo:
              docker.running:
                - image: bar/baz:latest
                - lxc_conf:
                  - lxc.utsname: docker

        .. note::

            These LXC configuration parameters will only have the desired
            effect if the container is using the LXC execution driver, which
            has not been the default for some time.

    security_opt:
        Security configuration for MLS systems such as SELinux and AppArmor.

        .. code-block:: yaml

            foo:
              docker.running:
                - image: bar/baz:latest
                - security_opts:
                  - 'apparmor:unconfined'

        .. note::

            See the documentation for security_opt at
            https://docs.docker.com/engine/reference/run/#security-configuration

    publish_all_ports : False
        Allocates a random host port for each port exposed using the ``ports``
        parameter

        .. code-block:: yaml

            foo:
              docker.running:
                - image: bar/baz:latest
                - ports: 8080
                - publish_all_ports: True

    links
        Link this container to another. Links should be specified in the format
        ``<container_name_or_id>:<link_alias>``. Multiple links can be passed,
        either as a comma separated list or a YAML list. The below two examples
        are equivalent:

        .. code-block:: yaml

            foo:
              docker.running:
                - image: bar/baz:latest
                - links: web1:link1,web2:link2

        .. code-block:: yaml

            foo:
              docker.running:
                - image: bar/baz:latest
                - links:
                  - web1:link1
                  - web2:link2

    dns
        List of DNS nameservers. Can be passed as a comma-separated list or a
        YAML list. The below two examples are equivalent:

        .. code-block:: yaml

            foo:
              docker.running:
                - image: bar/baz:latest
                - dns: 8.8.8.8,8.8.4.4

        .. code-block:: yaml

            foo:
              docker.running:
                - image: bar/baz:latest
                - dns:
                  - 8.8.8.8
                  - 8.8.4.4

        .. note::

            To skip IP address validation, use ``validate_ip_addrs=False``

    dns_search
        List of DNS search domains. Can be passed as a comma-separated list
        or a YAML list. The below two examples are equivalent:

        .. code-block:: yaml

            foo:
              docker.running:
                - image: bar/baz:latest
                - dns_search: foo1.domain.tld,foo2.domain.tld

        .. code-block:: yaml

            foo:
              docker.running:
                - image: bar/baz:latest
                - dns_search:
                  - foo1.domain.tld
                  - foo2.domain.tld

    volumes_from
        Container names or IDs from which the container will get volumes. Can
        be passed as a comma-separated list or a YAML list. The below two
        examples are equivalent:

        .. code-block:: yaml

            foo:
              docker.running:
                - image: bar/baz:latest
                - volumes_from: foo

        .. code-block:: yaml

            foo:
              docker.running:
                - image: bar/baz:latest
                - volumes_from:
                  - foo

    network_mode : bridge
        One of the following:

        - ``bridge`` - Creates a new network stack for the container on the
          docker bridge
        - ``null`` - No networking (equivalent of the Docker CLI argument
          ``--net=none``)
        - ``container:<name_or_id>`` - Reuses another container's network stack
        - ``host`` - Use the host's network stack inside the container
        - Any name that identifies an existing network that might be created
          with ``docker.network_present``.

          .. warning::

                Using ``host`` mode gives the container full access to the
                hosts system's services (such as D-bus), and is therefore
                considered insecure.

        .. code-block:: yaml

            foo:
              docker.running:
                - image: bar/baz:latest
                - network_mode: null

    restart_policy
        Set a restart policy for the container. Must be passed as a string in
        the format ``policy[:retry_count]`` where ``policy`` is one of
        ``always``, ``unless-stopped``, or ``on-failure``, and ``retry_count``
        is an optional limit to the number of retries. The retry count is ignored
        when using the ``always`` or ``unless-stopped`` restart policy.

        .. code-block:: yaml

            foo:
              docker.running:
                - image: bar/baz:latest
                - restart_policy: on-failure:5

            bar:
              docker.running:
                - image: bar/baz:latest
                - restart_policy: always

    cap_add
        List of capabilities to add within the container. Can be passed as a
        comma-separated list or a Python list. The below two examples are
        equivalent:

        .. code-block:: yaml

            foo:
              docker.running:
                - image: bar/baz:latest
                - cap_add: SYS_ADMIN,MKNOD

        .. code-block:: yaml

            foo:
              docker.running:
                - image: bar/baz:latest
                - cap_add:
                  - SYS_ADMIN
                  - MKNOD

        .. note::

            This option requires Docker 1.2.0 or newer.

    cap_drop
        List of capabilities to drop within the container. Can be passed as a
        comma-separated list or a Python list. The below two examples are
        equivalent:

        .. code-block:: yaml

            foo:
              docker.running:
                - image: bar/baz:latest
                - cap_drop: SYS_ADMIN,MKNOD

        .. code-block:: yaml

            foo:
              docker.running:
                - image: bar/baz:latest
                - cap_drop:
                  - SYS_ADMIN
                  - MKNOD

        .. note::

            This option requires Docker 1.2.0 or newer.
    privileged
        Give extended privileges to container.

        .. code-block:: yaml
            foo:
              docker.running:
                - image: bar/baz:lates
                - privileged: True

    extra_hosts
        Additional hosts to add to the container's /etc/hosts file. Can be
        passed as a comma-separated list or a Python list. The below two
        exampels are equivalent:

        .. code-block:: yaml

            foo:
              docker.running:
                - image: bar/baz:latest
                - extra_hosts: web1:10.9.8.7,web2:10.9.8.8

        .. code-block:: yaml

            foo:
              docker.running:
                - image: bar/baz:latest
                - extra_hosts:
                  - web1:10.9.8.7
                  - web2:10.9.8.8

        .. note::

            To skip IP address validation, use ``validate_ip_addrs=False``

        .. note::

            This option requires Docker 1.3.0 or newer.

    pid_mode
        Set to ``host`` to use the host container's PID namespace within the
        container

        .. code-block:: yaml

            foo:
              docker.running:
                - image: bar/baz:latest
                - pid_mode: host

        .. note::

            This option requires Docker 1.5.0 or newer.

    ulimits
        List of ulimits. These limits should be passed in
        the format ``<ulimit_name>:<soft_limit>:<hard_limit>``, with the hard
        limit being optional.

        .. code-block:: yaml

            foo:
              dockerng.running:
                - image: bar/baz:latest
                - ulimits: nofile=1024:1024,nproc=60

        Ulimits can be passed as a YAML list instead of a comma-separated list:

        .. code-block:: yaml

            foo:
              dockerng.running:
                - image: bar/baz:latest
                - ulimits:
                  - nofile=1024:1024
                  - nproc=60

    labels
        Add Metadata to the container. Can be a list of strings/dictionaries
        or a dictionary of strings (keys and values).

        .. code-block:: yaml

            foo:
              docker.running:
                - image: bar/baz:latest
                - labels:
                    - LABEL1
                    - LABEL2

        .. code-block:: yaml

            foo:
              docker.running:
                - image: bar/baz:latest
                - labels:
                    KEY1: VALUE1
                    KEY2: VALUE2

        .. code-block:: yaml

            foo:
              docker.running:
                - image: bar/baz:latest
                - labels:
                  - KEY1: VALUE1
                  - KEY2: VALUE2

    start : True
        Set to ``False`` to suppress starting of the container if it exists,
        matches the desired configuration, but is not running. This is useful
        for data-only containers, or for non-daemonized container processes,
        such as the django ``migrate`` and ``collectstatic`` commands. In
        instances such as this, the container only needs to be started the
        first time.

    stop_signal
        Specify the signal docker will send to the container when stopping.
        Useful when running systemd as PID 1 inside the container.

        .. code-block:: yaml

            foo:
              docker.running:
                - image: bar/baz:latest
                - stop_signal: SIGRTMIN+3

        .. note::

            This option requires Docker 1.9.0 or newer and
            docker-py 1.7.0 or newer.

        .. versionadded:: 2016.11.0

    log_config
        Set container's logging driver and options to override the Docker
        daemon default logging driver. Requires Docker 1.6 or newer.

        .. code-block:: yaml

            foo:
              docker.running:
                - image: bar/baz:latest
                - log_config:
                    Type: syslog
                    Config:
                      syslog-address: tcp://192.168.0.42
                      syslog-facility: daemon

        .. note::

            The logging driver feature was improved in Docker 1.13 introducing
            option name changes. Please see Docker's
            `Configure logging drivers`_ documentation for more information.

        .. _`Configure logging drivers`: https://docs.docker.com/engine/admin/logging/overview/

    sysctls
        Either a list of variable/value mappings, or a list of strings in the
        format ``VARNAME=value``. The below two examples are equivalent:

        .. code-block:: yaml

            foo:
              docker.running:
                - image: bar/baz:latest
                - sysctls:
                  - VAR1: value
                  - VAR2: value

        .. code-block:: yaml

            foo:
              docker.running:
                - image: bar/baz:latest
                - sysctls:
                  - VAR1=value
                  - VAR2=value

        .. note::

            Values must be strings. Otherwise it will be considered
            as an error.

    '''
    ret = {'name': name,
           'changes': {},
           'result': False,
           'comment': ''}

    if image is None:
        ret['comment'] = 'The \'image\' argument is required'
        return ret

    if 'cmd' in kwargs:
        if 'command' in kwargs:
            ret['comment'] = (
                'Only one of \'command\' and \'cmd\' can be used. Both '
                'arguments are equivalent.'
            )
            ret['result'] = False
            return ret
        kwargs['command'] = kwargs.pop('cmd')

    try:
        image = ':'.join(_get_repo_tag(image))
    except TypeError:
        image = ':'.join(_get_repo_tag(str(image)))

    if image not in __salt__['docker.list_tags']() and not __opts__['test']:
        try:
            # Pull image
            pull_result = __salt__['docker.pull'](
                image,
                client_timeout=client_timeout,
            )
        except Exception as exc:
            comments = ['Failed to pull {0}: {1}'.format(image, exc)]
            ret['comment'] = _format_comments(comments)
            return ret
        else:
            ret['changes']['image'] = pull_result

    try:
        image_id = __salt__['docker.inspect_image'](image)['Id']
    except CommandExecutionError:
        if not __opts__['test']:
            raise
        image_id = None

    if name not in __salt__['docker.list_containers'](all=True):
        pre_config = {}
    else:
        try:
            pre_config = __salt__['docker.inspect_container'](name)
            try:
                current_image_id = pre_config['Image']
            except KeyError:
                ret['comment'] = (
                    'Unable to detect current image for container \'{0}\'. '
                    'This might be due to a change in the Docker API.'
                    .format(name)
                )
                return ret
        except CommandExecutionError as exc:
            ret['comment'] = ('Error occurred checking for existence of '
                              'container \'{0}\': {1}'.format(name, exc))
            return ret

    # Don't allow conflicting options to be set
    if kwargs.get('publish_all_ports') \
            and kwargs.get('port_bindings') is not None:
        ret['comment'] = 'Cannot mix publish_all_ports=True and port_bindings'
        return ret
    if kwargs.get('hostname') is not None \
            and kwargs.get('network_mode') == 'host':
        ret['comment'] = 'Cannot mix hostname with network_mode=True'
        return ret

    # Strip __pub kwargs and divide the remaining arguments into the ones for
    # container creation and the ones for starting containers.
    create_kwargs = salt.utils.clean_kwargs(**copy.deepcopy(kwargs))
    send_signal = create_kwargs.pop('send_signal', False)

    invalid_kwargs = set(create_kwargs.keys()).difference(set(VALID_CREATE_OPTS.keys()))
    if invalid_kwargs:
        ret['comment'] = (
            'The following arguments are invalid: {0}'
            .format(', '.join(invalid_kwargs))
        )
        return ret

    # Input validation
    try:
        # Repack any dictlists that need it
        _prep_input(create_kwargs)
        # Perform data type validation and, where necessary, munge
        # the data further so it is in a format that can be passed
        # to docker.create.
        _validate_input(create_kwargs,
                        validate_ip_addrs=validate_ip_addrs)

        if create_kwargs.get('binds') is not None:
            # Be smart and try to provide `volumes` argument derived from the
            # "binds" configuration.
            auto_volumes = [x['bind'] for x in six.itervalues(create_kwargs['binds'])]
            actual_volumes = create_kwargs.setdefault('volumes', [])
            actual_volumes.extend([v for v in auto_volumes if
                                   v not in actual_volumes])
        if create_kwargs.get('port_bindings') is not None:
            # Be smart and try to provide `ports` argument derived from
            # the "port_bindings" configuration.
            auto_ports = [_map_port_from_yaml_to_docker(port)
                          for port in create_kwargs['port_bindings']]
            actual_ports = create_kwargs.setdefault('ports', [])
            actual_ports.extend([p for p in auto_ports if
                                 p not in actual_ports])

    except SaltInvocationError as exc:
        ret['comment'] = '{0}'.format(exc)
        return ret

    changes_needed = {}
    if force:
        # No need to check the container config if force=True, or the image was
        # updated in the block above.
        new_container = True
    else:
        # Only compare the desired configuration if the named container is
        # already present. If it is not, pre_config will be an empty dict,
        # hence "not pre_config" will tell us if the named container is
        # present.
        if not pre_config:
            new_container = True
        else:
            if current_image_id != image_id:
                # Image name doesn't match, so there's no need to check the
                # container configuration.
                new_container = True
            else:
                # Container is the correct image, let's check the container
                # config and see if we need to replace the container
                defaults_from_image = _get_defaults_from_image(image_id)
                try:
                    changes_needed = _compare(pre_config, create_kwargs,
                                              defaults_from_image)
                    if changes_needed:
                        log.debug(
                            'docker.running: Analysis of container \'{0}\' '
                            'reveals the following changes need to be made: '
                            '{1}'.format(name, changes_needed)
                        )
                    else:
                        log.debug(
                            'docker.running: Container \'{0}\' already '
                            'matches the desired configuration'.format(name)
                        )
                except Exception as exc:
                    exc_info = ''.join(traceback.format_tb(sys.exc_info()[2]))
                    msg = (
                        'Uncaught exception "{0}" encountered while comparing '
                        'existing container against desired configuration.'
                        .format(exc)
                    )
                    log.error(msg + ' Exception info follows:\n' + exc_info)
                    ret['comment'] = \
                        msg + ' See minion log for exception info.'
                    return ret
                new_container = bool(changes_needed)

    if __opts__['test']:
        if not new_container:
            ret['result'] = True
            ret['comment'] = (
                'Container \'{0}\' is already configured as specified'
                .format(name)
            )
        else:
            ret['result'] = None
            if image_id is None:
                ret['comment'] = 'Image \'{0}\' will be pulled. '.format(image)
            else:
                ret['comment'] = ''
            ret['comment'] += 'Container \'{0}\' will be '.format(name)
            if pre_config and force:
                ret['comment'] += 'forcibly replaced'
            else:
                ret['comment'] += 'created' if not pre_config else 'replaced'
        return ret

    comments = []
    if not pre_config:
        pre_state = None
    else:
        pre_state = __salt__['docker.state'](name)

    if new_container:
        if pre_config:
            # Container exists, stop if necessary, then remove and recreate
            if pre_state != 'stopped':
                result = __salt__['docker.stop'](name,
                                                   timeout=stop_timeout,
                                                   unpause=True)['result']
                if result is not True:
                    comments.append(
                        'Container was slated to be replaced, but the '
                        'container could not be stopped.'
                    )
                    ret['comment'] = _format_comments(comments)
                    return ret

            # Remove existing container
            removed_ids = __salt__['docker.rm'](name)
            if not removed_ids:
                comments.append('Failed to remove container {0}'.format(name))
                ret['comment'] = _format_comments(comments)
                return ret

            # Removal was successful, add the list of removed IDs to the
            # changes dict.
            ret['changes']['removed'] = removed_ids

        if image not in __salt__['docker.list_tags']():
            try:
                # Pull image
                pull_result = __salt__['docker.pull'](
                    image,
                    client_timeout=client_timeout,
                )
            except Exception as exc:
                comments.append('Failed to pull {0}: {1}'.format(image, exc))
                ret['comment'] = _format_comments(comments)
                return ret
            else:
                ret['changes']['image'] = pull_result

        try:
            # Create new container
            create_result = __salt__['docker.create'](
                image,
                name=name,
                validate_ip_addrs=False,
                # Already validated input
                validate_input=False,
                client_timeout=client_timeout,
                **create_kwargs
            )
        except Exception as exc:
            comments.append('Failed to create new container: {0}'.format(exc))
            ret['comment'] = _format_comments(comments)
            return ret

        # Creation of new container was successful, add the return data to the
        # changes dict.
        ret['changes']['added'] = create_result

    if new_container or (pre_state != 'running' and start):
        try:
            # Start container
            __salt__['docker.start'](
                name,
            )
        except Exception as exc:
            comments.append(
                'Failed to start new container \'{0}\': {1}'
                .format(name, exc)
            )
            ret['comment'] = _format_comments(comments)
            return ret

        post_state = __salt__['docker.state'](name)
        if pre_state != post_state:
            # If the container changed states at all, note this change in the
            # return dict.
            comments.append(
                 'Container \'{0}\' changed state.'.format(name)
            )
            ret['changes']['state'] = {'old': pre_state, 'new': post_state}

    if changes_needed:
        try:
            post_config = __salt__['docker.inspect_container'](name)
            defaults_from_image = _get_defaults_from_image(image_id)
            changes_still_needed = _compare(post_config, create_kwargs,
                                            defaults_from_image)
            if changes_still_needed:
                log.debug(
                    'docker.running: Analysis of container \'{0}\' after '
                    'creation/replacement reveals the following changes still '
                    'need to be made: {1}'.format(name, changes_still_needed)
                )
            else:
                log.debug(
                    'docker.running: Changes successfully applied to '
                    'container \'{0}\''.format(name)
                )
        except Exception as exc:
            exc_info = ''.join(traceback.format_tb(sys.exc_info()[2]))
            msg = (
                'Uncaught exception "{0}" encountered while comparing '
                'new container\'s configuration against desired configuration'
                .format(exc)
            )
            log.error(msg + '. Exception info follows:\n' + exc_info)
            comments.extend([msg, 'See minion log for exception info'])
            ret['comment'] = _format_comments(comments)
            return ret

        if changes_still_needed:
            diff = ret['changes'].setdefault('diff', {})
            failed = []
            for key in changes_needed:
                if key not in changes_still_needed:
                    # Change was applied successfully
                    diff[key] = changes_needed[key]
                else:
                    # Change partially (or not at all) applied
                    old = changes_needed[key]['old']
                    new = changes_still_needed[key]['old']
                    if old != new:
                        diff[key] = {'old': old, 'new': new}
                    failed.append(key)
            comments.append(
                'Failed to apply configuration for the following parameters: '
                '{0}'.format(', '.join(failed))
            )
            ret['comment'] = _format_comments(comments)
            return ret
        else:
            # No necessary changes detected on post-container-replacement
            # check. The diffs will be the original changeset detected in
            # pre-flight check.
            ret['changes']['diff'] = changes_needed
            comments.append('Container \'{0}\' was replaced'.format(name))
    else:
        if not new_container:
            if send_signal:
                try:
                    __salt__['docker.signal'](name, signal=watch_action)
                except CommandExecutionError as exc:
                    comments.append(
                        'Failed to signal container: {0}'.format(exc)
                    )
                    ret['comment'] = _format_comments(comments)
                    return ret
                else:
                    ret['changes']['signal'] = watch_action
                    comments.append(
                        'Sent signal {0} to container'.format(watch_action)
                    )
            elif ret['changes']:
                if not comments:
                    log.warning(
                        'docker.running: we detected changes without '
                        'a specific comment for container \'{0}\'.'.format(
                            name)
                    )
                    comments.append('Container \'{0}\' changed.'.format(name))
            else:
                # Container was not replaced, no necessary changes detected
                # in pre-flight check, and no signal sent to container
                comments.append(
                    'Container \'{0}\' is already configured as specified'
                    .format(name)
                )
        else:
            msg = 'Container \'{0}\' was '.format(name)
            if pre_config and force:
                msg += 'forcibly replaced'
            else:
                msg += 'created' if not pre_config else 'replaced'
            comments.append(msg)

            if pre_config and image != pre_config['Config']['Image']:
                diff = ret['changes'].setdefault('diff', {})
                diff['image'] = {'old': pre_config['Config']['Image'],
                                 'new': image}
                comments.append(
                    'Image changed from \'{0}\' to \'{1}\''
                    .format(pre_config['Config']['Image'], image)
                )

    ret['comment'] = _format_comments(comments)
    ret['result'] = True
    return ret


def stopped(name=None,
            containers=None,
            stop_timeout=STOP_TIMEOUT,
            unpause=False,
            error_on_absent=True):
    '''
    Ensure that a container (or containers) is stopped

    name
        Name or ID of the container

    containers
        Run this state on more than one container at a time. The following two
        examples accomplish the same thing:

        .. code-block:: yaml

            stopped_containers:
              docker.stopped:
                - names:
                  - foo
                  - bar
                  - baz

        .. code-block:: yaml

            stopped_containers:
              docker.stopped:
                - containers:
                  - foo
                  - bar
                  - baz

        However, the second example will be a bit quicker since Salt will stop
        all specified containers in a single run, rather than executing the
        state separately on each image (as it would in the first example).

    stop_timeout : 10
        Timeout for graceful shutdown of the container. If this timeout is
        exceeded, the container will be killed.

    unpause : False
        Set to ``True`` to unpause any paused containers before stopping. If
        unset, then an error will be raised for any container that was paused.

    error_on_absent : True
        By default, this state will return an error if any of the specified
        containers are absent. Set this to ``False`` to suppress that error.
    '''
    ret = {'name': name,
           'changes': {},
           'result': False,
           'comment': ''}

    if not name and not containers:
        ret['comment'] = 'One of \'name\' and \'containers\' must be provided'
        return ret
    if containers is not None:
        if not isinstance(containers, list):
            ret['comment'] = 'containers must be a list'
            return ret
        targets = []
        for target in containers:
            if not isinstance(target, six.string_types):
                target = str(target)
            targets.append(target)
    elif name:
        if not isinstance(name, six.string_types):
            targets = [str(name)]
        else:
            targets = [name]

    containers = {}
    for target in targets:
        try:
            c_state = __salt__['docker.state'](target)
        except CommandExecutionError:
            containers.setdefault('absent', []).append(target)
        else:
            containers.setdefault(c_state, []).append(target)

    errors = []
    if error_on_absent and 'absent' in containers:
        errors.append(
            'The following container(s) are absent: {0}'.format(
                ', '.join(containers['absent'])
            )
        )

    if not unpause and 'paused' in containers:
        ret['result'] = False
        errors.append(
            'The following container(s) are paused: {0}'.format(
                ', '.join(containers['paused'])
            )
        )

    if errors:
        ret['result'] = False
        ret['comment'] = '. '.join(errors)
        return ret

    to_stop = containers.get('running', []) + containers.get('paused', [])

    if not to_stop:
        ret['result'] = True
        if len(targets) == 1:
            ret['comment'] = 'Container \'{0}\' is '.format(targets[0])
        else:
            ret['comment'] = 'All specified containers are '
        if 'absent' in containers:
            ret['comment'] += 'absent or '
        ret['comment'] += 'not running'
        return ret

    if __opts__['test']:
        ret['result'] = None
        ret['comment'] = (
            'The following container(s) will be stopped: {0}'
            .format(', '.join(to_stop))
        )
        return ret

    stop_errors = []
    for target in to_stop:
        changes = __salt__['docker.stop'](target,
                                            timeout=stop_timeout,
                                            unpause=unpause)
        if changes['result'] is True:
            ret['changes'][target] = changes
        else:
            if 'comment' in changes:
                stop_errors.append(changes['comment'])
            else:
                stop_errors.append(
                    'Failed to stop container \'{0}\''.format(target)
                )

    if stop_errors:
        ret['comment'] = '; '.join(stop_errors)
        return ret

    ret['result'] = True
    ret['comment'] = (
        'The following container(s) were stopped: {0}'
        .format(', '.join(to_stop))
    )
    return ret


def absent(name, force=False):
    '''
    Ensure that a container is absent

    name
        Name of the container

    force : False
        Set to ``True`` to remove the container even if it is running

    Usage Examples:

    .. code-block:: yaml

        mycontainer:
          docker.absent

        multiple_containers:
          docker.absent:
            - names:
              - foo
              - bar
              - baz
    '''
    ret = {'name': name,
           'changes': {},
           'result': False,
           'comment': ''}

    if name not in __salt__['docker.list_containers'](all=True):
        ret['result'] = True
        ret['comment'] = 'Container \'{0}\' does not exist'.format(name)
        return ret

    pre_state = __salt__['docker.state'](name)
    if pre_state != 'stopped' and not force:
        ret['comment'] = ('Container is running, set force to True to '
                          'forcibly remove it')
        return ret

    if __opts__['test']:
        ret['result'] = None
        ret['comment'] = ('Container \'{0}\' will be removed'.format(name))
        return ret

    try:
        ret['changes']['removed'] = __salt__['docker.rm'](name, force=force)
    except Exception as exc:
        ret['comment'] = ('Failed to remove container \'{0}\': {1}'
                          .format(name, exc))
        return ret

    if name in __salt__['docker.list_containers'](all=True):
        ret['comment'] = 'Failed to remove container \'{0}\''.format(name)
    else:
        if force and pre_state != 'stopped':
            method = 'Forcibly'
        else:
            method = 'Successfully'
        ret['comment'] = '{0} removed container \'{1}\''.format(method, name)
        ret['result'] = True
    return ret


def network_present(name, driver=None, containers=None):
    '''
    Ensure that a network is present.

    name
        Name of the network

    driver
        Type of driver for that network.

    containers:
        List of container names that should be part of this network
    Usage Examples:

    .. code-block:: yaml

        network_foo:
          docker.network_present


    .. code-block:: yaml

        network_bar:
          docker.network_present
            - name: bar
            - containers:
                - cont1
                - cont2

    '''
    ret = {'name': name,
           'changes': {},
           'result': False,
           'comment': ''}
    if containers is None:
        containers = []
    # map containers to container's Ids.
    containers = [__salt__['docker.inspect_container'](c)['Id'] for c in containers]
    networks = __salt__['docker.networks'](names=[name])
    if networks:
        network = networks[0]  # we expect network's name to be unique
        if all(c in network['Containers'] for c in containers):
            ret['result'] = True
            ret['comment'] = 'Network \'{0}\' already exists.'.format(name)
            return ret
        result = True
        for container in containers:
            if container not in network['Containers']:
                try:
                    ret['changes']['connected'] = __salt__['docker.connect_container_to_network'](
                        container, name)
                except Exception as exc:
                    ret['comment'] = ('Failed to connect container \'{0}\' to network \'{1}\' {2}'.format(
                        container, name, exc))
                    result = False
            ret['result'] = result

    else:
        try:
            ret['changes']['created'] = __salt__['docker.create_network'](
                name, driver=driver)
        except Exception as exc:
            ret['comment'] = ('Failed to create network \'{0}\': {1}'
                              .format(name, exc))
        else:
            result = True
            for container in containers:
                try:
                    ret['changes']['connected'] = __salt__['docker.connect_container_to_network'](
                        container, name)
                except Exception as exc:
                    ret['comment'] = ('Failed to connect container \'{0}\' to network \'{1}\' {2}'.format(
                        container, name, exc))
                    result = False
            ret['result'] = result
    return ret


def network_absent(name, driver=None):
    '''
    Ensure that a network is absent.

    name
        Name of the network

    Usage Examples:

    .. code-block:: yaml

        network_foo:
          docker.network_absent

    '''
    ret = {'name': name,
           'changes': {},
           'result': False,
           'comment': ''}

    networks = __salt__['docker.networks'](names=[name])
    if not networks:
        ret['result'] = True
        ret['comment'] = 'Network \'{0}\' already absent'.format(name)
        return ret

    for container in networks[0]['Containers']:
        try:
            ret['changes']['disconnected'] = __salt__['docker.disconnect_container_from_network'](container, name)
        except Exception as exc:
            ret['comment'] = ('Failed to disconnect container \'{0}\' to network \'{1}\' {2}'.format(
                container, name, exc))
    try:
        ret['changes']['removed'] = __salt__['docker.remove_network'](name)
        ret['result'] = True
    except Exception as exc:
        ret['comment'] = ('Failed to remove network \'{0}\': {1}'
                          .format(name, exc))
    return ret


def volume_present(name, driver=None, driver_opts=None, force=False):
    '''
    Ensure that a volume is present.

    .. versionadded:: 2015.8.4

    .. versionchanged:: 2015.8.6
        This function no longer deletes and re-creates a volume if the
        existing volume's driver does not match the ``driver``
        parameter (unless the ``force`` parameter is set to ``True``).

    name
        Name of the volume

    driver
        Type of driver for that volume.  If ``None`` and the volume
        does not yet exist, the volume will be created using Docker's
        default driver.  If ``None`` and the volume does exist, this
        function does nothing, even if the existing volume's driver is
        not the Docker default driver.  (To ensure that an existing
        volume's driver matches the Docker default, you must
        explicitly name Docker's default driver here.)

    driver_opts
        Options for the volume driver

    force : False
        If the volume already exists but the existing volume's driver
        does not match the driver specified by the ``driver``
        parameter, this parameter controls whether the function errors
        out (if ``False``) or deletes and re-creates the volume (if
        ``True``).

        .. versionadded:: 2015.8.6

    Usage Examples:

    .. code-block:: yaml

        volume_foo:
          docker.volume_present


    .. code-block:: yaml

        volume_bar:
          docker.volume_present
            - name: bar
            - driver: local
            - driver_opts:
                foo: bar

    .. code-block:: yaml

        volume_bar:
          docker.volume_present
            - name: bar
            - driver: local
            - driver_opts:
                - foo: bar
                - option: value

    '''
    ret = {'name': name,
           'changes': {},
           'result': False,
           'comment': ''}
    if salt.utils.is_dictlist(driver_opts):
        driver_opts = salt.utils.repack_dictlist(driver_opts)
    volume = _find_volume(name)
    if not volume:
        if __opts__['test']:
            ret['result'] = None
            ret['comment'] = ('The volume \'{0}\' will be created'.format(name))
            return ret
        try:
            ret['changes']['created'] = __salt__['docker.create_volume'](
                name, driver=driver, driver_opts=driver_opts)
        except Exception as exc:
            ret['comment'] = ('Failed to create volume \'{0}\': {1}'
                              .format(name, exc))
            return ret
        else:
            result = True
            ret['result'] = result
            return ret
    # volume exists, check if driver is the same.
    if driver is not None and volume['Driver'] != driver:
        if not force:
            ret['comment'] = "Driver for existing volume '{0}' ('{1}')" \
                             " does not match specified driver ('{2}')" \
                             " and force is False".format(
                                 name, volume['Driver'], driver)
            ret['result'] = None if __opts__['test'] else False
            return ret
        if __opts__['test']:
            ret['result'] = None
            ret['comment'] = "The volume '{0}' will be replaced with a" \
                             " new one using the driver '{1}'".format(
                                 name, volume)
            return ret
        try:
            ret['changes']['removed'] = __salt__['docker.remove_volume'](name)
        except Exception as exc:
            ret['comment'] = ('Failed to remove volume \'{0}\': {1}'
                              .format(name, exc))
            return ret
        else:
            try:
                ret['changes']['created'] = __salt__['docker.create_volume'](
                    name, driver=driver, driver_opts=driver_opts)
            except Exception as exc:
                ret['comment'] = ('Failed to create volume \'{0}\': {1}'
                                  .format(name, exc))
                return ret
            else:
                result = True
                ret['result'] = result
                return ret

    ret['result'] = None if __opts__['test'] else True
    ret['comment'] = 'Volume \'{0}\' already exists.'.format(name)
    return ret


def volume_absent(name, driver=None):
    '''
    Ensure that a volume is absent.

    .. versionadded:: 2015.8.4

    name
        Name of the volume

    Usage Examples:

    .. code-block:: yaml

        volume_foo:
          docker.volume_absent

    '''
    ret = {'name': name,
           'changes': {},
           'result': False,
           'comment': ''}

    volume = _find_volume(name)
    if not volume:
        ret['result'] = True
        ret['comment'] = 'Volume \'{0}\' already absent'.format(name)
        return ret

    try:
        ret['changes']['removed'] = __salt__['docker.remove_volume'](name)
        ret['result'] = True
    except Exception as exc:
        ret['comment'] = ('Failed to remove volume \'{0}\': {1}'
                          .format(name, exc))
    return ret


def mod_watch(name, sfun=None, **kwargs):
    if sfun == 'running':
        watch_kwargs = copy.deepcopy(kwargs)
        if watch_kwargs.get('watch_action', 'force') == 'force':
            watch_kwargs['force'] = True
        else:
            watch_kwargs['send_signal'] = True
            watch_kwargs['force'] = False
        return running(name, **watch_kwargs)

    if sfun == 'image_present':
        # Force image to be updated
        kwargs['force'] = True
        return image_present(name, **kwargs)

    return {'name': name,
            'changes': {},
            'result': False,
            'comment': ('watch requisite is not'
                        ' implemented for {0}'.format(sfun))}<|MERGE_RESOLUTION|>--- conflicted
+++ resolved
@@ -436,7 +436,7 @@
             if data != actual_data:
                 ret.update({item: {'old': actual_data, 'new': data}})
                 continue
-<<<<<<< HEAD
+
         elif item == 'sysctls':
             if actual_data is None:
                 actual_data = []
@@ -464,9 +464,7 @@
             if sysctls_diff:
                 ret.update(sysctls_diff)
             continue
-=======
-
->>>>>>> 2e555c3c
+
         elif item == 'security_opt':
             if actual_data is None:
                 actual_data = []
