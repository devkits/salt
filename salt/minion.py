# -*- coding: utf-8 -*-
'''
Routines to set up a minion
'''
# Import python libs
from __future__ import absolute_import, print_function
import os
import re
import sys
import copy
import time
import errno
import types
import signal
import fnmatch
import hashlib
import logging
import threading
import traceback
import multiprocessing
from random import randint, shuffle

# Import Salt Libs
# pylint: disable=import-error,no-name-in-module,redefined-builtin
import salt.ext.six as six
from salt.ext.six.moves import range
# pylint: enable=no-name-in-module,redefined-builtin

from stat import S_IMODE

from stat import S_IMODE

# Import third party libs
try:
    import zmq
    HAS_ZMQ = True
except ImportError:
    # Running in local, zmq not needed
    HAS_ZMQ = False

HAS_RANGE = False
try:
    import seco.range
    HAS_RANGE = True
except ImportError:
    pass

HAS_PSUTIL = False
try:
    import psutil
    HAS_PSUTIL = True
except ImportError:
    pass

HAS_RESOURCE = False
try:
    import resource
    HAS_RESOURCE = True
except ImportError:
    pass

try:
    import zmq.utils.monitor
    HAS_ZMQ_MONITOR = True
except ImportError:
    HAS_ZMQ_MONITOR = False
# pylint: enable=import-error

# Import salt libs
import salt
import salt.client
import salt.crypt
import salt.loader
import salt.beacons
import salt.payload
import salt.syspaths
import salt.utils
import salt.utils.jid
import salt.pillar
import salt.utils.args
import salt.utils.event
import salt.utils.minion
import salt.utils.schedule
import salt.utils.error
import salt.utils.zeromq
import salt.defaults.exitcodes
from salt.defaults import DEFAULT_TARGET_DELIM
from salt.utils.debug import enable_sigusr1_handler
from salt.utils.event import tagify
from salt.exceptions import (
    AuthenticationError, CommandExecutionError, CommandNotFoundError,
    SaltInvocationError, SaltReqTimeoutError, SaltClientError,
    SaltSystemExit, SaltSyndicMasterError
)


log = logging.getLogger(__name__)

# To set up a minion:
# 1. Read in the configuration
# 2. Generate the function mapping dict
# 3. Authenticate with the master
# 4. Store the AES key
# 5. Connect to the publisher
# 6. Handle publications


def resolve_dns(opts):
    '''
    Resolves the master_ip and master_uri options
    '''
    ret = {}
    check_dns = True
    if (opts.get('file_client', 'remote') == 'local' and
            not opts.get('use_master_when_local', False)):
        check_dns = False

    if check_dns is True:
        # Because I import salt.log below I need to re-import salt.utils here
        import salt.utils
        try:
            ret['master_ip'] = \
                    salt.utils.dns_check(opts['master'], True, opts['ipv6'])
        except SaltClientError:
            if opts['retry_dns']:
                while True:
                    import salt.log
                    msg = ('Master hostname: \'{0}\' not found. Retrying in {1} '
                           'seconds').format(opts['master'], opts['retry_dns'])
                    if salt.log.is_console_configured():
                        log.error(msg)
                    else:
                        print('WARNING: {0}'.format(msg))
                    time.sleep(opts['retry_dns'])
                    try:
                        ret['master_ip'] = salt.utils.dns_check(
                            opts['master'], True, opts['ipv6']
                        )
                        break
                    except SaltClientError:
                        pass
            else:
                ret['master_ip'] = '127.0.0.1'
        except SaltSystemExit:
            err = 'Master address: {0} could not be resolved. Invalid or unresolveable address.'.format(
                opts.get('master', 'Unknown'))
            log.error(err)
            raise SaltSystemExit(code=42, msg=err)
    else:
        ret['master_ip'] = '127.0.0.1'

    if 'master_ip' in ret and 'master_ip' in opts:
        if ret['master_ip'] != opts['master_ip']:
            log.warning('Master ip address changed from {0} to {1}'.format(opts['master_ip'],
                                                                          ret['master_ip'])
            )
    ret['master_uri'] = 'tcp://{ip}:{port}'.format(ip=ret['master_ip'],
                                                   port=opts['master_port'])
    return ret


def get_proc_dir(cachedir, **kwargs):
    '''
    Given the cache directory, return the directory that process data is
    stored in, creating it if it doesn't exist.
    The following optional Keyword Arguments are handled:

    mode: which is anything os.makedir would accept as mode.

    uid: the uid to set, if not set, or it is None or -1 no changes are
         made. Same applies if the directory is already owned by this
         uid. Must be int. Works only on unix/unix like systems.

    gid: the gid to set, if not set, or it is None or -1 no changes are
         made. Same applies if the directory is already owned by this
         gid. Must be int. Works only on unix/unix like systems.
    '''
    fn_ = os.path.join(cachedir, 'proc')
    mode = kwargs.pop('mode', None)

    if mode is None:
        mode = {}
    else:
        mode = {'mode': mode}

    if not os.path.isdir(fn_):
        # proc_dir is not present, create it with mode settings
        os.makedirs(fn_, **mode)

    d_stat = os.stat(fn_)

    # if mode is not an empty dict then we have an explicit
    # dir mode. So lets check if mode needs to be changed.
    if mode:
        mode_part = S_IMODE(d_stat.st_mode)
        if mode_part != mode['mode']:
            os.chmod(fn_, (d_stat.st_mode ^ mode_part) | mode['mode'])

    if hasattr(os, 'chown'):
        # only on unix/unix like systems
        uid = kwargs.pop('uid', -1)
        gid = kwargs.pop('gid', -1)

        # if uid and gid are both -1 then go ahead with
        # no changes at all
        if (d_stat.st_uid != uid or d_stat.st_gid != gid) and \
                [i for i in (uid, gid) if i != -1]:
            os.chown(fn_, uid, gid)

    return fn_


def parse_args_and_kwargs(func, args, data=None):
    '''
    Wrap load_args_and_kwargs
    '''
    salt.utils.warn_until(
        'Boron',
        'salt.minion.parse_args_and_kwargs() has been renamed to '
        'salt.minion.load_args_and_kwargs(). Please change this function call '
        'before the Boron release of Salt.'
    )
    return load_args_and_kwargs(func, args, data=data)


def load_args_and_kwargs(func, args, data=None):
    '''
    Detect the args and kwargs that need to be passed to a function call, and
    check them against what was passed.
    '''
    argspec = salt.utils.args.get_function_argspec(func)
    _args = []
    _kwargs = {}
    invalid_kwargs = []

    for arg in args:
        if isinstance(arg, six.string_types):
            string_arg, string_kwarg = salt.utils.args.parse_input([arg], condition=False)  # pylint: disable=W0632
            if string_arg:
                # Don't append the version that was just derived from parse_cli
                # above, that would result in a 2nd call to
                # salt.utils.cli.yamlify_arg(), which could mangle the input.
                _args.append(arg)
            elif string_kwarg:
                salt.utils.warn_until(
                    'Boron',
                    'The list of function args and kwargs should be parsed '
                    'by salt.utils.args.parse_input() before calling '
                    'salt.minion.load_args_and_kwargs().'
                )
                if argspec.keywords or next(six.iterkeys(string_kwarg)) in argspec.args:
                    # Function supports **kwargs or is a positional argument to
                    # the function.
                    _kwargs.update(string_kwarg)
                else:
                    # **kwargs not in argspec and parsed argument name not in
                    # list of positional arguments. This keyword argument is
                    # invalid.
                    for key, val in string_kwarg.iteritems():
                        invalid_kwargs.append('{0}={1}'.format(key, val))
                continue

        # if the arg is a dict with __kwarg__ == True, then its a kwarg
        elif isinstance(arg, dict) and arg.pop('__kwarg__', False) is True:
            for key, val in six.iteritems(arg):
                if argspec.keywords or key in argspec.args:
                    # Function supports **kwargs or is a positional argument to
                    # the function.
                    _kwargs[key] = val
                else:
                    # **kwargs not in argspec and parsed argument name not in
                    # list of positional arguments. This keyword argument is
                    # invalid.
                    invalid_kwargs.append('{0}={1}'.format(key, val))
            continue

        else:
            _args.append(arg)

    if invalid_kwargs:
        raise SaltInvocationError(
            'The following keyword arguments are not valid: {0}'
            .format(', '.join(invalid_kwargs))
        )

    if argspec.keywords and isinstance(data, dict):
        # this function accepts **kwargs, pack in the publish data
        for key, val in six.iteritems(data):
            _kwargs['__pub_{0}'.format(key)] = val

    return _args, _kwargs


class SMinion(object):
    '''
    Create an object that has loaded all of the minion module functions,
    grains, modules, returners etc.  The SMinion allows developers to
    generate all of the salt minion functions and present them with these
    functions for general use.
    '''
    def __init__(self, opts):
        # Late setup of the opts grains, so we can log from the grains module
        opts['grains'] = salt.loader.grains(opts)
        self.opts = opts

        # Clean out the proc directory (default /var/cache/salt/minion/proc)
        if (self.opts.get('file_client', 'remote') == 'remote'
                or self.opts.get('use_master_when_local', False)):
            if isinstance(self.opts['master'], list):
                masters = self.opts['master']
                if self.opts['random_master'] is True:
                    shuffle(masters)
                for master in masters:
                    self.opts['master'] = master
                    self.opts.update(resolve_dns(opts))
                    try:
                        self.gen_modules()
                        break
                    except SaltClientError:
                        log.warning(('Attempted to authenticate with master '
                                     '{0} and failed'.format(master)))
                        continue
            else:
                if self.opts['random_master'] is True:
                    log.warning('random_master is True but there is only one master specified. Ignoring.')
                self.opts.update(resolve_dns(opts))
                self.gen_modules(initial_load=True)
        else:
            self.gen_modules(initial_load=True)

    def gen_modules(self, initial_load=False):
        '''
        Load all of the modules for the minion
        '''
        self.opts['pillar'] = salt.pillar.get_pillar(
            self.opts,
            self.opts['grains'],
            self.opts['id'],
            self.opts['environment']
        ).compile_pillar()
        self.functions = salt.loader.minion_mods(self.opts, include_errors=True)
        # TODO: remove
        self.function_errors = {}  # Keep the funcs clean
        self.returners = salt.loader.returners(self.opts, self.functions)
        self.states = salt.loader.states(self.opts, self.functions)
        self.rend = salt.loader.render(self.opts, self.functions)
        self.matcher = Matcher(self.opts, self.functions)
        self.functions['sys.reload_modules'] = self.gen_modules


class MinionBase(object):
    def __init__(self, opts):
        self.opts = opts

    def _init_context_and_poller(self):
        self.context = zmq.Context()
        self.poller = zmq.Poller()

    def _prepare_minion_event_system(self):
        # Prepare the minion event system
        #
        # Start with the publish socket
        self._init_context_and_poller()

        hash_type = getattr(hashlib, self.opts.get('hash_type', 'md5'))
        # Only use the first 10 chars to keep longer hashes from exceeding the
        # max socket path length.
        id_hash = hash_type(self.opts['id']).hexdigest()[:10]
        epub_sock_path = os.path.join(
            self.opts['sock_dir'],
            'minion_event_{0}_pub.ipc'.format(id_hash)
        )
        if os.path.exists(epub_sock_path):
            os.unlink(epub_sock_path)
        epull_sock_path = os.path.join(
            self.opts['sock_dir'],
            'minion_event_{0}_pull.ipc'.format(id_hash)
        )
        if os.path.exists(epull_sock_path):
            os.unlink(epull_sock_path)

        self.epub_sock = self.context.socket(zmq.PUB)

        if self.opts.get('ipc_mode', '') == 'tcp':
            epub_uri = 'tcp://127.0.0.1:{0}'.format(
                self.opts['tcp_pub_port']
            )
            epull_uri = 'tcp://127.0.0.1:{0}'.format(
                self.opts['tcp_pull_port']
            )
        else:
            epub_uri = 'ipc://{0}'.format(epub_sock_path)
            salt.utils.zeromq.check_ipc_path_max_len(epub_uri)
            epull_uri = 'ipc://{0}'.format(epull_sock_path)
            salt.utils.zeromq.check_ipc_path_max_len(epull_uri)

        log.debug(
            '{0} PUB socket URI: {1}'.format(
                self.__class__.__name__, epub_uri
            )
        )
        log.debug(
            '{0} PULL socket URI: {1}'.format(
                self.__class__.__name__, epull_uri
            )
        )

        # Check to make sure the sock_dir is available, create if not
        default_minion_sock_dir = os.path.join(
            salt.syspaths.SOCK_DIR,
            'minion'
        )
        minion_sock_dir = self.opts.get('sock_dir', default_minion_sock_dir)

        if not os.path.isdir(minion_sock_dir):
            # Let's try to create the directory defined on the configuration
            # file
            try:
                os.makedirs(minion_sock_dir, 0o755)
            except OSError as exc:
                log.error('Could not create SOCK_DIR: {0}'.format(exc))
                # Let's not fail yet and try using the default path
                if minion_sock_dir == default_minion_sock_dir:
                    # We're already trying the default system path, stop now!
                    raise

            if not os.path.isdir(default_minion_sock_dir):
                try:
                    os.makedirs(default_minion_sock_dir, 0o755)
                except OSError as exc:
                    log.error('Could not create SOCK_DIR: {0}'.format(exc))
                    # Let's stop at this stage
                    raise

        # Create the pull socket
        self.epull_sock = self.context.socket(zmq.PULL)

        # Securely bind the event sockets
        if self.opts.get('ipc_mode', '') != 'tcp':
            old_umask = os.umask(0o177)
        try:
            log.info('Starting pub socket on {0}'.format(epub_uri))
            self.epub_sock.bind(epub_uri)
            log.info('Starting pull socket on {0}'.format(epull_uri))
            self.epull_sock.bind(epull_uri)
        finally:
            if self.opts.get('ipc_mode', '') != 'tcp':
                os.umask(old_umask)

    @staticmethod
    def process_schedule(minion, loop_interval):
        try:
            minion.schedule.eval()
            # Check if scheduler requires lower loop interval than
            # the loop_interval setting
            if minion.schedule.loop_interval < loop_interval:
                loop_interval = minion.schedule.loop_interval
                log.debug(
                    'Overriding loop_interval because of scheduled jobs.'
                )
        except Exception as exc:
            log.error(
                'Exception {0} occurred in scheduled job'.format(exc)
            )
        return loop_interval

    def process_beacons(self, functions):
        '''
        Evaluate all of the configured beacons, grab the config again in case
        the pillar or grains changed
        '''
        if 'config.merge' in functions:
            b_conf = functions['config.merge']('beacons')
            if b_conf:
                return self.beacons.process(b_conf)
        return []


class MasterMinion(object):
    '''
    Create a fully loaded minion function object for generic use on the
    master. What makes this class different is that the pillar is
    omitted, otherwise everything else is loaded cleanly.
    '''
    def __init__(
            self,
            opts,
            returners=True,
            states=True,
            rend=True,
            matcher=True,
            whitelist=None):
        self.opts = salt.config.minion_config(opts['conf_file'])
        self.opts.update(opts)
        self.whitelist = whitelist
        self.opts['grains'] = salt.loader.grains(opts)
        self.opts['pillar'] = {}
        self.mk_returners = returners
        self.mk_states = states
        self.mk_rend = rend
        self.mk_matcher = matcher
        self.gen_modules(initial_load=True)

    def gen_modules(self, initial_load=False):
        '''
        Load all of the modules for the minion
        '''
        self.functions = salt.loader.minion_mods(
            self.opts,
            whitelist=self.whitelist,
            initial_load=initial_load)
        if self.mk_returners:
            self.returners = salt.loader.returners(self.opts, self.functions)
        if self.mk_states:
            self.states = salt.loader.states(self.opts, self.functions)
        if self.mk_rend:
            self.rend = salt.loader.render(self.opts, self.functions)
        if self.mk_matcher:
            self.matcher = Matcher(self.opts, self.functions)
        self.functions['sys.reload_modules'] = self.gen_modules


class MultiMinion(MinionBase):
    '''
    Create a multi minion interface, this creates as many minions as are
    defined in the master option and binds each minion object to a respective
    master.
    '''
    # timeout for one of the minions to auth with a master
    MINION_CONNECT_TIMEOUT = 5

    def __init__(self, opts):
        super(MultiMinion, self).__init__(opts)

    def minions(self):
        '''
        Return a dict of minion generators bound to the tune_in method

        dict of master -> minion_mapping, the mapping contains:

            opts: options used to create the minion
            last: last auth attempt time
            auth_wait: time to wait for next auth attempt
            minion: minion object
            generator: generator function (non-blocking tune_in)
        '''
        if not isinstance(self.opts['master'], list):
            log.error(
                'Attempting to start a multimaster system with one master')
            sys.exit(salt.defaults.exitcodes.EX_GENERIC)
        ret = {}
        for master in set(self.opts['master']):
            s_opts = copy.deepcopy(self.opts)
            s_opts['master'] = master
            s_opts['multimaster'] = True
            ret[master] = {'opts': s_opts,
                           'last': time.time(),
                           'auth_wait': s_opts['acceptance_wait_time']}
            try:
                minion = Minion(s_opts, self.MINION_CONNECT_TIMEOUT, False)
                ret[master]['minion'] = minion
                ret[master]['generator'] = minion.tune_in_no_block()
            except SaltClientError as exc:
                log.error('Error while bringing up minion for multi-master. Is master at {0} responding?'.format(master))
        return ret

    # Multi Master Tune In
    def tune_in(self):
        '''
        Bind to the masters

        This loop will attempt to create connections to masters it hasn't connected
        to yet, but once the initial connection is made it is up to ZMQ to do the
        reconnect (don't know of an API to get the state here in salt)
        '''
        self._prepare_minion_event_system()
        self.poller.register(self.epull_sock, zmq.POLLIN)

        # Prepare the minion generators
        minions = self.minions()
        loop_interval = int(self.opts['loop_interval'])
        auth_wait = self.opts['acceptance_wait_time']
        max_wait = self.opts['acceptance_wait_time_max']

        while True:
            package = None
            for minion in six.itervalues(minions):
                if isinstance(minion, dict):
                    if 'minion' in minion:
                        minion = minion['minion']
                    else:
                        continue
                if not hasattr(minion, 'schedule'):
                    continue
                loop_interval = self.process_schedule(minion, loop_interval)
            socks = dict(self.poller.poll(1))
            if socks.get(self.epull_sock) == zmq.POLLIN:
                try:
                    package = self.epull_sock.recv(zmq.NOBLOCK)
                except Exception:
                    pass

            masters = list(minions.keys())
            shuffle(masters)
            # Do stuff per minion that we have
            for master in masters:
                minion = minions[master]
                # if we haven't connected yet, lets attempt some more.
                # make sure to keep separate auth_wait times, since these
                # are separate masters
                if 'generator' not in minion:
                    if time.time() - minion['auth_wait'] > minion['last']:
                        minion['last'] = time.time()
                        if minion['auth_wait'] < max_wait:
                            minion['auth_wait'] += auth_wait
                        try:
                            t_minion = Minion(minion['opts'], self.MINION_CONNECT_TIMEOUT, False)
                            minions[master]['minion'] = t_minion
                            minions[master]['generator'] = t_minion.tune_in_no_block()
                            minions[master]['auth_wait'] = self.opts['acceptance_wait_time']
                        except SaltClientError:
                            log.error('Error while bring up minion for multi-master. Is master {0} responding?'.format(master))
                            continue
                    else:
                        continue

                # run scheduled jobs if you have them
                loop_interval = self.process_schedule(minion['minion'], loop_interval)

                # If a minion instance receives event, handle the event on all
                # instances
                if package:
                    try:
                        for master in masters:
                            minions[master].handle_event(package)
                    except Exception:
                        pass
                    finally:
                        package = None

                # have the Minion class run anything it has to run
                next(minion['generator'])


class Minion(MinionBase):
    '''
    This class instantiates a minion, runs connections for a minion,
    and loads all of the functions into the minion
    '''

    def __init__(self, opts, timeout=60, safe=True):  # pylint: disable=W0231
        '''
        Pass in the options dict
        '''
        self._running = None
        self.win_proc = []

        # Warn if ZMQ < 3.2
        if HAS_ZMQ:
            try:
                zmq_version_info = zmq.zmq_version_info()
            except AttributeError:
                # PyZMQ <= 2.1.9 does not have zmq_version_info, fall back to
                # using zmq.zmq_version() and build a version info tuple.
                zmq_version_info = tuple(
                    [int(x) for x in zmq.zmq_version().split('.')]
                )
            if zmq_version_info < (3, 2):
                log.warning(
                    'You have a version of ZMQ less than ZMQ 3.2! There are '
                    'known connection keep-alive issues with ZMQ < 3.2 which '
                    'may result in loss of contact with minions. Please '
                    'upgrade your ZMQ!'
                )
        # Late setup the of the opts grains, so we can log from the grains
        # module
        opts['grains'] = salt.loader.grains(opts)

        # evaluate the master to connect to and authenticate with it
        opts['master'] = self.eval_master(opts,
                                          timeout,
                                          safe)

        self.opts['pillar'] = salt.pillar.get_pillar(
            opts,
            opts['grains'],
            opts['id'],
            opts['environment']
        ).compile_pillar()
        self.functions, self.returners, self.function_errors = self._load_modules()
        self.serial = salt.payload.Serial(self.opts)
        self.mod_opts = self._prep_mod_opts()
        self.matcher = Matcher(self.opts, self.functions)
        self.beacons = salt.beacons.Beacon(opts, self.functions)
        uid = salt.utils.get_uid(user=opts.get('user', None))
        self.proc_dir = get_proc_dir(opts['cachedir'], uid=uid)
        self.schedule = salt.utils.schedule.Schedule(
            self.opts,
            self.functions,
            self.returners)

        # add default scheduling jobs to the minions scheduler
        if 'mine.update' in self.functions:
            log.info('Added mine.update to scheduler')
            self.schedule.add_job({
                '__mine_interval':
                {
                    'function': 'mine.update',
                    'minutes': opts['mine_interval'],
                    'jid_include': True,
                    'maxrunning': 2
                }
            })

        # add master_alive job if enabled
        if self.opts['master_alive_interval'] > 0:
            self.schedule.add_job({
                '__master_alive':
                {
                    'function': 'status.master',
                    'seconds': opts['master_alive_interval'],
                    'jid_include': True,
                    'maxrunning': 1,
                    'kwargs': {'master': self.opts['master'],
                               'connected': True}
                }
            })

        self.grains_cache = self.opts['grains']

        # store your hexid to subscribe to zmq, hash since zmq filters are prefix
        # matches this way we can avoid collisions
        self.hexid = hashlib.sha1(self.opts['id']).hexdigest()

        if 'proxy' in self.opts['pillar']:
            log.debug('I am {0} and I need to start some proxies for {1}'.format(self.opts['id'],
                                                                                 self.opts['pillar']['proxy']))
            for p in self.opts['pillar']['proxy']:
                log.debug('Starting {0} proxy.'.format(p))
                pid = os.fork()
                if pid > 0:
                    continue
                else:
                    proxyminion = ProxyMinion(self.opts)
                    proxyminion.start(self.opts['pillar']['proxy'][p])
                    self.clean_die(signal.SIGTERM, None)
        else:
            log.debug('I am {0} and I am not supposed to start any proxies. '
                      '(Likely not a problem)'.format(self.opts['id']))

        # __init__() from MinionBase is called in Minion.eval_master()

    def eval_master(self,
                    opts,
                    timeout=60,
                    safe=True,
                    failed=False):
        '''
        Evaluates and returns the current master address. In standard mode, just calls
        authenticate() with the given master address.

        With master_type=func evaluates the current master address from the given
        module and then calls authenticate().

        With master_type=failover takes the list of masters and loops through them.
        The first one that allows the minion to connect is used to authenticate() and
        then returned. If this function is called outside the minions initialization
        phase (for example from the minions main event-loop when a master connection
        loss was detected), 'failed' should be set to True. The current
        (possibly failed) master will then be removed from the list of masters.
        '''
        # check if master_type was altered from its default
        if opts['master_type'] != 'str':
            # check for a valid keyword
            if opts['master_type'] == 'func':
                # split module and function and try loading the module
                mod, fun = opts['master'].split('.')
                try:
                    master_mod = salt.loader.raw_mod(opts, mod, fun)
                    if not master_mod:
                        raise TypeError
                    # we take whatever the module returns as master address
                    opts['master'] = master_mod[mod + '.' + fun]()
                except TypeError:
                    msg = ('Failed to evaluate master address from '
                           'module \'{0}\''.format(opts['master']))
                    log.error(msg)
                    sys.exit(salt.defaults.exitcodes.EX_GENERIC)
                log.info('Evaluated master from module: {0}'.format(master_mod))

            # if failover is set, master has to be of type list
            elif opts['master_type'] == 'failover':
                if isinstance(opts['master'], list):
                    log.info('Got list of available master addresses:'
                             ' {0}'.format(opts['master']))
                    if opts['master_shuffle']:
                        shuffle(opts['master'])
                elif opts['__role'] == 'syndic':
                    log.info('Syndic setting master_syndic to \'{0}\''.format(opts['master']))

                # if failed=True, the minion was previously connected
                # we're probably called from the minions main-event-loop
                # because a master connection loss was detected. remove
                # the possibly failed master from the list of masters.
                elif failed:
                    log.info('Removing possibly failed master {0} from list of'
                             ' masters'.format(opts['master']))
                    # create new list of master with the possibly failed one removed
                    opts['master'] = [x for x in opts['master_list'] if opts['master'] != x]

                else:
                    msg = ('master_type set to \'failover\' but \'master\' '
                           'is not of type list but of type '
                           '{0}'.format(type(opts['master'])))
                    log.error(msg)
                    sys.exit(salt.defaults.exitcodes.EX_GENERIC)
            else:
                msg = ('Invalid keyword \'{0}\' for variable '
                       '\'master_type\''.format(opts['master_type']))
                log.error(msg)
                sys.exit(salt.defaults.exitcodes.EX_GENERIC)

        # if we have a list of masters, loop through them and be
        # happy with the first one that allows us to connect
        if isinstance(opts['master'], list):
            conn = False
            # shuffle the masters and then loop through them
            local_masters = copy.copy(opts['master'])

            for master in local_masters:
                opts['master'] = master
                opts.update(resolve_dns(opts))
                super(Minion, self).__init__(opts)

                # on first run, update self.opts with the whole master list
                # to enable a minion to re-use old masters if they get fixed
                if 'master_list' not in self.opts:
                    self.opts['master_list'] = local_masters

                try:
                    if self.authenticate(timeout, safe) != 'full':
                        conn = True
                        break
                except SaltClientError:
                    msg = ('Master {0} could not be reached, trying '
                           'next master (if any)'.format(opts['master']))
                    log.info(msg)
                    continue

            if not conn:
                self.connected = False
                msg = ('No master could be reached or all masters denied '
                       'the minions connection attempt.')
                log.error(msg)
            else:
                self.connected = True
                return opts['master']

        # single master sign in
        else:
            opts.update(resolve_dns(opts))
            super(Minion, self).__init__(opts)
            if self.authenticate(timeout, safe) == 'full':
                self.connected = False
                msg = ('master {0} rejected the minions connection because too '
                       'many minions are already connected.'.format(opts['master']))
                log.error(msg)
                sys.exit(salt.defaults.exitcodes.EX_GENERIC)
            else:
                self.connected = True
                return opts['master']

    def _prep_mod_opts(self):
        '''
        Returns a copy of the opts with key bits stripped out
        '''
        mod_opts = {}
        for key, val in six.iteritems(self.opts):
            if key == 'logger':
                continue
            mod_opts[key] = val
        return mod_opts

    def _process_beacons(self):
        '''
        Process each beacon and send events if appropriate
        '''
        # Process Beacons
        try:
            beacons = self.process_beacons(self.functions)
        except Exception as exc:
            log.critical('Beacon processing errored: {0}. No beacons will be procssed.'.format(traceback.format_exc(exc)))
            beacons = None
        if beacons:
            self._fire_master(events=beacons)
            for beacon in beacons:
                serialized_data = salt.utils.dicttrim.trim_dict(
                    self.serial.dumps(beacon['data']),
                    self.opts.get('max_event_size', 1048576),
                    is_msgpacked=True,
                )
                log.debug('Sending event - data = {0}'.format(beacon['data']))
                event = '{0}{1}{2}'.format(
                        beacon['tag'],
                        salt.utils.event.TAGEND,
                        serialized_data)
                self.handle_event(event)
                self.epub_sock.send(event)

    def _load_modules(self, force_refresh=False, notify=False):
        '''
        Return the functions and the returners loaded up from the loader
        module
        '''
        # if this is a *nix system AND modules_max_memory is set, lets enforce
        # a memory limit on module imports
        # this feature ONLY works on *nix like OSs (resource module doesn't work on windows)
        modules_max_memory = False
        if self.opts.get('modules_max_memory', -1) > 0 and HAS_PSUTIL and HAS_RESOURCE:
            log.debug('modules_max_memory set, enforcing a maximum of {0}'.format(self.opts['modules_max_memory']))
            modules_max_memory = True
            old_mem_limit = resource.getrlimit(resource.RLIMIT_AS)
            rss, vms = psutil.Process(os.getpid()).get_memory_info()
            mem_limit = rss + vms + self.opts['modules_max_memory']
            resource.setrlimit(resource.RLIMIT_AS, (mem_limit, mem_limit))
        elif self.opts.get('modules_max_memory', -1) > 0:
            if not HAS_PSUTIL:
                log.error('Unable to enforce modules_max_memory because psutil is missing')
            if not HAS_RESOURCE:
                log.error('Unable to enforce modules_max_memory because resource is missing')

        self.opts['grains'] = salt.loader.grains(self.opts, force_refresh)
        if self.opts.get('multimaster', False):
<<<<<<< HEAD
            s_opts = copy.copy(self.opts)
            functions = salt.loader.minion_mods(s_opts, notify=notify)
=======
            s_opts = copy.deepcopy(self.opts)
            functions = salt.loader.minion_mods(s_opts)
>>>>>>> c54c6cee
        else:
            functions = salt.loader.minion_mods(self.opts, notify=notify)
        returners = salt.loader.returners(self.opts, functions)
        errors = {}
        if '_errors' in functions:
            errors = functions['_errors']
            functions.pop('_errors')

        functions.clear()
        returners.clear()

        # we're done, reset the limits!
        if modules_max_memory is True:
            resource.setrlimit(resource.RLIMIT_AS, old_mem_limit)

        return functions, returners, errors

    def _fire_master(self, data=None, tag=None, events=None, pretag=None, timeout=60):
        '''
        Fire an event on the master, or drop message if unable to send.
        '''
        load = {'id': self.opts['id'],
                'cmd': '_minion_event',
                'pretag': pretag,
                'tok': self.tok}
        if events:
            load['events'] = events
        elif data and tag:
            load['data'] = data
            load['tag'] = tag
        elif not data and tag:
            load['data'] = {}
            load['tag'] = tag
        else:
            return
        channel = salt.transport.Channel.factory(self.opts)
        try:
            result = channel.send(load, timeout=timeout)
            return True
        except Exception:
            log.info('fire_master failed: {0}'.format(traceback.format_exc()))
            return False

    def _handle_payload(self, payload):
        '''
        Takes a payload from the master publisher and does whatever the
        master wants done.
        '''
        {'aes': self._handle_aes,
         'pub': self._handle_pub,
         'clear': self._handle_clear}[payload['enc']](payload['load'],
                                                      payload['sig'] if 'sig' in payload else None)

    def _handle_aes(self, load, sig=None):
        '''
        Takes the AES encrypted load, checks the signature if pub signatures
        are turned on, decrypts it, and runs the encapsulated instructions
        '''
        # Verify that the signature is valid
        master_pubkey_path = os.path.join(self.opts['pki_dir'], 'minion_master.pub')

        if sig and self.functions['config.get']('sign_pub_messages'):
            if not salt.crypt.verify_signature(master_pubkey_path, load, sig):
                raise AuthenticationError('Message signature failed to validate.')

        try:
            data = self.crypticle.loads(load)
        except AuthenticationError:
            # decryption of the payload failed, try to re-auth
            self.authenticate()
            data = self.crypticle.loads(load)

        # Verify that the publication is valid
        if 'tgt' not in data or 'jid' not in data or 'fun' not in data \
           or 'arg' not in data:
            return
        # Verify that the publication applies to this minion

        # It's important to note that the master does some pre-processing
        # to determine which minions to send a request to. So for example,
        # a "salt -G 'grain_key:grain_val' test.ping" will invoke some
        # pre-processing on the master and this minion should not see the
        # publication if the master does not determine that it should.

        if 'tgt_type' in data:
            match_func = getattr(self.matcher,
                                 '{0}_match'.format(data['tgt_type']), None)
            if match_func is None:
                return
            if data['tgt_type'] in ('grain', 'grain_pcre', 'pillar'):
                delimiter = data.get('delimiter', DEFAULT_TARGET_DELIM)
                if not match_func(data['tgt'], delimiter=delimiter):
                    return
            elif not match_func(data['tgt']):
                return
        else:
            if not self.matcher.glob_match(data['tgt']):
                return
        # If the minion does not have the function, don't execute,
        # this prevents minions that could not load a minion module
        # from returning a predictable exception
        #if data['fun'] not in self.functions:
        #    return
        if 'user' in data:
            log.info(
                'User {0[user]} Executing command {0[fun]} with jid '
                '{0[jid]}'.format(data)
            )
        else:
            log.info(
                'Executing command {0[fun]} with jid {0[jid]}'.format(data)
            )
        log.debug('Command details {0}'.format(data))
        self._handle_decoded_payload(data)

    def _handle_pub(self, load):
        '''
        Handle public key payloads
        '''
        pass

    def _handle_clear(self, load, sig=None):
        '''
        Handle un-encrypted transmissions
        '''
        pass

    def _handle_decoded_payload(self, data):
        '''
        Override this method if you wish to handle the decoded data
        differently.
        '''
        if isinstance(data['fun'], six.string_types):
            if data['fun'] == 'sys.reload_modules':
                self.functions, self.returners, self.function_errors = self._load_modules()
                self.schedule.functions = self.functions
                self.schedule.returners = self.returners
        if isinstance(data['fun'], tuple) or isinstance(data['fun'], list):
            target = Minion._thread_multi_return
        else:
            target = Minion._thread_return
        # We stash an instance references to allow for the socket
        # communication in Windows. You can't pickle functions, and thus
        # python needs to be able to reconstruct the reference on the other
        # side.
        instance = self
        if self.opts['multiprocessing']:
            if sys.platform.startswith('win'):
                # let python reconstruct the minion on the other side if we're
                # running on windows
                instance = None
            process = multiprocessing.Process(
                target=target, args=(instance, self.opts, data)
            )
        else:
            process = threading.Thread(
                target=target,
                args=(instance, self.opts, data),
                name=data['jid']
            )
        process.start()
        if not sys.platform.startswith('win'):
            process.join()
        else:
            self.win_proc.append(process)

    @classmethod
    def _thread_return(cls, minion_instance, opts, data):
        '''
        This method should be used as a threading target, start the actual
        minion side execution.
        '''
        # this seems awkward at first, but it's a workaround for Windows
        # multiprocessing communication.
        if not minion_instance:
            minion_instance = cls(opts)
        fn_ = os.path.join(minion_instance.proc_dir, data['jid'])
        if opts['multiprocessing']:
            salt.utils.daemonize_if(opts)

        salt.utils.appendproctitle(data['jid'])

        sdata = {'pid': os.getpid()}
        sdata.update(data)
        log.info('Starting a new job with PID {0}'.format(sdata['pid']))
        with salt.utils.fopen(fn_, 'w+b') as fp_:
            fp_.write(minion_instance.serial.dumps(sdata))
        ret = {'success': False}
        function_name = data['fun']
        if function_name in minion_instance.functions:
            try:
                func = minion_instance.functions[data['fun']]
                args, kwargs = load_args_and_kwargs(
                    func,
                    data['arg'],
                    data)
                minion_instance.functions.pack['__context__']['retcode'] = 0
                if opts.get('sudo_user', ''):
                    sudo_runas = opts.get('sudo_user')
                    if 'sudo.salt_call' in minion_instance.functions:
                        return_data = minion_instance.functions['sudo.salt_call'](
                                sudo_runas,
                                data['fun'],
                                *args,
                                **kwargs)
                else:
                    return_data = func(*args, **kwargs)
                if isinstance(return_data, types.GeneratorType):
                    ind = 0
                    iret = {}
                    for single in return_data:
                        if isinstance(single, dict) and isinstance(iret, dict):
                            iret.update(single)
                        else:
                            if not iret:
                                iret = []
                            iret.append(single)
                        tag = tagify([data['jid'], 'prog', opts['id'], str(ind)], 'job')
                        event_data = {'return': single}
                        minion_instance._fire_master(event_data, tag)
                        ind += 1
                    ret['return'] = iret
                else:
                    ret['return'] = return_data
                ret['retcode'] = minion_instance.functions.pack['__context__'].get(
                    'retcode',
                    0
                )
                ret['success'] = True
            except CommandNotFoundError as exc:
                msg = 'Command required for {0!r} not found'.format(
                    function_name
                )
                log.debug(msg, exc_info=True)
                ret['return'] = '{0}: {1}'.format(msg, exc)
                ret['out'] = 'nested'
            except CommandExecutionError as exc:
                log.error(
                    'A command in {0!r} had a problem: {1}'.format(
                        function_name,
                        exc
                    ),
                    exc_info_on_loglevel=logging.DEBUG
                )
                ret['return'] = 'ERROR: {0}'.format(exc)
                ret['out'] = 'nested'
            except SaltInvocationError as exc:
                log.error(
                    'Problem executing {0!r}: {1}'.format(
                        function_name,
                        exc
                    ),
                    exc_info_on_loglevel=logging.DEBUG
                )
                ret['return'] = 'ERROR executing {0!r}: {1}'.format(
                    function_name, exc
                )
                ret['out'] = 'nested'
            except TypeError as exc:
                msg = ('TypeError encountered executing {0}: {1}. See '
                       'debug log for more info.').format(function_name, exc)
                log.warning(msg, exc_info_on_loglevel=logging.DEBUG)
                ret['return'] = msg
                ret['out'] = 'nested'
            except Exception:
                msg = 'The minion function caused an exception'
                log.warning(msg, exc_info_on_loglevel=logging.DEBUG)
                salt.utils.error.fire_exception(salt.exceptions.MinionError(msg), opts, job=data)
                ret['return'] = '{0}: {1}'.format(msg, traceback.format_exc())
                ret['out'] = 'nested'
        else:
            ret['return'] = minion_instance.functions.missing_fun_string(function_name)
            mod_name = function_name.split('.')[0]
            if mod_name in minion_instance.function_errors:
                ret['return'] += ' Possible reasons: {0!r}'.format(minion_instance.function_errors[mod_name])
            ret['success'] = False
            ret['retcode'] = 254
            ret['out'] = 'nested'

        ret['jid'] = data['jid']
        ret['fun'] = data['fun']
        ret['fun_args'] = data['arg']
        if 'master_id' in data:
            ret['master_id'] = data['master_id']
        if 'metadata' in data:
            if isinstance(data['metadata'], dict):
                ret['metadata'] = data['metadata']
            else:
                log.warning('The metadata parameter must be a dictionary.  Ignoring.')
        minion_instance._return_pub(ret)
        if data['ret']:
            if 'ret_config' in data:
                ret['ret_config'] = data['ret_config']
            ret['id'] = opts['id']
            for returner in set(data['ret'].split(',')):
                try:
                    minion_instance.returners['{0}.returner'.format(
                        returner
                    )](ret)
                except Exception as exc:
                    log.error(
                        'The return failed for job {0} {1}'.format(
                        data['jid'],
                        exc
                        )
                    )
                    log.error(traceback.format_exc())

    @classmethod
    def _thread_multi_return(cls, minion_instance, opts, data):
        '''
        This method should be used as a threading target, start the actual
        minion side execution.
        '''
        salt.utils.appendproctitle(data['jid'])
        # this seems awkward at first, but it's a workaround for Windows
        # multiprocessing communication.
        if not minion_instance:
            minion_instance = cls(opts)
        ret = {
            'return': {},
            'success': {},
        }
        for ind in range(0, len(data['fun'])):
            ret['success'][data['fun'][ind]] = False
            try:
                func = minion_instance.functions[data['fun'][ind]]
                args, kwargs = load_args_and_kwargs(
                    func,
                    data['arg'][ind],
                    data)
                ret['return'][data['fun'][ind]] = func(*args, **kwargs)
                ret['success'][data['fun'][ind]] = True
            except Exception as exc:
                trb = traceback.format_exc()
                log.warning(
                    'The minion function caused an exception: {0}'.format(
                        exc
                    )
                )
                ret['return'][data['fun'][ind]] = trb
            ret['jid'] = data['jid']
            ret['fun'] = data['fun']
            ret['fun_args'] = data['arg']
        if 'metadata' in data:
            ret['metadata'] = data['metadata']
        minion_instance._return_pub(ret)
        if data['ret']:
            if 'ret_config' in data:
                ret['ret_config'] = data['ret_config']
            for returner in set(data['ret'].split(',')):
                ret['id'] = opts['id']
                try:
                    minion_instance.returners['{0}.returner'.format(
                        returner
                    )](ret)
                except Exception as exc:
                    log.error(
                        'The return failed for job {0} {1}'.format(
                        data['jid'],
                        exc
                        )
                    )

    def _return_pub(self, ret, ret_cmd='_return', timeout=60):
        '''
        Return the data from the executed command to the master server
        '''
        jid = ret.get('jid', ret.get('__jid__'))
        fun = ret.get('fun', ret.get('__fun__'))
        if self.opts['multiprocessing']:
            fn_ = os.path.join(self.proc_dir, jid)
            if os.path.isfile(fn_):
                try:
                    os.remove(fn_)
                except (OSError, IOError):
                    # The file is gone already
                    pass
        log.info('Returning information for job: {0}'.format(jid))
        channel = salt.transport.Channel.factory(self.opts)
        if ret_cmd == '_syndic_return':
            load = {'cmd': ret_cmd,
                    'id': self.opts['id'],
                    'jid': jid,
                    'fun': fun,
                    'arg': ret.get('arg'),
                    'tgt': ret.get('tgt'),
                    'tgt_type': ret.get('tgt_type'),
                    'load': ret.get('__load__')}
            if '__master_id__' in ret:
                load['master_id'] = ret['__master_id__']
            load['return'] = {}
            for key, value in six.iteritems(ret):
                if key.startswith('__'):
                    continue
                load['return'][key] = value
        else:
            load = {'cmd': ret_cmd,
                    'id': self.opts['id']}
            for key, value in six.iteritems(ret):
                load[key] = value

        if 'out' in ret:
            if isinstance(ret['out'], six.string_types):
                load['out'] = ret['out']
            else:
                log.error('Invalid outputter {0}. This is likely a bug.'
                          .format(ret['out']))
        else:
            try:
                oput = self.functions[fun].__outputter__
            except (KeyError, AttributeError, TypeError):
                pass
            else:
                if isinstance(oput, six.string_types):
                    load['out'] = oput
        if self.opts['cache_jobs']:
            # Local job cache has been enabled
            fn_ = os.path.join(
                self.opts['cachedir'],
                'minion_jobs',
                load['jid'],
                'return.p')
            jdir = os.path.dirname(fn_)
            if not os.path.isdir(jdir):
                os.makedirs(jdir)
            salt.utils.fopen(fn_, 'w+b').write(self.serial.dumps(ret))
        try:
            ret_val = channel.send(load, timeout=timeout)
        except SaltReqTimeoutError:
            msg = ('The minion failed to return the job information for job '
                   '{0}. This is often due to the master being shut down or '
                   'overloaded. If the master is running consider increasing '
                   'the worker_threads value.').format(jid)
            log.warn(msg)
            return ''

        log.trace('ret_val = {0}'.format(ret_val))
        return ret_val

    def _state_run(self):
        '''
        Execute a state run based on information set in the minion config file
        '''
        if self.opts['startup_states']:
            data = {'jid': 'req', 'ret': self.opts.get('ext_job_cache', '')}
            if self.opts['startup_states'] == 'sls':
                data['fun'] = 'state.sls'
                data['arg'] = [self.opts['sls_list']]
            elif self.opts['startup_states'] == 'top':
                data['fun'] = 'state.top'
                data['arg'] = [self.opts['top_file']]
            else:
                data['fun'] = 'state.highstate'
                data['arg'] = []
            self._handle_decoded_payload(data)

    def _refresh_grains_watcher(self, refresh_interval_in_minutes):
        '''
        Create a loop that will fire a pillar refresh to inform a master about a change in the grains of this minion
        :param refresh_interval_in_minutes:
        :return: None
        '''
        if '__update_grains' not in self.opts.get('schedule', {}):
            if 'schedule' not in self.opts:
                self.opts['schedule'] = {}
            self.opts['schedule'].update({
                '__update_grains':
                    {
                        'function': 'event.fire',
                        'args': [{}, 'grains_refresh'],
                        'minutes': refresh_interval_in_minutes
                    }
            })

    def _set_tcp_keepalive(self):
        if hasattr(zmq, 'TCP_KEEPALIVE'):
            self.socket.setsockopt(
                zmq.TCP_KEEPALIVE, self.opts['tcp_keepalive']
            )
            self.socket.setsockopt(
                zmq.TCP_KEEPALIVE_IDLE, self.opts['tcp_keepalive_idle']
            )
            self.socket.setsockopt(
                zmq.TCP_KEEPALIVE_CNT, self.opts['tcp_keepalive_cnt']
            )
            self.socket.setsockopt(
                zmq.TCP_KEEPALIVE_INTVL, self.opts['tcp_keepalive_intvl']
            )

    def _set_monitor_socket(self):
        if not HAS_ZMQ_MONITOR or not self.opts['zmq_monitor']:
            return
        self.monitor_socket = self.socket.get_monitor_socket()
        t = threading.Thread(target=self._socket_monitor, args=(self.monitor_socket,))
        t.start()

    def _socket_monitor(self, monitor):
        event_map = {}
        for name in dir(zmq):
            if name.startswith('EVENT_'):
                value = getattr(zmq, name)
                event_map[value] = name
        while monitor.poll():
            evt = zmq.utils.monitor.recv_monitor_message(monitor)
            evt.update({'description': event_map[evt['event']]})
            log.debug("ZeroMQ event: {0}".format(evt))
            if evt['event'] == zmq.EVENT_MONITOR_STOPPED:
                break
        monitor.close()
        log.trace("event monitor thread done!")

    def _set_reconnect_ivl(self):
        recon_delay = self.opts['recon_default']

        if self.opts['recon_randomize']:
            recon_delay = randint(self.opts['recon_default'],
                                  self.opts['recon_default'] + self.opts['recon_max']
                          )

            log.debug("Generated random reconnect delay between '{0}ms' and '{1}ms' ({2})".format(
                self.opts['recon_default'],
                self.opts['recon_default'] + self.opts['recon_max'],
                recon_delay)
            )

        log.debug("Setting zmq_reconnect_ivl to '{0}ms'".format(recon_delay))
        self.socket.setsockopt(zmq.RECONNECT_IVL, recon_delay)

    def _set_reconnect_ivl_max(self):
        if hasattr(zmq, 'RECONNECT_IVL_MAX'):
            log.debug("Setting zmq_reconnect_ivl_max to '{0}ms'".format(
                self.opts['recon_default'] + self.opts['recon_max'])
            )

            self.socket.setsockopt(
                zmq.RECONNECT_IVL_MAX, self.opts['recon_max']
            )

    def _set_ipv4only(self):
        if self.opts['ipv6'] is True and hasattr(zmq, 'IPV4ONLY'):
            # IPv6 sockets work for both IPv6 and IPv4 addresses
            self.socket.setsockopt(zmq.IPV4ONLY, 0)

    def _fire_master_minion_start(self):
        # Send an event to the master that the minion is live
        self._fire_master(
            'Minion {0} started at {1}'.format(
            self.opts['id'],
            time.asctime()
            ),
            'minion_start'
        )
        # dup name spaced event
        self._fire_master(
            'Minion {0} started at {1}'.format(
            self.opts['id'],
            time.asctime()
            ),
            tagify([self.opts['id'], 'start'], 'minion'),
        )

    def _setsockopts(self):
        if self.opts['zmq_filtering']:
            # TODO: constants file for "broadcast"
            self.socket.setsockopt(zmq.SUBSCRIBE, 'broadcast')
            self.socket.setsockopt(zmq.SUBSCRIBE, self.hexid)
        else:
            self.socket.setsockopt(zmq.SUBSCRIBE, '')

        self.socket.setsockopt(zmq.IDENTITY, self.opts['id'])
        self._set_ipv4only()
        self._set_reconnect_ivl_max()
        self._set_tcp_keepalive()

    @property
    def master_pub(self):
        '''
        Return the master publish port
        '''
        return 'tcp://{ip}:{port}'.format(ip=self.opts['master_ip'],
                                          port=self.publish_port)

    def authenticate(self, timeout=60, safe=True):
        '''
        Authenticate with the master, this method breaks the functional
        paradigm, it will update the master information from a fresh sign
        in, signing in can occur as often as needed to keep up with the
        revolving master AES key.
        '''
        log.debug(
            'Attempting to authenticate with the Salt Master at {0}'.format(
                self.opts['master_ip']
            )
        )
        auth = salt.crypt.SAuth(self.opts)
        auth.authenticate(timeout=timeout, safe=safe)
        # TODO: remove these and just use a local reference to auth??
        self.tok = auth.gen_token('salt')
        self.crypticle = auth.crypticle
        if self.opts.get('syndic_master_publish_port'):
            self.publish_port = self.opts.get('syndic_master_publish_port')
        else:
            self.publish_port = auth.creds['publish_port']

    def module_refresh(self, force_refresh=False, notify=False):
        '''
        Refresh the functions and returners.
        '''
        log.debug('Refreshing modules. Notify={0}'.format(notify))
        self.functions, self.returners, _ = self._load_modules(force_refresh, notify=notify)
        self.schedule.functions = self.functions
        self.schedule.returners = self.returners

    def pillar_refresh(self, force_refresh=False):
        '''
        Refresh the pillar
        '''
        log.debug('Refreshing pillar')
        self.opts['pillar'] = salt.pillar.get_pillar(
            self.opts,
            self.opts['grains'],
            self.opts['id'],
            self.opts['environment'],
        ).compile_pillar()
        self.module_refresh(force_refresh)

    def manage_schedule(self, package):
        '''
        Refresh the functions and returners.
        '''
        tag, data = salt.utils.event.MinionEvent.unpack(package)
        func = data.get('func', None)
        name = data.get('name', None)
        schedule = data.get('schedule', None)
        where = data.get('where', None)

        if func == 'delete':
            self.schedule.delete_job(name)
        elif func == 'add':
            self.schedule.add_job(schedule)
        elif func == 'modify':
            self.schedule.modify_job(name, schedule, where)
        elif func == 'enable':
            self.schedule.enable_schedule()
        elif func == 'disable':
            self.schedule.disable_schedule()
        elif func == 'enable_job':
            self.schedule.enable_job(name, where)
        elif func == 'run_job':
            self.schedule.run_job(name, where)
        elif func == 'disable_job':
            self.schedule.disable_job(name, where)
        elif func == 'reload':
            self.schedule.reload(schedule)

    def environ_setenv(self, package):
        '''
        Set the salt-minion main process environment according to
        the data contained in the minion event data
        '''
        tag, data = salt.utils.event.MinionEvent.unpack(package)
        environ = data.get('environ', None)
        if environ is None:
            return False
        false_unsets = data.get('false_unsets', False)
        clear_all = data.get('clear_all', False)
        import salt.modules.environ as mod_environ
        return mod_environ.setenv(environ, false_unsets, clear_all)

    def clean_die(self, signum, frame):
        '''
        Python does not handle the SIGTERM cleanly, if it is signaled exit
        the minion process cleanly
        '''
        self._running = False
        exit(0)

    def _pre_tune(self):
        '''
        Set the minion running flag and issue the appropriate warnings if
        the minion cannot be started or is already running
        '''
        if self._running is None:
            self._running = True
        elif self._running is False:
            log.error(
                'This {0} was scheduled to stop. Not running '
                '{0}.tune_in()'.format(self.__class__.__name__)
            )
            return
        elif self._running is True:
            log.error(
                'This {0} is already running. Not running '
                '{0}.tune_in()'.format(self.__class__.__name__)
            )
            return

        try:
            log.info(
                '{0} is starting as user \'{1}\''.format(
                    self.__class__.__name__,
                    salt.utils.get_user()
                )
            )
        except Exception as err:
            # Only windows is allowed to fail here. See #3189. Log as debug in
            # that case. Else, error.
            log.log(
                salt.utils.is_windows() and logging.DEBUG or logging.ERROR,
                'Failed to get the user who is starting {0}'.format(
                    self.__class__.__name__
                ),
                exc_info=err
            )

    def _mine_send(self, package):
        '''
        Send mine data to the master
        '''
        channel = salt.transport.Channel.factory(self.opts)
        load = salt.utils.event.SaltEvent.unpack(package)[1]
        load['tok'] = self.tok
        ret = channel.send(load)
        return ret

    def handle_event(self, package):
        '''
        Handle an event from the epull_sock (all local minion events)
        '''
        log.debug('Handling event {0!r}'.format(package))
        if package.startswith('module_refresh'):
            tag, data = salt.utils.event.MinionEvent.unpack(package)
            self.module_refresh(notify=data.get('notify', False))
        elif package.startswith('pillar_refresh'):
            self.pillar_refresh()
        elif package.startswith('manage_schedule'):
            self.manage_schedule(package)
        elif package.startswith('grains_refresh'):
            if self.grains_cache != self.opts['grains']:
                self.pillar_refresh(force_refresh=True)
                self.grains_cache = self.opts['grains']
        elif package.startswith('environ_setenv'):
            self.environ_setenv(package)
        elif package.startswith('_minion_mine'):
            self._mine_send(package)
        elif package.startswith('fire_master'):
            tag, data = salt.utils.event.MinionEvent.unpack(package)
            log.debug('Forwarding master event tag={tag}'.format(tag=data['tag']))
            self._fire_master(data['data'], data['tag'], data['events'], data['pretag'])
        elif package.startswith('__master_disconnected'):
            tag, data = salt.utils.event.MinionEvent.unpack(package)
            # if the master disconnect event is for a different master, raise an exception
            if data['master'] != self.opts['master']:
                raise Exception()
            if self.connected:
                # we are not connected anymore
                self.connected = False
                # modify the scheduled job to fire only on reconnect
                schedule = {
                   'function': 'status.master',
                   'seconds': self.opts['master_alive_interval'],
                   'jid_include': True,
                   'maxrunning': 2,
                   'kwargs': {'master': self.opts['master'],
                              'connected': False}
                }
                self.schedule.modify_job(name='__master_alive',
                                         schedule=schedule)

                log.info('Connection to master {0} lost'.format(self.opts['master']))

                if self.opts['master_type'] == 'failover':
                    log.info('Trying to tune in to next master from master-list')

                    # if eval_master finds a new master for us, self.connected
                    # will be True again on successfull master authentication
                    self.opts['master'] = self.eval_master(opts=self.opts,
                                                           failed=True)
                    if self.connected:
                        # re-init the subsystems to work with the new master
                        log.info('Re-initialising subsystems for new '
                                 'master {0}'.format(self.opts['master']))
                        del self.socket
                        del self.context
                        del self.poller
                        self._init_context_and_poller()
                        self.socket = self.context.socket(zmq.SUB)
                        self._set_reconnect_ivl()
                        self._setsockopts()
                        self.socket.connect(self.master_pub)
                        self.poller.register(self.socket, zmq.POLLIN)
                        self.poller.register(self.epull_sock, zmq.POLLIN)
                        self._fire_master_minion_start()
                        log.info('Minion is ready to receive requests!')

                        # update scheduled job to run with the new master addr
                        schedule = {
                           'function': 'status.master',
                           'seconds': self.opts['master_alive_interval'],
                           'jid_include': True,
                           'maxrunning': 2,
                           'kwargs': {'master': self.opts['master'],
                                      'connected': True}
                        }
                        self.schedule.modify_job(name='__master_alive',
                                                 schedule=schedule)

        elif package.startswith('__master_connected'):
            # handle this event only once. otherwise it will pollute the log
            if not self.connected:
                log.info('Connection to master {0} re-established'.format(self.opts['master']))
                self.connected = True
                # modify the __master_alive job to only fire,
                # if the connection is lost again
                schedule = {
                   'function': 'status.master',
                   'seconds': self.opts['master_alive_interval'],
                   'jid_include': True,
                   'maxrunning': 2,
                   'kwargs': {'master': self.opts['master'],
                              'connected': True}
                }

                self.schedule.modify_job(name='__master_alive',
                                         schedule=schedule)
        elif package.startswith('_salt_error'):
            tag, data = salt.utils.event.MinionEvent.unpack(package)
            log.debug('Forwarding salt error event tag={tag}'.format(tag=tag))
            self._fire_master(data, tag)

    def _windows_thread_cleanup(self):
        '''
        Cleanup Windows threads
        '''
        if not salt.utils.is_windows():
            return
        for thread in self.win_proc:
            if not thread.is_alive():
                thread.join()
                try:
                    self.win_proc.remove(thread)
                    del thread
                except (ValueError, NameError):
                    pass

    # Main Minion Tune In
    def tune_in(self):
        '''
        Lock onto the publisher. This is the main event loop for the minion
        :rtype : None
        '''
        self._pre_tune()

        # Properly exit if a SIGTERM is signalled
        signal.signal(signal.SIGTERM, self.clean_die)

        log.debug('Minion {0!r} trying to tune in'.format(self.opts['id']))

        self._prepare_minion_event_system()

        self.socket = self.context.socket(zmq.SUB)

        self._set_reconnect_ivl()
        self._setsockopts()
        self._set_monitor_socket()

        self.socket.connect(self.master_pub)
        self.poller.register(self.socket, zmq.POLLIN)
        self.poller.register(self.epull_sock, zmq.POLLIN)

        self._fire_master_minion_start()
        log.info('Minion is ready to receive requests!')

        # Make sure to gracefully handle SIGUSR1
        enable_sigusr1_handler()

        # Make sure to gracefully handle CTRL_LOGOFF_EVENT
        salt.utils.enable_ctrl_logoff_handler()

        # On first startup execute a state run if configured to do so
        self._state_run()

        loop_interval = int(self.opts['loop_interval'])

        try:
            if self.opts['grains_refresh_every']:  # If exists and is not zero. In minutes, not seconds!
                if self.opts['grains_refresh_every'] > 1:
                    log.debug(
                        'Enabling the grains refresher. Will run every {0} minutes.'.format(
                            self.opts['grains_refresh_every'])
                    )
                else:  # Clean up minute vs. minutes in log message
                    log.debug(
                        'Enabling the grains refresher. Will run every {0} minute.'.format(
                            self.opts['grains_refresh_every'])

                    )
                self._refresh_grains_watcher(
                    abs(self.opts['grains_refresh_every'])
                )
        except Exception as exc:
            log.error(
                'Exception occurred in attempt to initialize grain refresh routine during minion tune-in: {0}'.format(
                    exc)
            )

        ping_interval = self.opts.get('ping_interval', 0) * 60
        ping_at = None

        while self._running is True:
            loop_interval = self.process_schedule(self, loop_interval)
            self._windows_thread_cleanup()
            try:
                socks = self._do_poll(loop_interval)
                if ping_interval > 0:
                    if socks or not ping_at:
                        ping_at = time.time() + ping_interval
                    if ping_at < time.time():
                        log.debug('Ping master')
                        self._fire_master('ping', 'minion_ping')
                        ping_at = time.time() + ping_interval

                self._do_socket_recv(socks)
                self._do_event_poll(socks)
                self._process_beacons()

            except zmq.ZMQError as exc:
                # The interrupt caused by python handling the
                # SIGCHLD. Throws this error with errno == EINTR.
                # Nothing to receive on the zmq socket throws this error
                # with EAGAIN.
                # Both are safe to ignore
                if exc.errno != errno.EAGAIN and exc.errno != errno.EINTR:
                    log.critical('Unexpected ZMQError while polling minion',
                                 exc_info=True)
                continue
            except SaltClientError:
                raise
            except Exception:
                log.critical(
                    'An exception occurred while polling the minion',
                    exc_info=True
                )

    def tune_in_no_block(self):
        '''
        Executes the tune_in sequence but omits extra logging and the
        management of the event bus assuming that these are handled outside
        the tune_in sequence
        '''

        self._pre_tune()
        self._init_context_and_poller()

        self.socket = self.context.socket(zmq.SUB)

        self._setsockopts()

        self.socket.connect(self.master_pub)
        self.poller.register(self.socket, zmq.POLLIN)

        self._fire_master_minion_start()

        loop_interval = int(self.opts['loop_interval'])

        # On first startup execute a state run if configured to do so
        self._state_run()

        while self._running is True:
            try:
                socks = self._do_poll(loop_interval)
                self._do_socket_recv(socks)
                # Check the event system
            except zmq.ZMQError:
                # If a zeromq error happens recover
                yield True
            except Exception:
                log.critical(
                    'An exception occurred while polling the minion',
                    exc_info=True
                )
            yield True

    def _do_poll(self, loop_interval):
        log.trace('Check main poller timeout {0}'.format(loop_interval))
        return dict(self.poller.poll(
            loop_interval * 1000)
        )

    def _do_event_poll(self, socks):
        # Check the event system
        if socks.get(self.epull_sock) == zmq.POLLIN:
            package = self.epull_sock.recv(zmq.NOBLOCK)
            try:
                self.handle_event(package)
                self.epub_sock.send(package)
            except Exception:
                log.debug('Exception while handling events', exc_info=True)
            # Add an extra fallback in case a forked process leaks through
            multiprocessing.active_children()

    def _do_socket_recv(self, socks):
        if socks.get(self.socket) == zmq.POLLIN:
            # topic filtering is done at the zmq level, so we just strip it
            messages = self.socket.recv_multipart(zmq.NOBLOCK)
            messages_len = len(messages)
            # if it was one message, then its old style
            if messages_len == 1:
                payload = self.serial.loads(messages[0])
            # 2 includes a header which says who should do it
            elif messages_len == 2:
                payload = self.serial.loads(messages[1])
            else:
                raise Exception(('Invalid number of messages ({0}) in zeromq pub'
                                 'message from master').format(len(messages_len)))

            log.trace('Handling payload')
            self._handle_payload(payload)

    def destroy(self):
        '''
        Tear down the minion
        '''
        self._running = False
        if getattr(self, 'poller', None) is not None:
            if isinstance(self.poller.sockets, dict):
                for socket in six.iterkeys(self.poller.sockets):
                    if socket.closed is False:
                        socket.close()
                    self.poller.unregister(socket)
            else:
                for socket in self.poller.sockets:
                    if socket[0].closed is False:
                        socket[0].close()
                    self.poller.unregister(socket[0])

        if hasattr(self, 'epub_sock') and self.epub_sock.closed is False:
            self.epub_sock.close()
        if hasattr(self, 'epull_sock') and self.epull_sock.closed is False:
            self.epull_sock.close()
        if hasattr(self, 'socket') and self.socket.closed is False:
            self.socket.close()
        if hasattr(self, 'context') and self.context.closed is False:
            self.context.term()

    def __del__(self):
        self.destroy()


class Syndic(Minion):
    '''
    Make a Syndic minion, this minion will use the minion keys on the
    master to authenticate with a higher level master.
    '''
    def __init__(self, opts, **kwargs):
        self._syndic_interface = opts.get('interface')
        self._syndic = True
        # force auth_safemode True because Syndic don't support autorestart
        opts['auth_safemode'] = True
        opts['loop_interval'] = 1
        super(Syndic, self).__init__(opts, **kwargs)
        self.mminion = salt.minion.MasterMinion(opts)
        self.jid_forward_cache = set()

    def _handle_aes(self, load, sig=None):
        '''
        Takes the AES encrypted load, decrypts it, and runs the encapsulated
        instructions
        '''
        # If the AES authentication has changed, re-authenticate
        try:
            data = self.crypticle.loads(load)
        except AuthenticationError:
            self.authenticate()
            data = self.crypticle.loads(load)
        # Verify that the publication is valid
        if 'tgt' not in data or 'jid' not in data or 'fun' not in data \
           or 'arg' not in data:
            return
        data['to'] = int(data.get('to', self.opts['timeout'])) - 1
        if 'user' in data:
            log.debug(
                'User {0[user]} Executing syndic command {0[fun]} with '
                'jid {0[jid]}'.format(
                    data
                )
            )
        else:
            log.debug(
                'Executing syndic command {0[fun]} with jid {0[jid]}'.format(
                    data
                )
            )
        log.debug('Command details: {0}'.format(data))
        self._handle_decoded_payload(data)

    def _handle_decoded_payload(self, data):
        '''
        Override this method if you wish to handle the decoded data
        differently.
        '''
        # Only forward the command if it didn't originate from ourselves
        if data.get('master_id', 0) != self.opts.get('master_id', 1):
            self.syndic_cmd(data)

    def syndic_cmd(self, data):
        '''
        Take the now clear load and forward it on to the client cmd
        '''
        # Set up default tgt_type
        if 'tgt_type' not in data:
            data['tgt_type'] = 'glob'
        kwargs = {}

        # optionally add a few fields to the publish data
        for field in ('master_id',  # which master the job came from
                      'user',  # which user ran the job
                      ):
            if field in data:
                kwargs[field] = data[field]

        try:
            # Send out the publication
            self.local.pub(data['tgt'],
                           data['fun'],
                           data['arg'],
                           data['tgt_type'],
                           data['ret'],
                           data['jid'],
                           data['to'],
                           **kwargs)
        except Exception as exc:
            log.warning('Unable to forward pub data: {0}'.format(exc))

    def _setsockopts(self):
        # no filters for syndication masters, unless we want to maintain a
        # list of all connected minions and update the filter
        self.socket.setsockopt(zmq.SUBSCRIBE, '')
        self.socket.setsockopt(zmq.IDENTITY, self.opts['id'])

        self._set_reconnect_ivl_max()
        self._set_tcp_keepalive()
        self._set_ipv4only()

    def _fire_master_syndic_start(self):
        # Send an event to the master that the minion is live
        self._fire_master(
            'Syndic {0} started at {1}'.format(
            self.opts['id'],
            time.asctime()
            ),
            'syndic_start'
        )
        self._fire_master(
            'Syndic {0} started at {1}'.format(
            self.opts['id'],
            time.asctime()
            ),
            tagify([self.opts['id'], 'start'], 'syndic'),
        )

    def tune_in_no_block(self):
        '''
        Executes the tune_in sequence but omits extra logging and the
        management of the event bus assuming that these are handled outside
        the tune_in sequence
        '''
        # Instantiate the local client
        self.local = salt.client.get_local_client(self.opts['_minion_conf_file'])
        self.local.event.subscribe('')

        self._init_context_and_poller()

        self.socket = self.context.socket(zmq.SUB)

        self._setsockopts()

        self.socket.connect(self.master_pub)
        self.poller.register(self.socket, zmq.POLLIN)

        loop_interval = int(self.opts['loop_interval'])

        self._fire_master_syndic_start()

        while True:
            try:
                socks = dict(self.poller.poll(loop_interval * 1000))
                if socks.get(self.socket) == zmq.POLLIN:
                    self._process_cmd_socket()
            except zmq.ZMQError:
                yield True
            except Exception:
                log.critical(
                    'An exception occurred while polling the minion',
                    exc_info=True
                )
            yield True

    # Syndic Tune In
    def tune_in(self):
        '''
        Lock onto the publisher. This is the main event loop for the syndic
        '''
        signal.signal(signal.SIGTERM, self.clean_die)
        log.debug('Syndic {0!r} trying to tune in'.format(self.opts['id']))

        self._init_context_and_poller()

        # Instantiate the local client
        self.local = salt.client.get_local_client(self.opts['_minion_conf_file'])
        self.local.event.subscribe('')
        self.local.opts['interface'] = self._syndic_interface
        # register the event sub to the poller
        self.poller.register(self.local.event.sub)

        # Start with the publish socket
        # Share the poller with the event object
        self.socket = self.context.socket(zmq.SUB)

        self._setsockopts()

        self.socket.connect(self.master_pub)
        self.poller.register(self.socket, zmq.POLLIN)
        # Send an event to the master that the minion is live
        self._fire_master_syndic_start()

        # Make sure to gracefully handle SIGUSR1
        enable_sigusr1_handler()

        loop_interval = int(self.opts['loop_interval'])
        self._reset_event_aggregation()
        while True:
            try:
                # Do all the maths in seconds
                timeout = loop_interval
                if self.event_forward_timeout is not None:
                    timeout = min(timeout,
                                  self.event_forward_timeout - time.time())
                if timeout >= 0:
                    log.trace('Polling timeout: %f', timeout)
                    socks = dict(self.poller.poll(timeout * 1000))
                else:
                    # This shouldn't really happen.
                    # But there's no harm being defensive
                    log.warning('Negative timeout in syndic main loop')
                    socks = {}
                if socks.get(self.socket) == zmq.POLLIN:
                    self._process_cmd_socket()
                if socks.get(self.local.event.sub) == zmq.POLLIN:
                    self._process_event_socket()
                if self.event_forward_timeout is not None and \
                        self.event_forward_timeout < time.time():
                    self._forward_events()
            # We don't handle ZMQErrors like the other minions
            # I've put explicit handling around the receive calls
            # in the process_*_socket methods. If we see any other
            # errors they may need some kind of handling so log them
            # for now.
            except Exception:
                log.critical(
                    'An exception occurred while polling the syndic',
                    exc_info=True
                )

    def _process_cmd_socket(self):
        try:
            messages = self.socket.recv_multipart(zmq.NOBLOCK)
            messages_len = len(messages)
            idx = None
            if messages_len == 1:
                idx = 0
            elif messages_len == 2:
                idx = 1
            else:
                raise SaltSyndicMasterError('Syndication master received message of invalid len ({0}/2)'.format(messages_len))

            payload = self.serial.loads(messages[idx])
        except zmq.ZMQError as e:
            # Swallow errors for bad wakeups or signals needing processing
            if e.errno != errno.EAGAIN and e.errno != errno.EINTR:
                raise
        log.trace('Handling payload')
        self._handle_payload(payload)

    def _reset_event_aggregation(self):
        self.jids = {}
        self.raw_events = []
        self.event_forward_timeout = None

    def _process_event_socket(self):
        tout = time.time() + self.opts['syndic_max_event_process_time']
        while tout > time.time():
            try:
                event = self.local.event.get_event_noblock()
            except zmq.ZMQError as e:
                # EAGAIN indicates no more events at the moment
                # EINTR some kind of signal maybe someone trying
                # to get us to quit so escape our timeout
                if e.errno == errno.EAGAIN or e.errno == errno.EINTR:
                    break
                raise
            log.trace('Got event {0}'.format(event['tag']))
            if self.event_forward_timeout is None:
                self.event_forward_timeout = (
                        time.time() + self.opts['syndic_event_forward_timeout']
                        )
            tag_parts = event['tag'].split('/')
            if len(tag_parts) >= 4 and tag_parts[1] == 'job' and \
                salt.utils.jid.is_jid(tag_parts[2]) and tag_parts[3] == 'ret' and \
                'return' in event['data']:
                if 'jid' not in event['data']:
                    # Not a job return
                    continue
                jdict = self.jids.setdefault(event['tag'], {})
                if not jdict:
                    jdict['__fun__'] = event['data'].get('fun')
                    jdict['__jid__'] = event['data']['jid']
                    jdict['__load__'] = {}
                    fstr = '{0}.get_load'.format(self.opts['master_job_cache'])
                    # Only need to forward each load once. Don't hit the disk
                    # for every minion return!
                    if event['data']['jid'] not in self.jid_forward_cache:
                        jdict['__load__'].update(
                            self.mminion.returners[fstr](event['data']['jid'])
                            )
                        self.jid_forward_cache.add(event['data']['jid'])
                        if len(self.jid_forward_cache) > self.opts['syndic_jid_forward_cache_hwm']:
                            # Pop the oldest jid from the cache
                            tmp = sorted(list(self.jid_forward_cache))
                            tmp.pop(0)
                            self.jid_forward_cache = set(tmp)
                if 'master_id' in event['data']:
                    # __'s to make sure it doesn't print out on the master cli
                    jdict['__master_id__'] = event['data']['master_id']
                jdict[event['data']['id']] = event['data']['return']
            else:
                # Add generic event aggregation here
                if 'retcode' not in event['data']:
                    self.raw_events.append(event)

    def _forward_events(self):
        log.trace('Forwarding events')
        if self.raw_events:
            self._fire_master(events=self.raw_events,
                              pretag=tagify(self.opts['id'], base='syndic'),
                              )
        for jid in self.jids:
            self._return_pub(self.jids[jid], '_syndic_return')
        self._reset_event_aggregation()

    def destroy(self):
        '''
        Tear down the syndic minion
        '''
        # We borrowed the local clients poller so give it back before
        # it's destroyed. Reset the local poller reference.
        self.poller = None
        super(Syndic, self).destroy()
        if hasattr(self, 'local'):
            del self.local


class MultiSyndic(MinionBase):
    '''
    Make a MultiSyndic minion, this minion will handle relaying jobs and returns from
    all minions connected to it to the list of masters it is connected to.

    Modes (controlled by `syndic_mode`:
        sync: This mode will synchronize all events and publishes from higher level masters
        cluster: This mode will only sync job publishes and returns

    Note: jobs will be returned best-effort to the requesting master. This also means
    (since we are using zmq) that if a job was fired and the master disconnects
    between the publish and return, that the return will end up in a zmq buffer
    in this Syndic headed to that original master.

    In addition, since these classes all seem to use a mix of blocking and non-blocking
    calls (with varying timeouts along the way) this daemon does not handle failure well,
    it will (under most circumstances) stall the daemon for ~15s trying to forward events
    to the down master
    '''
    # time to connect to upstream master
    SYNDIC_CONNECT_TIMEOUT = 5
    SYNDIC_EVENT_TIMEOUT = 5

    def __init__(self, opts):
        opts['loop_interval'] = 1
        super(MultiSyndic, self).__init__(opts)
        self.mminion = salt.minion.MasterMinion(opts)
        # sync (old behavior), cluster (only returns and publishes)
        self.syndic_mode = self.opts.get('syndic_mode', 'sync')

        self._has_master = threading.Event()
        self.jid_forward_cache = set()

        # create all of the syndics you need
        self.master_syndics = {}
        for master in set(self.opts['master']):
            self._init_master_conn(master)

        log.info('Syndic waiting on any master to connect...')
        # threading events are un-interruptible in python 2 :/
        while not self._has_master.is_set():
            self._has_master.wait(1)

    def _init_master_conn(self, master):
        '''
        Start a thread to connect to the master `master`
        '''
        # if we are re-creating one, lets make sure its not still in use
        if master in self.master_syndics:
            if 'sign_in_thread' in self.master_syndics[master]:
                self.master_syndics[master]['sign_in_thread'].join(0)
                if self.master_syndics[master]['sign_in_thread'].is_alive():
                    return
        # otherwise we make one!
        s_opts = copy.copy(self.opts)
        s_opts['master'] = master
        t = threading.Thread(target=self._connect_to_master_thread, args=(master,))
        t.daemon = True
        self.master_syndics[master] = {'opts': s_opts,
                                       'auth_wait': s_opts['acceptance_wait_time'],
                                       'dead_until': 0,
                                       'sign_in_thread': t,
                                       }
        t.start()

    def _connect_to_master_thread(self, master):
        '''
        Thread target to connect to a master
        '''
        connected = False
        master_dict = self.master_syndics[master]
        while connected is False:
            # if we marked it as dead, wait a while
            if master_dict['dead_until'] > time.time():
                time.sleep(master_dict['dead_until'] - time.time())
            if master_dict['dead_until'] > time.time():
                time.sleep(master_dict['dead_until'] - time.time())
            connected = self._connect_to_master(master)
            if not connected:
                time.sleep(1)

        self._has_master.set()

    # TODO: do we need all of this?
    def _connect_to_master(self, master):
        '''
        Attempt to connect to master, including back-off for each one

        return boolean of whether you connected or not
        '''
        log.debug('Syndic attempting to connect to {0}'.format(master))
        if master not in self.master_syndics:
            log.error('Unable to connect to {0}, not in the list of masters'.format(master))
            return False

        minion = self.master_syndics[master]

        try:
            t_minion = Syndic(minion['opts'],
                              timeout=self.SYNDIC_CONNECT_TIMEOUT,
                              safe=False,
                              )

            self.master_syndics[master]['syndic'] = t_minion
            self.master_syndics[master]['generator'] = t_minion.tune_in_no_block()
            self.master_syndics[master]['auth_wait'] = self.opts['acceptance_wait_time']
            self.master_syndics[master]['dead_until'] = 0

            log.info('Syndic successfully connected to {0}'.format(master))
            return True
        except SaltClientError:
            log.error('Error while bring up minion for multi-syndic. Is master {0} responding?'.format(master))
            # re-use auth-wait as backoff for syndic
            minion['dead_until'] = time.time() + minion['auth_wait']
            if minion['auth_wait'] < self.opts['acceptance_wait_time_max']:
                minion['auth_wait'] += self.opts['acceptance_wait_time']
        return False

    # TODO: Move to an async framework of some type-- channel (the event thing
    # underneath) doesn't handle failures well, and will retry 3 times at 60s
    # timeouts-- which all block the main thread's execution. For now we just
    # cause failures to kick off threads to look for the master to come back up
    def _call_syndic(self, func, args=(), kwargs=None, master_id=None):
        '''
        Wrapper to call a given func on a syndic, best effort to get the one you asked for
        '''
        if kwargs is None:
            kwargs = {}
        for master, syndic_dict in self.iter_master_options(master_id):
            if 'syndic' not in syndic_dict:
                continue
            if syndic_dict['dead_until'] > time.time():
                log.error('Unable to call {0} on {1}, that syndic is dead for now'.format(func, master))
                continue
            try:
                ret = getattr(syndic_dict['syndic'], func)(*args, **kwargs)
                if ret is not False:
                    log.debug('{0} called on {1}'.format(func, master))
                    return
            except (SaltClientError, SaltReqTimeoutError):
                pass
            log.error('Unable to call {0} on {1}, trying another...'.format(func, master))
            # If the connection is dead, lets have another thread wait for it to come back
            self._init_master_conn(master)
            continue
        log.critical('Unable to call {0} on any masters!'.format(func))

    def iter_master_options(self, master_id=None):
        '''
        Iterate (in order) over your options for master
        '''
        masters = list(self.master_syndics.keys())
        shuffle(masters)
        if master_id not in self.master_syndics:
            master_id = masters.pop(0)
        else:
            masters.remove(master_id)

        while True:
            yield master_id, self.master_syndics[master_id]
            if len(masters) == 0:
                break
            master_id = masters.pop(0)

    def _reset_event_aggregation(self):
        self.jids = {}
        self.raw_events = []
        self.event_forward_timeout = None

    # Syndic Tune In
    def tune_in(self):
        '''
        Lock onto the publisher. This is the main event loop for the syndic
        '''
        # Instantiate the local client
        self.local = salt.client.get_local_client(self.opts['_minion_conf_file'])
        self.local.event.subscribe('')

        log.debug('MultiSyndic {0!r} trying to tune in'.format(self.opts['id']))

        # Share the poller with the event object
        self.poller = self.local.event.poller

        # Make sure to gracefully handle SIGUSR1
        enable_sigusr1_handler()

        loop_interval = int(self.opts['loop_interval'])
        self._reset_event_aggregation()
        while True:
            try:
                # Do all the maths in seconds
                timeout = loop_interval
                if self.event_forward_timeout is not None:
                    timeout = min(timeout,
                                  self.event_forward_timeout - time.time())
                if timeout >= 0:
                    log.trace('Polling timeout: %f', timeout)
                    socks = dict(self.poller.poll(timeout * 1000))
                else:
                    # This shouldn't really happen.
                    # But there's no harm being defensive
                    log.warning('Negative timeout in syndic main loop')
                    socks = {}
                # check all of your master_syndics, have them do their thing
                for master_id, syndic_dict in six.iteritems(self.master_syndics):
                    # if not connected, lets try
                    if 'generator' not in syndic_dict:
                        log.info('Syndic still not connected to {0}'.format(master_id))
                        # if we couldn't connect, lets try later
                        continue
                    next(syndic_dict['generator'])

                # events
                if socks.get(self.local.event.sub) == zmq.POLLIN:
                    self._process_event_socket()

                if self.event_forward_timeout is not None \
                        and self.event_forward_timeout < time.time():
                    self._forward_events()
            # We don't handle ZMQErrors like the other minions
            # I've put explicit handling around the receive calls
            # in the process_*_socket methods. If we see any other
            # errors they may need some kind of handling so log them
            # for now.
            except Exception:
                log.critical(
                    'An exception occurred while polling the syndic',
                    exc_info=True
                )

    def _process_event_socket(self):
        tout = time.time() + self.opts['syndic_max_event_process_time']
        while tout > time.time():
            try:
                event = self.local.event.get_event_noblock()
            except zmq.ZMQError as e:
                # EAGAIN indicates no more events at the moment
                # EINTR some kind of signal maybe someone trying
                # to get us to quit so escape our timeout
                if e.errno == errno.EAGAIN or e.errno == errno.EINTR:
                    break
                raise

            log.trace('Got event {0}'.format(event['tag']))

            if self.event_forward_timeout is None:
                self.event_forward_timeout = (
                        time.time() + self.opts['syndic_event_forward_timeout']
                        )
            tag_parts = event['tag'].split('/')
            if len(tag_parts) >= 4 and tag_parts[1] == 'job' and \
                salt.utils.jid.is_jid(tag_parts[2]) and tag_parts[3] == 'ret' and \
                'return' in event['data']:
                if 'jid' not in event['data']:
                    # Not a job return
                    continue
                if self.syndic_mode == 'cluster' and event['data'].get('master_id', 0) == self.opts.get('master_id', 1):
                    log.debug('Return recieved with matching master_id, not forwarding')
                    continue

                jdict = self.jids.setdefault(event['tag'], {})
                if not jdict:
                    jdict['__fun__'] = event['data'].get('fun')
                    jdict['__jid__'] = event['data']['jid']
                    jdict['__load__'] = {}
                    fstr = '{0}.get_load'.format(self.opts['master_job_cache'])
                    # Only need to forward each load once. Don't hit the disk
                    # for every minion return!
                    if event['data']['jid'] not in self.jid_forward_cache:
                        jdict['__load__'].update(
                            self.mminion.returners[fstr](event['data']['jid'])
                            )
                        self.jid_forward_cache.add(event['data']['jid'])
                        if len(self.jid_forward_cache) > self.opts['syndic_jid_forward_cache_hwm']:
                            # Pop the oldest jid from the cache
                            tmp = sorted(list(self.jid_forward_cache))
                            tmp.pop(0)
                            self.jid_forward_cache = set(tmp)
                if 'master_id' in event['data']:
                    # __'s to make sure it doesn't print out on the master cli
                    jdict['__master_id__'] = event['data']['master_id']
                jdict[event['data']['id']] = event['data']['return']
            else:
                # TODO: config to forward these? If so we'll have to keep track of who
                # has seen them
                # if we are the top level masters-- don't forward all the minion events
                if self.syndic_mode == 'sync':
                    # Add generic event aggregation here
                    if 'retcode' not in event['data']:
                        self.raw_events.append(event)

    def _forward_events(self):
        log.trace('Forwarding events')
        if self.raw_events:
            self._call_syndic('_fire_master',
                              kwargs={'events': self.raw_events,
                                      'pretag': tagify(self.opts['id'], base='syndic'),
                                      'timeout': self.SYNDIC_EVENT_TIMEOUT,
                                      },
                              )
        for jid, jid_ret in self.jids.items():
            self._call_syndic('_return_pub',
                              args=(jid_ret, '_syndic_return'),
                              kwargs={'timeout': self.SYNDIC_EVENT_TIMEOUT},
                              master_id=jid_ret.get('__master_id__'),
                              )

        self._reset_event_aggregation()


class Matcher(object):
    '''
    Use to return the value for matching calls from the master
    '''
    def __init__(self, opts, functions=None):
        self.opts = opts
        self.functions = functions

    def confirm_top(self, match, data, nodegroups=None):
        '''
        Takes the data passed to a top file environment and determines if the
        data matches this minion
        '''
        matcher = 'compound'
        if not data:
            log.error('Received bad data when setting the match from the top '
                      'file')
            return False
        for item in data:
            if isinstance(item, dict):
                if 'match' in item:
                    matcher = item['match']
        if hasattr(self, matcher + '_match'):
            funcname = '{0}_match'.format(matcher)
            if matcher == 'nodegroup':
                return getattr(self, funcname)(match, nodegroups)
            return getattr(self, funcname)(match)
        else:
            log.error('Attempting to match with unknown matcher: {0}'.format(
                matcher
            ))
            return False

    def glob_match(self, tgt):
        '''
        Returns true if the passed glob matches the id
        '''
        if not isinstance(tgt, six.string_types):
            return False

        return fnmatch.fnmatch(self.opts['id'], tgt)

    def pcre_match(self, tgt):
        '''
        Returns true if the passed pcre regex matches
        '''
        return bool(re.match(tgt, self.opts['id']))

    def list_match(self, tgt):
        '''
        Determines if this host is on the list
        '''
        if isinstance(tgt, six.string_types):
            tgt = tgt.split(',')
        return bool(self.opts['id'] in tgt)

    def grain_match(self, tgt, delimiter=DEFAULT_TARGET_DELIM):
        '''
        Reads in the grains glob match
        '''
        log.debug('grains target: {0}'.format(tgt))
        if delimiter not in tgt:
            log.error('Got insufficient arguments for grains match '
                      'statement from master')
            return False
        return salt.utils.subdict_match(
            self.opts['grains'], tgt, delimiter=delimiter
        )

    def grain_pcre_match(self, tgt, delimiter=DEFAULT_TARGET_DELIM):
        '''
        Matches a grain based on regex
        '''
        log.debug('grains pcre target: {0}'.format(tgt))
        if delimiter not in tgt:
            log.error('Got insufficient arguments for grains pcre match '
                      'statement from master')
            return False
        return salt.utils.subdict_match(self.opts['grains'], tgt,
                                        delimiter=delimiter, regex_match=True)

    def data_match(self, tgt):
        '''
        Match based on the local data store on the minion
        '''
        if self.functions is None:
            self.functions = salt.loader.minion_mods(self.opts)
        comps = tgt.split(':')
        if len(comps) < 2:
            return False
        val = self.functions['data.getval'](comps[0])
        if val is None:
            # The value is not defined
            return False
        if isinstance(val, list):
            # We are matching a single component to a single list member
            for member in val:
                if fnmatch.fnmatch(str(member).lower(), comps[1].lower()):
                    return True
            return False
        if isinstance(val, dict):
            if comps[1] in val:
                return True
            return False
        return bool(fnmatch.fnmatch(
            val,
            comps[1],
        ))

    def pillar_match(self, tgt, delimiter=DEFAULT_TARGET_DELIM):
        '''
        Reads in the pillar glob match
        '''
        log.debug('pillar target: {0}'.format(tgt))
        if delimiter not in tgt:
            log.error('Got insufficient arguments for pillar match '
                      'statement from master')
            return False
        return salt.utils.subdict_match(
            self.opts['pillar'], tgt, delimiter=delimiter
        )

    def pillar_exact_match(self, tgt, delimiter=':'):
        '''
        Reads in the pillar match, no globbing
        '''
        log.debug('pillar target: {0}'.format(tgt))
        if delimiter not in tgt:
            log.error('Got insufficient arguments for pillar match '
                      'statement from master')
            return False
        return salt.utils.subdict_match(self.opts['pillar'],
                                        tgt,
                                        delimiter=delimiter,
                                        exact_match=True)

    def ipcidr_match(self, tgt):
        '''
        Matches based on ip address or CIDR notation
        '''
        num_parts = len(tgt.split('/'))
        if num_parts > 2:
            # Target is not valid CIDR
            return False
        elif num_parts == 2:
            # Target is CIDR
            return salt.utils.network.in_subnet(
                tgt,
                addrs=self.opts['grains'].get('ipv4', [])
            )
        else:
            # Target is an IPv4 address
            import socket
            try:
                socket.inet_aton(tgt)
            except socket.error:
                # Not a valid IPv4 address
                return False
            else:
                return tgt in self.opts['grains'].get('ipv4', [])

    def range_match(self, tgt):
        '''
        Matches based on range cluster
        '''
        if HAS_RANGE:
            range_ = seco.range.Range(self.opts['range_server'])
            try:
                return self.opts['grains']['fqdn'] in range_.expand(tgt)
            except seco.range.RangeException as exc:
                log.debug('Range exception in compound match: {0}'.format(exc))
                return False
        return False

    def compound_match(self, tgt):
        '''
        Runs the compound target check
        '''
        if not isinstance(tgt, six.string_types):
            log.debug('Compound target received that is not a string')
            return False
        ref = {'G': 'grain',
               'P': 'grain_pcre',
               'I': 'pillar',
               'L': 'list',
               'S': 'ipcidr',
               'E': 'pcre'}
        if HAS_RANGE:
            ref['R'] = 'range'
        results = []
        opers = ['and', 'or', 'not', '(', ')']
        tokens = tgt.split()
        for match in tokens:
            # Try to match tokens from the compound target, first by using
            # the 'G, X, I, L, S, E' matcher types, then by hostname glob.
            if '@' in match and match[1] == '@':
                comps = match.split('@')
                matcher = ref.get(comps[0])
                if not matcher:
                    # If an unknown matcher is called at any time, fail out
                    return False
                results.append(
                    str(
                        getattr(self, '{0}_match'.format(matcher))(
                            '@'.join(comps[1:])
                        )
                    )
                )
            elif match in opers:
                # We didn't match a target, so append a boolean operator or
                # subexpression
                if results or match in ['(', ')']:
                    if match == 'not':
                        match_suffix = results[-1]
                        if not (match_suffix == 'and' or match_suffix == 'or'):
                            results.append('and')
                    results.append(match)
                else:
                    # seq start with oper, fail
                    if match not in ['(', ')']:
                        return False
            else:
                # The match is not explicitly defined, evaluate it as a glob
                results.append(str(self.glob_match(match)))
        results = ' '.join(results)
        try:
            return eval(results)  # pylint: disable=W0123
        except Exception:
            log.error('Invalid compound target: {0} for results: {1}'.format(tgt, results))
            return False
        return False

    def nodegroup_match(self, tgt, nodegroups):
        '''
        This is a compatibility matcher and is NOT called when using
        nodegroups for remote execution, but is called when the nodegroups
        matcher is used in states
        '''
        if tgt in nodegroups:
            return self.compound_match(
                salt.utils.minions.nodegroup_comp(tgt, nodegroups)
            )
        return False


class ProxyMinion(Minion):
    '''
    This class instantiates a 'proxy' minion--a minion that does not manipulate
    the host it runs on, but instead manipulates a device that cannot run a minion.
    '''
    def __init__(self, opts, timeout=60, safe=True):  # pylint: disable=W0231
        '''
        Pass in the options dict
        '''

        self._running = None
        # Warn if ZMQ < 3.2
        if HAS_ZMQ:
            try:
                zmq_version_info = zmq.zmq_version_info()
            except AttributeError:
                # PyZMQ <= 2.1.9 does not have zmq_version_info, fall back to
                # using zmq.zmq_version() and build a version info tuple.
                zmq_version_info = tuple(
                    [int(x) for x in zmq.zmq_version().split('.')]
                )
            if zmq_version_info < (3, 2):
                log.warning(
                    'You have a version of ZMQ less than ZMQ 3.2! There are '
                    'known connection keep-alive issues with ZMQ < 3.2 which '
                    'may result in loss of contact with minions. Please '
                    'upgrade your ZMQ!'
                )
        # Late setup the of the opts grains, so we can log from the grains
        # module
        # print opts['proxymodule']
        fq_proxyname = 'proxy.'+opts['proxy']['proxytype']
        self.proxymodule = salt.loader.proxy(opts, fq_proxyname)
        opts['proxyobject'] = self.proxymodule[opts['proxy']['proxytype']+'.Proxyconn'](opts['proxy'])
        opts['id'] = opts['proxyobject'].id(opts)
        opts.update(resolve_dns(opts))
        self.opts = opts
        self.authenticate(timeout, safe)
        self.opts['pillar'] = salt.pillar.get_pillar(
            opts,
            opts['grains'],
            opts['id'],
            opts['environment']
        ).compile_pillar()
        self.functions, self.returners, self.function_errors = self._load_modules()
        self.serial = salt.payload.Serial(self.opts)
        self.mod_opts = self._prep_mod_opts()
        self.matcher = Matcher(self.opts, self.functions)
        uid = salt.utils.get_uid(user=opts.get('user', None))
        self.proc_dir = get_proc_dir(opts['cachedir'], uid=uid)
        self.schedule = salt.utils.schedule.Schedule(
            self.opts,
            self.functions,
            self.returners)
        self.grains_cache = self.opts['grains']
        # self._running = True

    def _prep_mod_opts(self):
        '''
        Returns a copy of the opts with key bits stripped out
        '''
        return super(ProxyMinion, self)._prep_mod_opts()

    def _load_modules(self, force_refresh=False, notify=False):
        '''
        Return the functions and the returners loaded up from the loader
        module
        '''
        return super(ProxyMinion, self)._load_modules(force_refresh=force_refresh)<|MERGE_RESOLUTION|>--- conflicted
+++ resolved
@@ -931,13 +931,8 @@
 
         self.opts['grains'] = salt.loader.grains(self.opts, force_refresh)
         if self.opts.get('multimaster', False):
-<<<<<<< HEAD
-            s_opts = copy.copy(self.opts)
+            s_opts = copy.deepcopy(self.opts)
             functions = salt.loader.minion_mods(s_opts, notify=notify)
-=======
-            s_opts = copy.deepcopy(self.opts)
-            functions = salt.loader.minion_mods(s_opts)
->>>>>>> c54c6cee
         else:
             functions = salt.loader.minion_mods(self.opts, notify=notify)
         returners = salt.loader.returners(self.opts, functions)
