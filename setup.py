#!/usr/bin/env python
# -*- coding: utf-8 -*-
'''
The setup script for salt
'''

from __future__ import absolute_import

# pylint: disable=C0111,E1101,E1103,F0401,W0611,W0201,W0232,R0201,R0902,R0903

# For Python 2.5.  A no-op on 2.6 and above.
from __future__ import print_function, with_statement

import os
import sys
import glob
import time
try:
    from urllib2 import urlopen
except ImportError:
    from urllib.request import urlopen
from datetime import datetime
# pylint: disable=E0611
import distutils.dist
from distutils import log
from distutils.cmd import Command
from distutils.errors import DistutilsArgError
from distutils.command.build import build
from distutils.command.clean import clean
from distutils.command.sdist import sdist
from distutils.command.install_lib import install_lib
# pylint: enable=E0611

try:
    import zmq
    HAS_ZMQ = True
except ImportError:
    HAS_ZMQ = False

# Change to salt source's directory prior to running any command
try:
    SETUP_DIRNAME = os.path.dirname(__file__)
except NameError:
    # We're most likely being frozen and __file__ triggered this NameError
    # Let's work around that
    SETUP_DIRNAME = os.path.dirname(sys.argv[0])

if SETUP_DIRNAME != '':
    os.chdir(SETUP_DIRNAME)

SETUP_DIRNAME = os.path.abspath(SETUP_DIRNAME)

BOOTSTRAP_SCRIPT_DISTRIBUTED_VERSION = os.environ.get(
    # The user can provide a different bootstrap-script version.
    # ATTENTION: A tag for that version MUST exist
    'BOOTSTRAP_SCRIPT_VERSION',
    # If no bootstrap-script version was provided from the environment, let's
    # provide the one we define.
    'v2014.06.21'
)

# Store a reference to the executing platform
IS_WINDOWS_PLATFORM = sys.platform.startswith('win')

# Use setuptools only if the user opts-in by setting the USE_SETUPTOOLS env var
# Or if setuptools was previously imported (which is the case when using
# 'distribute')
# This ensures consistent behavior but allows for advanced usage with
# virtualenv, buildout, and others.
WITH_SETUPTOOLS = False
if 'USE_SETUPTOOLS' in os.environ or 'setuptools' in sys.modules:
    try:
        from setuptools import setup
        from setuptools.command.install import install
        from setuptools.command.sdist import sdist
        from setuptools.command.egg_info import egg_info
        WITH_SETUPTOOLS = True
    except ImportError:
        WITH_SETUPTOOLS = False

if WITH_SETUPTOOLS is False:
    import warnings
    # pylint: disable=E0611
    from distutils.command.install import install
    from distutils.core import setup
    # pylint: enable=E0611
    warnings.filterwarnings(
        'ignore',
        'Unknown distribution option: \'(extras_require|tests_require|install_requires|zip_safe)\'',
        UserWarning,
        'distutils.dist'
    )

try:
    # Add the esky bdist target if the module is available
    # may require additional modules depending on platform
    from esky import bdist_esky
    # bbfreeze chosen for its tight integration with distutils
    import bbfreeze
    HAS_ESKY = True
except ImportError:
    HAS_ESKY = False

SALT_VERSION = os.path.join(os.path.abspath(SETUP_DIRNAME), 'salt', 'version.py')
SALT_VERSION_HARDCODED = os.path.join(os.path.abspath(SETUP_DIRNAME), 'salt', '_version.py')
SALT_REQS = os.path.join(os.path.abspath(SETUP_DIRNAME), '_requirements.txt')
SALT_ZEROMQ_REQS = os.path.join(os.path.abspath(SETUP_DIRNAME), 'zeromq-requirements.txt')
SALT_RAET_REQS = os.path.join(os.path.abspath(SETUP_DIRNAME), 'raet-requirements.txt')

# Salt SSH Packaging Detection
PACKAGED_FOR_SALT_SSH_FILE = os.path.join(os.path.abspath(SETUP_DIRNAME), '.salt-ssh-package')
PACKAGED_FOR_SALT_SSH = os.path.isfile(PACKAGED_FOR_SALT_SSH_FILE)


# pylint: disable=W0122
exec(compile(open(SALT_VERSION).read(), SALT_VERSION, 'exec'))
# pylint: enable=W0122


# ----- Helper Functions -------------------------------------------------------------------------------------------->
def _parse_requirements_file(requirements_file):
    parsed_requirements = []
    with open(requirements_file) as rfh:
        for line in rfh.readlines():
            line = line.strip()
            if not line or line.startswith(('#', '-r')):
                continue
            if IS_WINDOWS_PLATFORM and 'libcloud' in line:
                continue
            parsed_requirements.append(line)
    return parsed_requirements
# <---- Helper Functions ---------------------------------------------------------------------------------------------


# ----- Custom Distutils/Setuptools Commands ------------------------------------------------------------------------>
class WriteSaltVersion(Command):

    description = 'Write salt\'s hardcoded version file'

    def initialize_options(self):
        pass

    def finalize_options(self):
        pass

    def run(self):
        if not os.path.exists(SALT_VERSION_HARDCODED):
            # Write the version file
            if getattr(self.distribution, 'salt_version_hardcoded_path', None) is None:
                print('This command is not meant to be called on it\'s own')
                exit(1)

            # pylint: disable=E0602
            open(self.distribution.salt_version_hardcoded_path, 'w').write(
                INSTALL_VERSION_TEMPLATE.format(
                    date=datetime.utcnow(),
                    full_version_info=__saltstack_version__.full_info
                )
            )
            # pylint: enable=E0602


class WriteSaltSshPackaingFile(Command):

    description = 'Write salt\'s ssh packaging file'

    def initialize_options(self):
        pass

    def finalize_options(self):
        pass

    def run(self):
        if not os.path.exists(PACKAGED_FOR_SALT_SSH_FILE):
            # Write the salt-ssh packaging file
            if getattr(self.distribution, 'salt_ssh_packaging_file', None) is None:
                print('This command is not meant to be called on it\'s own')
                exit(1)

            # pylint: disable=E0602
            open(self.distribution.salt_ssh_packaging_file, 'w').write('Packaged for Salt-SSH\n')
            # pylint: enable=E0602


class Sdist(sdist):

    def make_release_tree(self, base_dir, files):
        if self.distribution.ssh_packaging:
            self.distribution.salt_ssh_packaging_file = PACKAGED_FOR_SALT_SSH_FILE
            self.run_command('write-salt-ssh-packaging-file')
            self.filelist.files.append(os.path.basename(PACKAGED_FOR_SALT_SSH_FILE))

        sdist.make_release_tree(self, base_dir, files)

        # Let's generate salt/_version.py to include in the sdist tarball
        self.distribution.running_salt_sdist = True
        self.distribution.salt_version_hardcoded_path = os.path.join(
            base_dir, 'salt', '_version.py'
        )
        self.run_command('write-salt-version')

    def make_distribution(self):
        sdist.make_distribution(self)
        if self.distribution.ssh_packaging:
            os.unlink(PACKAGED_FOR_SALT_SSH_FILE)


class CloudSdist(Sdist):
    user_options = Sdist.user_options + [
        ('download-bootstrap-script', None,
         'Download the latest stable bootstrap-salt.sh script. This '
         'can also be triggered by having `DOWNLOAD_BOOTSTRAP_SCRIPT=1` as an '
         'environment variable.')

    ]
    boolean_options = Sdist.boolean_options + [
        'download-bootstrap-script'
    ]

    def initialize_options(self):
        Sdist.initialize_options(self)
        self.skip_bootstrap_download = True
        self.download_bootstrap_script = False

    def finalize_options(self):
        Sdist.finalize_options(self)
        if 'SKIP_BOOTSTRAP_DOWNLOAD' in os.environ:
            log('Please stop using \'SKIP_BOOTSTRAP_DOWNLOAD\' and use '
                '\'DOWNLOAD_BOOTSTRAP_SCRIPT\' instead')

        if 'DOWNLOAD_BOOTSTRAP_SCRIPT' in os.environ:
            download_bootstrap_script = os.environ.get(
                'DOWNLOAD_BOOTSTRAP_SCRIPT', '0'
            )
            self.download_bootstrap_script = download_bootstrap_script == '1'

    def run(self):
        if self.download_bootstrap_script is True:
            # Let's update the bootstrap-script to the version defined to be
            # distributed. See BOOTSTRAP_SCRIPT_DISTRIBUTED_VERSION above.
            url = (
                'https://github.com/saltstack/salt-bootstrap/raw/{0}'
                '/bootstrap-salt.sh'.format(
                    BOOTSTRAP_SCRIPT_DISTRIBUTED_VERSION
                )
            )
            deploy_path = os.path.join(
                SETUP_DIRNAME,
                'salt',
                'cloud',
                'deploy',
                'bootstrap-salt.sh'
            )
            log.info(
                'Updating bootstrap-salt.sh.'
                '\n\tSource:      {0}'
                '\n\tDestination: {1}'.format(
                    url,
                    deploy_path
                )
            )

            try:
                import requests
                req = requests.get(url)
                if req.status_code == 200:
                    script_contents = req.text.encode(req.encoding)
                else:
                    log.error(
                        'Failed to update the bootstrap-salt.sh script. HTTP '
                        'Error code: {0}'.format(
                            req.status_code
                        )
                    )
            except ImportError:
                req = urlopen(url)

                if req.getcode() == 200:
                    script_contents = req.read()
                else:
                    log.error(
                        'Failed to update the bootstrap-salt.sh script. HTTP '
                        'Error code: {0}'.format(
                            req.getcode()
                        )
                    )
            try:
                with open(deploy_path, 'w') as fp_:
                    fp_.write(script_contents)
            except (OSError, IOError) as err:
                log.error(
                    'Failed to write the updated script: {0}'.format(err)
                )

        # Let's the rest of the build command
        Sdist.run(self)

    def write_manifest(self):
        # We only need to ship the scripts which are supposed to be installed
        dist_scripts = self.distribution.scripts
        for script in self.filelist.files[:]:
            if not script.startswith('scripts/'):
                continue
            if script not in dist_scripts:
                self.filelist.files.remove(script)
        return Sdist.write_manifest(self)


class TestCommand(Command):
    description = 'Run tests'
    user_options = [
        ('runtests-opts=', 'R', 'Command line options to pass to runtests.py')
    ]

    def initialize_options(self):
        self.runtests_opts = None

    def finalize_options(self):
        pass

    def run(self):
        from subprocess import Popen
        self.run_command('build')
        build_cmd = self.get_finalized_command('build_ext')
        runner = os.path.abspath('tests/runtests.py')
        test_cmd = sys.executable + ' {0}'.format(runner)
        if self.runtests_opts:
            test_cmd += ' {0}'.format(self.runtests_opts)

        print('running test')
        test_process = Popen(
            test_cmd, shell=True,
            stdout=sys.stdout, stderr=sys.stderr,
            cwd=build_cmd.build_lib
        )
        test_process.communicate()
        sys.exit(test_process.returncode)


class Clean(clean):
    def run(self):
        clean.run(self)
        # Let's clean compiled *.py[c,o]
        for subdir in ('salt', 'tests', 'doc'):
            root = os.path.join(os.path.dirname(__file__), subdir)
            for dirname, _, _ in os.walk(root):
                for to_remove_filename in glob.glob('{0}/*.py[oc]'.format(dirname)):
                    os.remove(to_remove_filename)


INSTALL_VERSION_TEMPLATE = '''\
# This file was auto-generated by salt's setup on \
{date:%A, %d %B %Y @ %H:%m:%S UTC}.

from salt.version import SaltStackVersion

__saltstack_version__ = SaltStackVersion{full_version_info!r}
'''


INSTALL_SYSPATHS_TEMPLATE = '''\
# This file was auto-generated by salt's setup on \
{date:%A, %d %B %Y @ %H:%m:%S UTC}.

ROOT_DIR = {root_dir!r}
CONFIG_DIR = {config_dir!r}
CACHE_DIR = {cache_dir!r}
SOCK_DIR = {sock_dir!r}
SRV_ROOT_DIR= {srv_root_dir!r}
BASE_FILE_ROOTS_DIR = {base_file_roots_dir!r}
BASE_PILLAR_ROOTS_DIR = {base_pillar_roots_dir!r}
BASE_MASTER_ROOTS_DIR = {base_master_roots_dir!r}
LOGS_DIR = {logs_dir!r}
PIDFILE_DIR = {pidfile_dir!r}
'''


class Build(build):
    def run(self):
        # Run build.run function
        build.run(self)
        if getattr(self.distribution, 'running_salt_install', False):
            # If our install attribute is present and set to True, we'll go
            # ahead and write our install time python modules.

            # Write the hardcoded salt version module salt/_version.py
            self.run_command('write-salt-version')

            # Write the system paths file
            system_paths_file_path = os.path.join(
                self.build_lib, 'salt', '_syspaths.py'
            )
            open(system_paths_file_path, 'w').write(
                INSTALL_SYSPATHS_TEMPLATE.format(
                    date=datetime.utcnow(),
                    root_dir=self.distribution.salt_root_dir,
                    config_dir=self.distribution.salt_config_dir,
                    cache_dir=self.distribution.salt_cache_dir,
                    sock_dir=self.distribution.salt_sock_dir,
                    srv_root_dir=self.distribution.salt_srv_root_dir,
                    base_file_roots_dir=self.distribution.salt_base_file_roots_dir,
                    base_pillar_roots_dir=self.distribution.salt_base_pillar_roots_dir,
                    base_master_roots_dir=self.distribution.salt_base_master_roots_dir,
                    logs_dir=self.distribution.salt_logs_dir,
                    pidfile_dir=self.distribution.salt_pidfile_dir,
                )
            )


class Install(install):
    user_options = install.user_options + [
        ('salt-transport=', None, 'The transport to prepare salt for. Choices are \'zeromq\' '
                                  '\'raet\' or \'both\'. Defaults to \'zeromq\'', 'zeromq'),
        ('salt-root-dir=', None,
         'Salt\'s pre-configured root directory'),
        ('salt-config-dir=', None,
         'Salt\'s pre-configured configuration directory'),
        ('salt-cache-dir=', None,
         'Salt\'s pre-configured cache directory'),
        ('salt-sock-dir=', None,
         'Salt\'s pre-configured socket directory'),
        ('salt-srv-root-dir=', None,
         'Salt\'s pre-configured service directory'),
        ('salt-base-file-roots-dir=', None,
         'Salt\'s pre-configured file roots directory'),
        ('salt-base-pillar-roots-dir=', None,
         'Salt\'s pre-configured pillar roots directory'),
        ('salt-base-master-roots-dir=', None,
         'Salt\'s pre-configured master roots directory'),
        ('salt-logs-dir=', None,
         'Salt\'s pre-configured logs directory'),
        ('salt-pidfile-dir=', None,
         'Salt\'s pre-configured pidfiles directory'),
    ]

    def initialize_options(self):
        install.initialize_options(self)
        # pylint: disable=undefined-variable
        if __saltstack_version__.info >= SaltStackVersion.from_name('Boron'):
            # XXX: Remove the Salt Specific Options In Salt Boron. They are now global options
            raise DistutilsArgError(
                'Developers, please remove the salt paths configuration '
                'setting from the setup\'s install command'
            )
        # pylint: enable=undefined-variable
<<<<<<< HEAD
        self.salt_root_dir = None
        self.salt_config_dir = None
        self.salt_cache_dir = None
        self.salt_sock_dir = None
        self.salt_srv_root_dir = None
        self.salt_base_file_roots_dir = None
        self.salt_base_pillar_roots_dir = None
        self.salt_base_master_roots_dir = None
        self.salt_logs_dir = None
        self.salt_pidfile_dir = None
=======
        self.salt_transport = None
>>>>>>> 36d53ef5

    def finalize_options(self):
        install.finalize_options(self)

        logged_warnings = False
        for optname in ('root_dir', 'config_dir', 'cache_dir', 'sock_dir',
                        'srv_root_dir', 'base_file_roots_dir',
                        'base_pillar_roots_dir', 'base_master_roots_dir',
                        'logs_dir', 'pidfile_dir'):
            optvalue = getattr(self, 'salt_{0}'.format(optname))
            if optvalue is not None:
                dist_opt_value = getattr(self.distribution, 'salt_{0}'.format(optname))
                logged_warnings = True
                log.warn(
                    'The \'--salt-{0}\' setting is now a global option just pass it '
                    'right after \'setup.py\'. This install setting will still work '
                    'until Salt Boron but please migrate to the global setting as '
                    'soon as possible.'.format(
                        optname.replace('_', '-')
                    )

                )
                if dist_opt_value is not None:
                    raise DistutilsArgError(
                        'The \'--salt-{0}\' setting was passed as a global option '
                        'and as an option to the install command. Please only pass '
                        'one of them, preferrably the global option since the other '
                        'is now deprecated and will be removed in Salt Boron.'.format(
                            optname.replace('_', '-')
                        )
                    )
                setattr(self.distribution, 'salt_{0}'.format(optname), optvalue)

        if logged_warnings is True:
            time.sleep(3)

    def run(self):
        # Let's set the running_salt_install attribute so we can add
        # _version.py in the build command
        self.distribution.running_salt_install = True
        self.distribution.salt_version_hardcoded_path = os.path.join(
            self.build_lib, 'salt', '_version.py'
        )
        # Run install.run
        install.run(self)


class InstallLib(install_lib):
    def run(self):
        executables = [
                'salt/templates/git/ssh-id-wrapper',
                'salt/templates/lxc/salt_tarball',
                ]
        install_lib.run(self)

        # input and outputs match 1-1
        inp = self.get_inputs()
        out = self.get_outputs()
        chmod = []

        for idx, inputfile in enumerate(inp):
            for executeable in executables:
                if inputfile.endswith(executeable):
                    chmod.append(idx)
        for idx in chmod:
            filename = out[idx]
            os.chmod(filename, 0o755)
# <---- Custom Distutils/Setuptools Commands -------------------------------------------------------------------------


# ----- Custom Distribution Class ----------------------------------------------------------------------------------->
# We use this to override the package name in case --ssh-packaging is passed to
# setup.py or the special .salt-ssh-package is found
class SaltDistribution(distutils.dist.Distribution):
    '''
    Just so it's completely clear

    Under windows, the following scripts should be installed:

        * salt-call
        * salt-cp
        * salt-minion
        * salt-unity

    When packaged for salt-ssh, the following scripts should be installed:
        * salt-call
        * salt-run
        * salt-ssh
        * salt-cloud

        Under windows, the following scripts should be omitted from the salt-ssh package:
            * salt-cloud
            * salt-run

    Under *nix, all scripts should be installed
    '''
    global_options = distutils.dist.Distribution.global_options + [
        ('ssh-packaging', None, 'Run in SSH packaging mode'),
        ('salt-transport=', None, 'The transport to prepare salt for. Choices are \'zeromq\' '
                                  '\'raet\' or \'both\'. Defaults to \'zeromq\'', 'zeromq')] + [
        # Salt's Paths Configuration Settings
        ('salt-root-dir=', None,
         'Salt\'s pre-configured root directory'),
        ('salt-config-dir=', None,
         'Salt\'s pre-configured configuration directory'),
        ('salt-cache-dir=', None,
         'Salt\'s pre-configured cache directory'),
        ('salt-sock-dir=', None,
         'Salt\'s pre-configured socket directory'),
        ('salt-srv-root-dir=', None,
         'Salt\'s pre-configured service directory'),
        ('salt-base-file-roots-dir=', None,
         'Salt\'s pre-configured file roots directory'),
        ('salt-base-pillar-roots-dir=', None,
         'Salt\'s pre-configured pillar roots directory'),
        ('salt-base-master-roots-dir=', None,
         'Salt\'s pre-configured master roots directory'),
        ('salt-logs-dir=', None,
         'Salt\'s pre-configured logs directory'),
        ('salt-pidfile-dir=', None,
         'Salt\'s pre-configured pidfiles directory'),
    ]

    def __init__(self, attrs=None):
        distutils.dist.Distribution.__init__(self, attrs)

        self.ssh_packaging = PACKAGED_FOR_SALT_SSH
        self.salt_transport = None

        # Salt Paths Configuration Settings
        self.salt_root_dir = None
        self.salt_config_dir = None
        self.salt_cache_dir = None
        self.salt_sock_dir = None
        self.salt_srv_root_dir = None
        self.salt_base_file_roots_dir = None
        self.salt_base_pillar_roots_dir = None
        self.salt_base_master_roots_dir = None
        self.salt_logs_dir = None
        self.salt_pidfile_dir = None


        self.name = 'salt-ssh' if PACKAGED_FOR_SALT_SSH else 'salt'
        self.salt_version = __version__  # pylint: disable=undefined-variable
        self.description = 'Portable, distributed, remote execution and configuration management system'
        self.author = 'Thomas S Hatch'
        self.author_email = 'thatch45@gmail.com'
        self.url = 'http://saltstack.org'
        self.cmdclass.update({'test': TestCommand,
                              'clean': Clean,
                              'build': Build,
                              'sdist': Sdist,
                              'install': Install,
                              'write-salt-version': WriteSaltVersion,
                              'write-salt-ssh-packaging-file': WriteSaltSshPackaingFile})
        if not IS_WINDOWS_PLATFORM:
            self.cmdclass.update({'sdist': CloudSdist,
                                  'install_lib': InstallLib})

        self.license = 'Apache Software License 2.0'
        self.packages = self.discover_packages()
        self.zip_safe = False

        if HAS_ESKY:
            self.setup_esky()

        self.update_metadata()

    def update_metadata(self):
        for attrname in dir(self):
            if attrname.startswith('__'):
                continue
            attrvalue = getattr(self, attrname, None)
            if attrvalue == 0:
                continue
            if attrname == 'salt_version':
                attrname = 'version'
            if hasattr(self.metadata, 'set_{0}'.format(attrname)):
                getattr(self.metadata, 'set_{0}'.format(attrname))(attrvalue)
            elif hasattr(self.metadata, attrname):
                try:
                    setattr(self.metadata, attrname, attrvalue)
                except AttributeError:
                    pass

    def discover_packages(self):
        modules = []
        for root, _, files in os.walk(os.path.join(SETUP_DIRNAME, 'salt')):
            if '__init__.py' not in files:
                continue
            modules.append(os.path.relpath(root, SETUP_DIRNAME).replace(os.sep, '.'))
        return modules

    # ----- Static Data ---------------------------------------------------------------------------------------------
    @property
    def _property_classifiers(self):
        return ['Programming Language :: Python',
                'Programming Language :: Cython',
                'Programming Language :: Python :: 2.6',
                'Programming Language :: Python :: 2.7',
                'Development Status :: 5 - Production/Stable',
                'Environment :: Console',
                'Intended Audience :: Developers',
                'Intended Audience :: Information Technology',
                'Intended Audience :: System Administrators',
                'License :: OSI Approved :: Apache Software License',
                'Operating System :: POSIX :: Linux',
                'Topic :: System :: Clustering',
                'Topic :: System :: Distributed Computing']

    @property
    def _property_dependency_links(self):
        return ['https://github.com/saltstack/salt-testing/tarball/develop#egg=SaltTesting']

    @property
    def _property_tests_require(self):
        return ['SaltTesting']
    # <---- Static Data ----------------------------------------------------------------------------------------------

    # ----- Dynamic Data -------------------------------------------------------------------------------------------->
    @property
    def _property_package_data(self):
        package_data = {'salt.templates': ['rh_ip/*.jinja',
                                           'debian_ip/*.jinja',
                                           'virt/*.jinja',
                                           'git/*',
                                           'lxc/*',
                                          ]}
        if not IS_WINDOWS_PLATFORM:
            package_data['salt.cloud'] = ['deploy/*.sh']

        if not self.ssh_packaging and not PACKAGED_FOR_SALT_SSH:
            package_data['salt.daemons.flo'] = ['*.flo']
        return package_data

    @property
    def _property_data_files(self):
        # Data files common to all scenarios
        data_files = [
            ('share/man/man1', ['doc/man/salt-call.1']),
            ('share/man/man7', ['doc/man/salt.7'])
        ]
        if self.ssh_packaging or PACKAGED_FOR_SALT_SSH:
            data_files[0][1].append('doc/man/salt-ssh.1')
            if IS_WINDOWS_PLATFORM:
                return data_files
            data_files[0][1].extend(['doc/man/salt-run.1',
                                     'doc/man/salt-cloud.1'])
            return data_files

        if IS_WINDOWS_PLATFORM:
            data_files[0][1].extend(['doc/man/salt-cp.1',
                                     'doc/man/salt-minion.1',
                                     'doc/man/salt-unity.1'])
            return data_files

        # *nix, so, we need all man pages
        data_files[0][1].extend(['doc/man/salt-api.1',
                                 'doc/man/salt-cloud.1',
                                 'doc/man/salt-cp.1',
                                 'doc/man/salt-key.1',
                                 'doc/man/salt-master.1',
                                 'doc/man/salt-minion.1',
                                 'doc/man/salt-run.1',
                                 'doc/man/salt-ssh.1',
                                 'doc/man/salt-syndic.1',
                                 'doc/man/salt-unity.1'])
        return data_files

    @property
    def _property_install_requires(self):
        install_requires = _parse_requirements_file(SALT_REQS)

        if IS_WINDOWS_PLATFORM:
            install_requires.append('WMI')

        if self.salt_transport == 'zeromq':
            install_requires += _parse_requirements_file(SALT_ZEROMQ_REQS)
        elif self.salt_transport == 'raet':
            install_requires += _parse_requirements_file(SALT_RAET_REQS)
        return install_requires

    @property
    def _property_extras_require(self):
        if self.ssh_packaging:
            return {}
        return {'RAET': _parse_requirements_file(SALT_RAET_REQS)}

    @property
    def _property_scripts(self):
        # Scripts common to all scenarios
        scripts = ['scripts/salt-call']
        if self.ssh_packaging or PACKAGED_FOR_SALT_SSH:
            scripts.append('scripts/salt-ssh')
            if IS_WINDOWS_PLATFORM:
                return scripts
            scripts.extend(['scripts/salt-cloud', 'scripts/salt-run'])
            return scripts

        if IS_WINDOWS_PLATFORM:
            scripts.extend(['scripts/salt-cp',
                            'scripts/salt-minion',
                            'scripts/salt-unity'])
            return scripts

        # *nix, so, we need all scripts
        scripts.extend(['scripts/salt',
                        'scripts/salt-api',
                        'scripts/salt-cloud',
                        'scripts/salt-cp',
                        'scripts/salt-key',
                        'scripts/salt-master',
                        'scripts/salt-minion',
                        'scripts/salt-run',
                        'scripts/salt-ssh',
                        'scripts/salt-syndic',
                        'scripts/salt-unity'])
        return scripts

    @property
    def _property_entry_points(self):
        # console scripts common to all scenarios
        scripts = ['salt-call = salt.scripts:salt_call']
        if self.ssh_packaging or PACKAGED_FOR_SALT_SSH:
            scripts.append('salt-ssh = salt.scripts:salt_ssh')
            if IS_WINDOWS_PLATFORM:
                return {'console_scripts': scripts}
            scripts.extend(['salt-cloud = salt.scripts:salt_cloud',
                            'salt-run = salt.scripts:salt_run'])
            return {'console_scripts': scripts}

        if IS_WINDOWS_PLATFORM:
            scripts.extend(['salt-cp = salt.scripts:salt_cp',
                            'salt-minion = salt.scripts:salt_minion',
                            'salt-unity = salt.scripts:salt_unity'])
            return {'console_scripts': scripts}

        # *nix, so, we need all scripts
        scripts.extend(['salt = salt.scripts:salt_main',
                        'salt-api = salt.scripts:salt_api',
                        'salt-cloud = salt.scripts:salt_cloud',
                        'salt-cp = salt.scripts:salt_cp',
                        'salt-key = salt.scripts:salt_key',
                        'salt-master = salt.scripts:salt_master',
                        'salt-minion = salt.scripts:salt_minion',
                        'salt-run = salt.scripts:salt_run',
                        'salt-ssh = salt.scripts:salt_ssh',
                        'salt-syndic = salt.scripts:salt_syndic',
                        'salt-unity = salt.scripts:salt_unity'])
        return {'console_scripts': scripts}
    # <---- Dynamic Data ---------------------------------------------------------------------------------------------

    # ----- Esky Setup ---------------------------------------------------------------------------------------------->
    def setup_esky(self):
        opt_dict = self.get_option_dict('bdist_esky')
        opt_dict['freezer_module'] = ('setup script', 'bbfreeze')
        opt_dict['freezer_options'] = ('setup script', {'includes': self.get_esky_freezer_includes()})

    @property
    def _property_freezer_options(self):
        return {'includes': self.get_esky_freezer_includes()}

    def get_esky_freezer_includes(self):
        # Sometimes the auto module traversal doesn't find everything, so we
        # explicitly add it. The auto dependency tracking especially does not work for
        # imports occurring in salt.modules, as they are loaded at salt runtime.
        # Specifying includes that don't exist doesn't appear to cause a freezing
        # error.
        freezer_includes = [
            'zmq.core.*',
            'zmq.utils.*',
            'ast',
            'csv',
            'difflib',
            'distutils',
            'distutils.version',
            'numbers',
            'json',
            'M2Crypto',
            'Cookie',
            'asyncore',
            'fileinput',
            'sqlite3',
            'email',
            'email.mime.*',
            'requests',
            'sqlite3',
        ]
        if HAS_ZMQ and hasattr(zmq, 'pyzmq_version_info'):
            if HAS_ZMQ and zmq.pyzmq_version_info() >= (0, 14):
                # We're freezing, and when freezing ZMQ needs to be installed, so this
                # works fine
                if 'zmq.core.*' in freezer_includes:
                    # For PyZMQ >= 0.14, freezing does not need 'zmq.core.*'
                    freezer_includes.remove('zmq.core.*')

        if IS_WINDOWS_PLATFORM:
            freezer_includes.extend([
                'imp',
                'win32api',
                'win32file',
                'win32con',
                'win32com',
                'win32net',
                'win32netcon',
                'win32gui',
                'win32security',
                'ntsecuritycon',
                'pywintypes',
                'pythoncom',
                '_winreg',
                'wmi',
                'site',
                'psutil',
            ])
        elif sys.platform.startswith('linux'):
            freezer_includes.append('spwd')
            try:
                import yum  # pylint: disable=unused-variable
                freezer_includes.append('yum')
            except ImportError:
                pass
        elif sys.platform.startswith('sunos'):
            # (The sledgehammer approach)
            # Just try to include everything
            # (This may be a better way to generate freezer_includes generally)
            try:
                from bbfreeze.modulegraph.modulegraph import ModuleGraph
                mgraph = ModuleGraph(sys.path[:])
                for arg in glob.glob('salt/modules/*.py'):
                    mgraph.run_script(arg)
                for mod in mgraph.flatten():
                    if type(mod).__name__ != 'Script' and mod.filename:
                        freezer_includes.append(str(os.path.basename(mod.identifier)))
            except ImportError:
                pass
            # Include C extension that convinces esky to package up the libsodium C library
            # This is needed for ctypes to find it in libnacl which is in turn needed for raet
            # see pkg/smartos/esky/sodium_grabber{.c,_installer.py}
            freezer_includes.extend([
                'sodium_grabber',
                'ioflo',
                'raet',
                'libnacl',
            ])
        return freezer_includes
    # <---- Esky Setup -----------------------------------------------------------------------------------------------

    # ----- Overridden Methods -------------------------------------------------------------------------------------->
    def parse_command_line(self):
        args = distutils.dist.Distribution.parse_command_line(self)

        # Setup our property functions after class initialization and
        # after parsing the command line since most are set to None
        for funcname in dir(self):
            if not funcname.startswith('_property_'):
                continue
            property_name = funcname.split('_property_', 1)[-1]
            setattr(self, property_name, getattr(self, funcname))

        if not self.ssh_packaging and PACKAGED_FOR_SALT_SSH:
            self.ssh_packaging = 1

        if self.ssh_packaging:
            self.metadata.name = 'salt-ssh'
            self.salt_transport = 'ssh'
        elif self.salt_transport is None:
            self.salt_transport = 'zeromq'

        if self.salt_transport not in ('zeromq', 'raet', 'both', 'ssh', 'none'):
            raise DistutilsArgError(
                'The value of --salt-transport needs be \'zeromq\', '
                '\'raet\', \'both\', \'ssh\' or \'none\' not {0!r}'.format(
                    self.salt_transport
                )
            )

        return args
    # <---- Overridden Methods ---------------------------------------------------------------------------------------

# <---- Custom Distribution Class ------------------------------------------------------------------------------------


if __name__ == '__main__':
    setup(distclass=SaltDistribution)<|MERGE_RESOLUTION|>--- conflicted
+++ resolved
@@ -443,7 +443,6 @@
                 'setting from the setup\'s install command'
             )
         # pylint: enable=undefined-variable
-<<<<<<< HEAD
         self.salt_root_dir = None
         self.salt_config_dir = None
         self.salt_cache_dir = None
@@ -454,9 +453,7 @@
         self.salt_base_master_roots_dir = None
         self.salt_logs_dir = None
         self.salt_pidfile_dir = None
-=======
         self.salt_transport = None
->>>>>>> 36d53ef5
 
     def finalize_options(self):
         install.finalize_options(self)
